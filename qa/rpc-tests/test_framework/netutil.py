#!/usr/bin/env python2
# Copyright (c) 2014-2015 The Bitcoin Core developers
# Copyright (c) 2015-2016 The Bitcoin Unlimited developers
# Distributed under the MIT software license, see the accompanying
# file COPYING or http://www.opensource.org/licenses/mit-license.php.

# Linux network utilities
import sys
import socket
import fcntl
import struct
import array
import os
import binascii

# Roughly based on http://voorloopnul.com/blog/a-python-netstat-in-less-than-100-lines-of-code/ by Ricardo Pascal
STATE_ESTABLISHED = '01'
STATE_SYN_SENT  = '02'
STATE_SYN_RECV = '03'
STATE_FIN_WAIT1 = '04'
STATE_FIN_WAIT2 = '05'
STATE_TIME_WAIT = '06'
STATE_CLOSE = '07'
STATE_CLOSE_WAIT = '08'
STATE_LAST_ACK = '09'
STATE_LISTEN = '0A'
STATE_CLOSING = '0B'

def get_socket_inodes(pid):
    '''
    Get list of socket inodes for process pid.
    '''
    base = '/proc/%i/fd' % pid
    inodes = []
    for item in os.listdir(base):
        target = os.readlink(os.path.join(base, item))
        if target.startswith('socket:'):
            inodes.append(int(target[8:-1]))
    return inodes

def _remove_empty(array):
    return [x for x in array if x !='']

def _convert_ip_port(array):
    host,port = array.split(':')
    # convert host from mangled-per-four-bytes form as used by kernel
    host = binascii.unhexlify(host)
    host_out = ''
    for x in range(0, len(host)/4):
        (val,) = struct.unpack('=I', host[x*4:(x+1)*4])
        host_out += '%08x' % val

    return host_out,int(port,16)

def netstat(typ='tcp'):
    '''
    Function to return a list with status of tcp connections at linux systems
    To get pid of all network process running on system, you must run this script
    as superuser
    '''
    with open('/proc/net/'+typ,'r') as f:
        content = f.readlines()
        content.pop(0)
    result = []
    for line in content:
        line_array = _remove_empty(line.split(' '))     # Split lines and remove empty spaces.
        tcp_id = line_array[0]
        l_addr = _convert_ip_port(line_array[1])
        r_addr = _convert_ip_port(line_array[2])
        state = line_array[3]
        inode = int(line_array[9])                      # Need the inode to match with process pid.
        nline = [tcp_id, l_addr, r_addr, state, inode]
        result.append(nline)
    return result

def get_bind_addrs(pid):
    '''
    Get bind addresses as (host,port) tuples for process pid.
    '''
    inodes = get_socket_inodes(pid)
    bind_addrs = []
    for conn in netstat('tcp') + netstat('tcp6'):
        if conn[3] == STATE_LISTEN and conn[4] in inodes:
            bind_addrs.append(conn[1])
    return bind_addrs

# from: http://code.activestate.com/recipes/439093/
def all_interfaces():
    '''
    Return all interfaces that are up
    '''
    is_64bits = sys.maxsize > 2**32
    struct_size = 40 if is_64bits else 32
    s = socket.socket(socket.AF_INET, socket.SOCK_DGRAM)
    max_possible = 8 # initial value
    while True:
        bytes = max_possible * struct_size
        names = array.array('B', '\0' * bytes)
        outbytes = struct.unpack('iL', fcntl.ioctl(
            s.fileno(),
            0x8912,  # SIOCGIFCONF
            struct.pack('iL', bytes, names.buffer_info()[0])
        ))[0]
        if outbytes == bytes:
            max_possible *= 2
        else:
            break
    namestr = names.tostring()
    return [(namestr[i:i+16].split('\0', 1)[0],
             socket.inet_ntoa(namestr[i+20:i+24]))
            for i in range(0, outbytes, struct_size)]

def addr_to_hex(addr):
    '''
    Convert string IPv4 or IPv6 address to binary address as returned by
    get_bind_addrs.
    Very naive implementation that certainly doesn't work for all IPv6 variants.
    '''
    if '.' in addr: # IPv4
        addr = [int(x) for x in addr.split('.')]
    elif ':' in addr: # IPv6
        sub = [[], []] # prefix, suffix
        x = 0
        addr = addr.split(':')
        for i,comp in enumerate(addr):
            if comp == '':
                if i == 0 or i == (len(addr)-1): # skip empty component at beginning or end
                    continue
                x += 1 # :: skips to suffix
                assert(x < 2)
            else: # two bytes per component
                val = int(comp, 16)
                sub[x].append(val >> 8)
                sub[x].append(val & 0xff)
        nullbytes = 16 - len(sub[0]) - len(sub[1])
        assert((x == 0 and nullbytes == 0) or (x == 1 and nullbytes > 0))
        addr = sub[0] + ([0] * nullbytes) + sub[1]
    else:
        raise ValueError('Could not parse address %s' % addr)
<<<<<<< HEAD
    return hexlify(bytearray(addr)).decode('ascii')
=======
    return binascii.hexlify(bytearray(addr))
>>>>>>> 932bc8da

def test_ipv6_local():
    '''
    Check for (local) IPv6 support.
    '''
    import socket
    # By using SOCK_DGRAM this will not actually make a connection, but it will
    # fail if there is no route to IPv6 localhost.
    have_ipv6 = True
    try:
        s = socket.socket(socket.AF_INET6, socket.SOCK_DGRAM)
        s.connect(('::1', 0))
    except socket.error:
        have_ipv6 = False
    return have_ipv6<|MERGE_RESOLUTION|>--- conflicted
+++ resolved
@@ -137,11 +137,7 @@
         addr = sub[0] + ([0] * nullbytes) + sub[1]
     else:
         raise ValueError('Could not parse address %s' % addr)
-<<<<<<< HEAD
-    return hexlify(bytearray(addr)).decode('ascii')
-=======
     return binascii.hexlify(bytearray(addr))
->>>>>>> 932bc8da
 
 def test_ipv6_local():
     '''
