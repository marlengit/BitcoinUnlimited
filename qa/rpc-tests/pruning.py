--- conflicted
+++ resolved
@@ -1,11 +1,6 @@
-<<<<<<< HEAD
-#!/usr/bin/env python2
+#!/usr/bin/env python3
 # Copyright (c) 2014-2015 The Bitcoin Core developers
 # Copyright (c) 2015-2016 The Bitcoin Unlimited developers
-=======
-#!/usr/bin/env python3
-# Copyright (c) 2014-2016 The Bitcoin Core developers
->>>>>>> c1b74217
 # Distributed under the MIT software license, see the accompanying
 # file COPYING or http://www.opensource.org/licenses/mit-license.php.
 
