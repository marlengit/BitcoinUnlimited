--- conflicted
+++ resolved
@@ -155,13 +155,8 @@
     if (ret == ERROR_SUCCESS)
     {
         RAND_add(pdata, nSize, nSize/100.0);
-<<<<<<< HEAD
-        memset(pdata, 0, nSize);
+        OPENSSL_cleanse(pdata, nSize);
         printf("RandAddSeed() %lu bytes\n", nSize);
-=======
-        OPENSSL_cleanse(pdata, nSize);
-        printf("%s RandAddSeed() %d bytes\n", DateTimeStrFormat("%x %H:%M", GetTime()).c_str(), nSize);
->>>>>>> f1a9aad7
     }
 #endif
 }
