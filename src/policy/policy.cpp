// Copyright (c) 2009-2010 Satoshi Nakamoto
// Copyright (c) 2009-2015 The Bitcoin developers
// Distributed under the MIT software license, see the accompanying
// file COPYING or http://www.opensource.org/licenses/mit-license.php.

// NOTE: This file is intended to be customised by the end user, and includes only local node policy logic

#include "policy/policy.h"

#include "main.h"
#include "tinyformat.h"
#include "util.h"
#include "utilstrencodings.h"

#include <boost/foreach.hpp>

    /**
     * Check transaction inputs to mitigate two
     * potential denial-of-service attacks:
     * 
     * 1. scriptSigs with extra data stuffed into them,
     *    not consumed by scriptPubKey (or P2SH script)
     * 2. P2SH scripts with a crazy number of expensive
     *    CHECKSIG/CHECKMULTISIG operations
     *
     * Check transaction inputs, and make sure any
     * pay-to-script-hash transactions are evaluating IsStandard scripts
     * 
     * Why bother? To avoid denial-of-service attacks; an attacker
     * can submit a standard HASH... OP_EQUAL transaction,
     * which will get accepted into blocks. The redemption
     * script can be anything; an attacker could use a very
     * expensive-to-check-upon-redemption script like:
     *   DUP CHECKSIG DROP ... repeated 100 times... OP_1
     */

bool IsStandard(const CScript& scriptPubKey, txnouttype& whichType)
{
    std::vector<std::vector<unsigned char> > vSolutions;
    if (!Solver(scriptPubKey, whichType, vSolutions))
        return false;

    if (whichType == TX_MULTISIG)
    {
        unsigned char m = vSolutions.front()[0];
        unsigned char n = vSolutions.back()[0];
        // Support up to x-of-3 multisig txns as standard
        if (n < 1 || n > 3)
            return false;
        if (m < 1 || m > n)
            return false;
    } else if (whichType == TX_CLTV) {
             return true;  // CLTV Freeze are standard enable(disable)
    } else if (whichType == TX_NULL_DATA &&
               (!fAcceptDatacarrier || scriptPubKey.size() > nMaxDatacarrierBytes))
          return false;

    return whichType != TX_NONSTANDARD;
}

bool IsStandardTx(const CTransaction& tx, std::string& reason)
{
    if (tx.nVersion > CTransaction::MAX_STANDARD_VERSION || tx.nVersion < 1) {
        reason = "version";
        return false;
    }

    // Extremely large transactions with lots of inputs can cost the network
    // almost as much to process as they cost the sender in fees, because
    // computing signature hashes is O(ninputs*txsize). Limiting transactions
    // to MAX_STANDARD_TX_SIZE mitigates CPU exhaustion attacks.
    unsigned int sz = ::GetSerializeSize(tx, SER_NETWORK, CTransaction::CURRENT_VERSION);
    if (sz >= MAX_STANDARD_TX_SIZE) {
        reason = "tx-size";
        return false;
    }

    BOOST_FOREACH(const CTxIn& txin, tx.vin)
    {
        // Biggest 'standard' txin is a 15-of-15 P2SH multisig with compressed
        // keys. (remember the 520 byte limit on redeemScript size) That works
        // out to a (15*(33+1))+3=513 byte redeemScript, 513+1+15*(73+1)+3=1627
        // bytes of scriptSig, which we round off to 1650 bytes for some minor
        // future-proofing. That's also enough to spend a 20-of-20
        // CHECKMULTISIG scriptPubKey, though such a scriptPubKey is not
        // considered standard)
        if (txin.scriptSig.size() > 1650) {
            reason = "scriptsig-size";
            return false;
        }
        if (!txin.scriptSig.IsPushOnly()) {
            reason = "scriptsig-not-pushonly";
            return false;
        }
    }

    unsigned int nDataOut = 0;
    txnouttype whichType;
    BOOST_FOREACH(const CTxOut& txout, tx.vout) {
        if (!::IsStandard(txout.scriptPubKey, whichType)) {
            reason = "scriptpubkey";
            return false;
        }

        if (whichType == TX_NULL_DATA)
            nDataOut++;
        else if ((whichType == TX_MULTISIG) && (!fIsBareMultisigStd)) {
            reason = "bare-multisig";
            return false;
        } else if (txout.IsDust(::minRelayTxFee)) {
            reason = "dust";
            return false;
        }
    }

    // only one OP_RETURN txout is permitted
    if (nDataOut > 1) {
        reason = "multi-op-return";
        return false;
    }

    return true;
}

bool AreInputsStandard(const CTransaction& tx, const CCoinsViewCache& mapInputs)
{
    if (tx.IsCoinBase())
        return true; // Coinbases don't use vin normally

    for (unsigned int i = 0; i < tx.vin.size(); i++)
    {
<<<<<<< HEAD
        CTxOut prev;

        mapInputs.GetOutputFor(tx.vin[i], prev);
=======
        const CTxOut& prev = mapInputs.AccessCoin(tx.vin[i].prevout).out;
>>>>>>> 127e4d7a

        std::vector<std::vector<unsigned char> > vSolutions;
        txnouttype whichType;
        // get the scriptPubKey corresponding to this input:
        const CScript& prevScript = prev.scriptPubKey;
        if (!Solver(prevScript, whichType, vSolutions))
            return false;

        if (whichType == TX_SCRIPTHASH)
        {
            std::vector<std::vector<unsigned char> > stack;
            // convert the scriptSig into a stack, so we can inspect the redeemScript
            if (!EvalScript(stack, tx.vin[i].scriptSig, SCRIPT_VERIFY_NONE, BaseSignatureChecker(), 0))
                return false;
            if (stack.empty())
                return false;
            CScript subscript(stack.back().begin(), stack.back().end());
            if (subscript.GetSigOpCount(true) > MAX_P2SH_SIGOPS) {
                return false;
            }
        }
    }

    return true;
}
<|MERGE_RESOLUTION|>--- conflicted
+++ resolved
@@ -129,14 +129,8 @@
 
     for (unsigned int i = 0; i < tx.vin.size(); i++)
     {
-<<<<<<< HEAD
-        CTxOut prev;
-
-        mapInputs.GetOutputFor(tx.vin[i], prev);
-=======
-        const CTxOut& prev = mapInputs.AccessCoin(tx.vin[i].prevout).out;
->>>>>>> 127e4d7a
-
+        CoinAccessor coin(mapInputs,tx.vin[i].prevout);
+        const CTxOut& prev = coin->out;
         std::vector<std::vector<unsigned char> > vSolutions;
         txnouttype whichType;
         // get the scriptPubKey corresponding to this input:
