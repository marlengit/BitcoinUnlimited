// Copyright (c) 2009-2010 Satoshi Nakamoto
// Copyright (c) 2009-2015 The Bitcoin Core developers
// Copyright (c) 2015-2017 The Bitcoin Unlimited developers
// Distributed under the MIT software license, see the accompanying
// file COPYING or http://www.opensource.org/licenses/mit-license.php.

#ifndef BITCOIN_WALLET_WALLET_H
#define BITCOIN_WALLET_WALLET_H

#include "amount.h"
#include "clientversion.h"
#include "streams.h"
#include "tinyformat.h"
#include "ui_interface.h"
#include "utilstrencodings.h"
#include "validationinterface.h"
#include "policy/policy.h"
#include "script/ismine.h"
#include "wallet/crypter.h"
#include "wallet/walletdb.h"
#include "wallet/rpcwallet.h"

#include <algorithm>
#include <atomic>
#include <map>
#include <set>
#include <stdexcept>
#include <stdint.h>
#include <string>
#include <utility>
#include <vector>

#include <boost/shared_ptr.hpp>

extern CWallet* pwalletMain;

/**
 * Settings
 */
extern CFeeRate payTxFee;
extern unsigned int nTxConfirmTarget;
extern bool bSpendZeroConfChange;
extern bool fSendFreeTransactions;

extern std::atomic<bool> fRescan;

static const unsigned int DEFAULT_KEYPOOL_SIZE = 100;
//! -paytxfee default
static const CAmount DEFAULT_TRANSACTION_FEE = 0;
//! -fallbackfee default
static const CAmount DEFAULT_FALLBACK_FEE = 20000;
//! -mintxfee default
static const CAmount DEFAULT_TRANSACTION_MINFEE = 1000;
//! minimum change amount
static const CAmount MIN_CHANGE = CENT;
//! Default for -spendzeroconfchange
static const bool DEFAULT_SPEND_ZEROCONF_CHANGE = true;
//! Default for -sendfreetransactions
static const bool DEFAULT_SEND_FREE_TRANSACTIONS = false;
//! -txconfirmtarget default
static const unsigned int DEFAULT_TX_CONFIRM_TARGET = 2;
//! Largest (in bytes) free transaction we're willing to creat
#ifdef BITCOIN_CASH
//! We can allow a maximum sized free transaction in the Bitcoin Cash Network.
static const unsigned int MAX_FREE_TRANSACTION_CREATE_SIZE = MAX_STANDARD_TX_SIZE;
#else
static const unsigned int MAX_FREE_TRANSACTION_CREATE_SIZE = 1000;
#endif
static const bool DEFAULT_WALLETBROADCAST = true;

extern const char * DEFAULT_WALLET_DAT;

class CBlockIndex;
class CCoinControl;
class COutput;
class CReserveKey;
class CScript;
class CTxMemPool;
class CWalletTx;

/** (client) version numbers for particular wallet features */
enum WalletFeature
{
    FEATURE_BASE = 10500, // the earliest version new wallets supports (only useful for getinfo's clientversion output)

    FEATURE_WALLETCRYPT = 40000, // wallet encryption
    FEATURE_COMPRPUBKEY = 60000, // compressed public keys

    FEATURE_LATEST = 60000
};


/** A key pool entry */
class CKeyPool
{
public:
    int64_t nTime;
    CPubKey vchPubKey;

    CKeyPool();
    CKeyPool(const CPubKey& vchPubKeyIn);

    ADD_SERIALIZE_METHODS;

    template <typename Stream, typename Operation>
    inline void SerializationOp(Stream& s, Operation ser_action) {
        int nVersion = s.GetVersion();
        if (!(s.GetType() & SER_GETHASH))
            READWRITE(nVersion);
        READWRITE(nTime);
        READWRITE(vchPubKey);
    }
};

/** Address book data */
class CAddressBookData
{
public:
    std::string name;
    std::string purpose;

    CAddressBookData()
    {
        purpose = "unknown";
    }

    typedef std::map<std::string, std::string> StringMap;
    StringMap destdata;
};

struct CRecipient
{
    CScript scriptPubKey;
    CAmount nAmount;
    bool fSubtractFeeFromAmount;
};

typedef std::map<std::string, std::string> mapValue_t;


static void ReadOrderPos(int64_t& nOrderPos, mapValue_t& mapValue)
{
    if (!mapValue.count("n"))
    {
        nOrderPos = -1; // TODO: calculate elsewhere
        return;
    }
    nOrderPos = atoi64(mapValue["n"].c_str());
}


static void WriteOrderPos(const int64_t& nOrderPos, mapValue_t& mapValue)
{
    if (nOrderPos == -1)
        return;
    mapValue["n"] = i64tostr(nOrderPos);
}

struct COutputEntry
{
    CTxDestination destination;
    CAmount amount;
    int vout;
};

/** A transaction with a merkle branch linking it to the block chain. */
class CMerkleTx : public CTransaction
{
private:
  /** Constant used in hashBlock to indicate tx has been abandoned */
    static const uint256 ABANDON_HASH;

public:
    uint256 hashBlock;

    /* An nIndex == -1 means that hashBlock (in nonzero) refers to the earliest
     * block in the chain we know this or any in-wallet dependency conflicts
     * with. Older clients interpret nIndex == -1 as unconfirmed for backward
     * compatibility.
     */
    int nIndex;

    CMerkleTx()
    {
        Init();
    }

    CMerkleTx(const CTransaction& txIn) : CTransaction(txIn)
    {
        Init();
    }

    void Init()
    {
        hashBlock = uint256();
        nIndex = -1;
    }

    ADD_SERIALIZE_METHODS;

    template <typename Stream, typename Operation>
    inline void SerializationOp(Stream& s, Operation ser_action) {
        std::vector<uint256> vMerkleBranch; // For compatibility with older versions.
        READWRITE(*(CTransaction*)this);
        READWRITE(hashBlock);
        READWRITE(vMerkleBranch);
        READWRITE(nIndex);
    }

    int SetMerkleBranch(const CBlock& block, int txIndex);

    /**
     * Return depth of transaction in blockchain:
     * <0  : conflicts with a transaction this deep in the blockchain
     *  0  : in memory pool, waiting to be included in a block
     * >=1 : this many blocks deep in the main chain
     */
    int GetDepthInMainChain(const CBlockIndex* &pindexRet) const;
    int GetDepthInMainChain() const { const CBlockIndex *pindexRet; return GetDepthInMainChain(pindexRet); }
    bool IsInMainChain() const { const CBlockIndex *pindexRet; return GetDepthInMainChain(pindexRet) > 0; }
    int GetBlocksToMaturity() const;
    /** Pass this transaction to the mempool. Fails if absolute fee exceeds maxTxFee. */
    bool AcceptToMemoryPool(bool fLimitFree=true, bool fRejectAbsurdFee=true);
    bool hashUnset() const { return (hashBlock.IsNull() || hashBlock == ABANDON_HASH); }
    bool isAbandoned() const { return (hashBlock == ABANDON_HASH); }
    void setAbandoned() { hashBlock = ABANDON_HASH; }
};

/** 
 * A transaction with a bunch of additional info that only the owner cares about.
 * It includes any unrecorded transactions needed to link it back to the block chain.
 */
class CWalletTx : public CMerkleTx
{
private:
    const CWallet* pwallet;

public:
    mapValue_t mapValue;
    std::vector<std::pair<std::string, std::string> > vOrderForm;
    unsigned int fTimeReceivedIsTxTime;
    unsigned int nTimeReceived; //! time received by this node
    unsigned int nTimeSmart;
    char fFromMe;
    std::string strFromAccount;
    int64_t nOrderPos; //! position in ordered transaction list

    // memory only
    mutable bool fDebitCached;
    mutable bool fCreditCached;
    mutable bool fImmatureCreditCached;
    mutable bool fAvailableCreditCached;
    mutable bool fWatchDebitCached;
    mutable bool fWatchCreditCached;
    mutable bool fImmatureWatchCreditCached;
    mutable bool fAvailableWatchCreditCached;
    mutable bool fChangeCached;
    mutable CAmount nDebitCached;
    mutable CAmount nCreditCached;
    mutable CAmount nImmatureCreditCached;
    mutable CAmount nAvailableCreditCached;
    mutable CAmount nWatchDebitCached;
    mutable CAmount nWatchCreditCached;
    mutable CAmount nImmatureWatchCreditCached;
    mutable CAmount nAvailableWatchCreditCached;
    mutable CAmount nChangeCached;

    CWalletTx()
    {
        Init(NULL);
    }

    CWalletTx(const CWallet* pwalletIn)
    {
        Init(pwalletIn);
    }

    CWalletTx(const CWallet* pwalletIn, const CMerkleTx& txIn) : CMerkleTx(txIn)
    {
        Init(pwalletIn);
    }

    CWalletTx(const CWallet* pwalletIn, const CTransaction& txIn) : CMerkleTx(txIn)
    {
        Init(pwalletIn);
    }

    void Init(const CWallet* pwalletIn)
    {
        pwallet = pwalletIn;
        mapValue.clear();
        vOrderForm.clear();
        fTimeReceivedIsTxTime = false;
        nTimeReceived = 0;
        nTimeSmart = 0;
        fFromMe = false;
        strFromAccount.clear();
        fDebitCached = false;
        fCreditCached = false;
        fImmatureCreditCached = false;
        fAvailableCreditCached = false;
        fWatchDebitCached = false;
        fWatchCreditCached = false;
        fImmatureWatchCreditCached = false;
        fAvailableWatchCreditCached = false;
        fChangeCached = false;
        nDebitCached = 0;
        nCreditCached = 0;
        nImmatureCreditCached = 0;
        nAvailableCreditCached = 0;
        nWatchDebitCached = 0;
        nWatchCreditCached = 0;
        nAvailableWatchCreditCached = 0;
        nImmatureWatchCreditCached = 0;
        nChangeCached = 0;
        nOrderPos = -1;
    }

    ADD_SERIALIZE_METHODS;

    template <typename Stream, typename Operation>
    inline void SerializationOp(Stream& s, Operation ser_action) {
        if (ser_action.ForRead())
            Init(NULL);
        char fSpent = false;

        if (!ser_action.ForRead())
        {
            mapValue["fromaccount"] = strFromAccount;

            WriteOrderPos(nOrderPos, mapValue);

            if (nTimeSmart)
                mapValue["timesmart"] = strprintf("%u", nTimeSmart);
        }

        READWRITE(*(CMerkleTx*)this);
        std::vector<CMerkleTx> vUnused; //! Used to be vtxPrev
        READWRITE(vUnused);
        READWRITE(mapValue);
        READWRITE(vOrderForm);
        READWRITE(fTimeReceivedIsTxTime);
        READWRITE(nTimeReceived);
        READWRITE(fFromMe);
        READWRITE(fSpent);

        if (ser_action.ForRead())
        {
            strFromAccount = mapValue["fromaccount"];

            ReadOrderPos(nOrderPos, mapValue);

            nTimeSmart = mapValue.count("timesmart") ? (unsigned int)atoi64(mapValue["timesmart"]) : 0;
        }

        mapValue.erase("fromaccount");
        mapValue.erase("version");
        mapValue.erase("spent");
        mapValue.erase("n");
        mapValue.erase("timesmart");
    }

    //! make sure balances are recalculated
    void MarkDirty()
    {
        fCreditCached = false;
        fAvailableCreditCached = false;
        fWatchDebitCached = false;
        fWatchCreditCached = false;
        fAvailableWatchCreditCached = false;
        fImmatureWatchCreditCached = false;
        fDebitCached = false;
        fChangeCached = false;
    }

    void BindWallet(CWallet *pwalletIn)
    {
        pwallet = pwalletIn;
        MarkDirty();
    }

    //! filter decides which addresses will count towards the debit
    CAmount GetDebit(const isminefilter& filter) const;
    CAmount GetCredit(const isminefilter& filter) const;
    CAmount GetImmatureCredit(bool fUseCache=true) const;
    CAmount GetAvailableCredit(bool fUseCache=true) const;
    CAmount GetImmatureWatchOnlyCredit(const bool& fUseCache=true) const;
    CAmount GetAvailableWatchOnlyCredit(const bool& fUseCache=true) const;
    CAmount GetChange() const;

    void GetAmounts(std::list<COutputEntry>& listReceived,
                    std::list<COutputEntry>& listSent, CAmount& nFee, std::string& strSentAccount, const isminefilter& filter) const;

    void GetAccountAmounts(const std::string& strAccount, CAmount& nReceived,
                           CAmount& nSent, CAmount& nFee, const isminefilter& filter) const;

    bool IsFromMe(const isminefilter& filter) const
    {
        return (GetDebit(filter) > 0);
    }

    // True if only scriptSigs are different
    bool IsEquivalentTo(const CWalletTx& tx) const;

    bool InMempool() const;
    bool IsTrusted() const;

    bool WriteToDisk(CWalletDB *pwalletdb);

    int64_t GetTxTime() const;
    int GetRequestCount() const;

    bool RelayWalletTransaction();

    std::set<uint256> GetConflicts() const;
};




class COutput
{
public:
    const CWalletTx *tx;
    int i;
    int nDepth;
    bool fSpendable;

    COutput(const CWalletTx *txIn, int iIn, int nDepthIn, bool fSpendableIn)
    {
        tx = txIn; i = iIn; nDepth = nDepthIn; fSpendable = fSpendableIn;
    }

    std::string ToString() const;
};




/** Private key that includes an expiration date in case it never gets used. */
class CWalletKey
{
public:
    CPrivKey vchPrivKey;
    int64_t nTimeCreated;
    int64_t nTimeExpires;
    std::string strComment;
    //! todo: add something to note what created it (user, getnewaddress, change)
    //!   maybe should have a map<string, string> property map

    CWalletKey(int64_t nExpires=0);

    ADD_SERIALIZE_METHODS;

    template <typename Stream, typename Operation>
    inline void SerializationOp(Stream& s, Operation ser_action) {
        int nVersion = s.GetVersion();
        if (!(s.GetType() & SER_GETHASH))
            READWRITE(nVersion);
        READWRITE(vchPrivKey);
        READWRITE(nTimeCreated);
        READWRITE(nTimeExpires);
        READWRITE(LIMITED_STRING(strComment, 65536));
    }
};

/**
 * Internal transfers.
 * Database key is acentry<account><counter>.
 */
class CAccountingEntry
{
public:
    std::string strAccount;
    CAmount nCreditDebit;
    int64_t nTime;
    std::string strOtherAccount;
    std::string strComment;
    mapValue_t mapValue;
    int64_t nOrderPos;  //! position in ordered transaction list
    uint64_t nEntryNo;

    CAccountingEntry()
    {
        SetNull();
    }

    void SetNull()
    {
        nCreditDebit = 0;
        nTime = 0;
        strAccount.clear();
        strOtherAccount.clear();
        strComment.clear();
        nOrderPos = -1;
        nEntryNo = 0;
    }

    ADD_SERIALIZE_METHODS;

    template <typename Stream, typename Operation>
    inline void SerializationOp(Stream& s, Operation ser_action) {
        int nVersion = s.GetVersion();
        if (!(s.GetType() & SER_GETHASH))
            READWRITE(nVersion);
        //! Note: strAccount is serialized as part of the key, not here.
        READWRITE(nCreditDebit);
        READWRITE(nTime);
        READWRITE(LIMITED_STRING(strOtherAccount, 65536));

        if (!ser_action.ForRead())
        {
            WriteOrderPos(nOrderPos, mapValue);

            if (!(mapValue.empty() && _ssExtra.empty()))
            {
                CDataStream ss(s.GetType(), s.GetVersion());
                ss.insert(ss.begin(), '\0');
                ss << mapValue;
                ss.insert(ss.end(), _ssExtra.begin(), _ssExtra.end());
                strComment.append(ss.str());
            }
        }

        READWRITE(LIMITED_STRING(strComment, 65536));

        size_t nSepPos = strComment.find("\0", 0, 1);
        if (ser_action.ForRead())
        {
            mapValue.clear();
            if (std::string::npos != nSepPos)
            {
                CDataStream ss(std::vector<char>(strComment.begin() + nSepPos + 1, strComment.end()), s.GetType(), s.GetVersion());
                ss >> mapValue;
                _ssExtra = std::vector<char>(ss.begin(), ss.end());
            }
            ReadOrderPos(nOrderPos, mapValue);
        }
        if (std::string::npos != nSepPos)
            strComment.erase(nSepPos);

        mapValue.erase("n");
    }

private:
    std::vector<char> _ssExtra;
};


/** 
 * A CWallet is an extension of a keystore, which also maintains a set of transactions and balances,
 * and provides the ability to create new transactions.
 */
class CWallet : public CCryptoKeyStore, public CValidationInterface
{
private:
    /**
     * Select a set of coins such that nValueRet >= nTargetValue and at least
     * all coins from coinControl are selected; Never select unconfirmed coins
     * if they are not ours
     */
    bool SelectCoins(const CAmount& nTargetValue, std::set<std::pair<const CWalletTx*,unsigned int> >& setCoinsRet, CAmount& nValueRet, const CCoinControl *coinControl = NULL) const;

    CWalletDB *pwalletdbEncryption;

    //! the current wallet version: clients below this version are not able to load the wallet
    int nWalletVersion;

    //! the maximum wallet format version: memory-only variable that specifies to what version this wallet may be upgraded
    int nWalletMaxVersion;

    int64_t nNextResend;
    int64_t nLastResend;
    bool fBroadcastTransactions;

    /**
     * Used to keep track of spent outpoints, and
     * detect and report conflicts (double-spends or
     * mutated transactions where the mutant gets mined).
     */
    typedef std::multimap<COutPoint, uint256> TxSpends;
    TxSpends mapTxSpends;
    void AddToSpends(const COutPoint& outpoint, const uint256& wtxid);
    void AddToSpends(const uint256& wtxid);

    /* Mark a transaction (and its in-wallet descendants) as conflicting with a particular block. */
    void MarkConflicted(const uint256& hashBlock, const uint256& hashTx);

    void SyncMetaData(std::pair<TxSpends::iterator, TxSpends::iterator>);

public:
    /*
     * Main wallet lock.
     * This lock protects all the fields added by CWallet
     *   except for:
     *      fFileBacked (immutable after instantiation)
     *      strWalletFile (immutable after instantiation)
     */
    mutable CCriticalSection cs_wallet;

    bool fFileBacked;
    std::string strWalletFile;

    std::set<int64_t> setKeyPool;
    std::map<CKeyID, CKeyMetadata> mapKeyMetadata;

    typedef std::map<unsigned int, CMasterKey> MasterKeyMap;
    MasterKeyMap mapMasterKeys;
    unsigned int nMasterKeyMaxID;

    CWallet()
    {
        SetNull();
    }

    CWallet(const std::string& strWalletFileIn)
    {
        SetNull();

        strWalletFile = strWalletFileIn;
        fFileBacked = true;
    }

    ~CWallet()
    {
        delete pwalletdbEncryption;
        pwalletdbEncryption = NULL;
    }

    void SetNull()
    {
        nWalletVersion = FEATURE_BASE;
        nWalletMaxVersion = FEATURE_BASE;
        fFileBacked = false;
        nMasterKeyMaxID = 0;
        pwalletdbEncryption = NULL;
        nOrderPosNext = 0;
        nNextResend = 0;
        nLastResend = 0;
        nTimeFirstKey = 0;
        fBroadcastTransactions = false;
    }

    std::map<uint256, CWalletTx> mapWallet;
    std::map<uint256, CWalletTx> mapWalletPublicLabels;

    std::list<CAccountingEntry> laccentries;

    typedef std::pair<CWalletTx*, CAccountingEntry*> TxPair;
    typedef std::multimap<int64_t, TxPair > TxItems;
    TxItems wtxOrdered;

    int64_t nOrderPosNext;
    std::map<uint256, int> mapRequestCount;

    std::map<CTxDestination, CAddressBookData> mapAddressBook;

    CPubKey vchDefaultKey;

    std::set<COutPoint> setLockedCoins;

    int64_t nTimeFirstKey;

    const CWalletTx* GetWalletTx(const uint256& hash) const;

    //! check whether we are allowed to upgrade (or already support) to the named feature
    bool CanSupportFeature(enum WalletFeature wf) { AssertLockHeld(cs_wallet); return nWalletMaxVersion >= wf; }

    /**
     * populate vCoins with vector of available COutputs.
     */
    void AvailableCoins(std::vector<COutput>& vCoins, bool fOnlyConfirmed=true, const CCoinControl *coinControl = NULL, bool fIncludeZeroValue=false) const;

    /**
     * Shuffle and select coins until nTargetValue is reached while avoiding
     * small change; This method is stochastic for some inputs and upon
     * completion the coin set and corresponding actual target value is
     * assembled
     */
    bool SelectCoinsMinConf(const CAmount& nTargetValue, int nConfMine, int nConfTheirs, std::vector<COutput> vCoins, std::set<std::pair<const CWalletTx*,unsigned int> >& setCoinsRet, CAmount& nValueRet) const;

    bool IsSpent(const uint256& hash, unsigned int n) const;

    bool IsLockedCoin(uint256 hash, unsigned int n) const;
    void LockCoin(COutPoint& output);
    void UnlockCoin(COutPoint& output);
    void UnlockAllCoins();
    void ListLockedCoins(std::vector<COutPoint>& vOutpts);

    /**
     * keystore implementation
     * Generate a new key
     */
    CPubKey GenerateNewKey();
    //! Adds a key to the store, and saves it to disk.
    bool AddKeyPubKey(const CKey& key, const CPubKey &pubkey);
    //! Adds a key to the store, without saving it to disk (used by LoadWallet)
    bool LoadKey(const CKey& key, const CPubKey &pubkey) { return CCryptoKeyStore::AddKeyPubKey(key, pubkey); }
    //! Load metadata (used by LoadWallet)
    bool LoadKeyMetadata(const CPubKey &pubkey, const CKeyMetadata &metadata);

    bool LoadMinVersion(int nVersion) { AssertLockHeld(cs_wallet); nWalletVersion = nVersion; nWalletMaxVersion = std::max(nWalletMaxVersion, nVersion); return true; }

    //! Adds an encrypted key to the store, and saves it to disk.
    bool AddCryptedKey(const CPubKey &vchPubKey, const std::vector<unsigned char> &vchCryptedSecret);
    //! Adds an encrypted key to the store, without saving it to disk (used by LoadWallet)
    bool LoadCryptedKey(const CPubKey &vchPubKey, const std::vector<unsigned char> &vchCryptedSecret);
    bool AddCScript(const CScript& redeemScript);
    bool LoadCScript(const CScript& redeemScript);
    bool LoadFreezeScript(CPubKey newKey, CScriptNum nFreezeLockTime, std::string strLabel, std::string& address);

    //! Adds a destination data tuple to the store, and saves it to disk
    bool AddDestData(const CTxDestination &dest, const std::string &key, const std::string &value);
    //! Erases a destination data tuple in the store and on disk
    bool EraseDestData(const CTxDestination &dest, const std::string &key);
    //! Adds a destination data tuple to the store, without saving it to disk
    bool LoadDestData(const CTxDestination &dest, const std::string &key, const std::string &value);
    //! Look up a destination data tuple in the store, return true if found false otherwise
    bool GetDestData(const CTxDestination &dest, const std::string &key, std::string *value) const;

    //! Adds a watch-only address to the store, and saves it to disk.
    bool AddWatchOnly(const CScript &dest);
    bool RemoveWatchOnly(const CScript &dest);
    //! Adds a watch-only address to the store, without saving it to disk (used by LoadWallet)
    bool LoadWatchOnly(const CScript &dest);

    bool Unlock(const SecureString& strWalletPassphrase);
    bool ChangeWalletPassphrase(const SecureString& strOldWalletPassphrase, const SecureString& strNewWalletPassphrase);
    bool EncryptWallet(const SecureString& strWalletPassphrase);

    void GetKeyBirthTimes(std::map<CKeyID, int64_t> &mapKeyBirth) const;

    /** 
     * Increment the next transaction order id
     * @return next transaction order id
     */
    int64_t IncOrderPosNext(CWalletDB *pwalletdb = NULL);

    void MarkDirty();
    bool AddToWallet(const CWalletTx& wtxIn, bool fFromLoadWallet, CWalletDB* pwalletdb);
    void SyncTransaction(const CTransaction& tx, const CBlock* pblock, int txIndex=-1);
    bool AddToWalletIfInvolvingMe(const CTransaction& tx, const CBlock* pblock, bool fUpdate, int txIndex=-1);
    int ScanForWalletTransactions(CBlockIndex* pindexStart, bool fUpdate = false);
    void ReacceptWalletTransactions();
    void ResendWalletTransactions(int64_t nBestBlockTime);
    std::vector<uint256> ResendWalletTransactionsBefore(int64_t nTime);
    CAmount GetBalance() const;
    CAmount GetUnconfirmedBalance() const;
    CAmount GetImmatureBalance() const;
    CAmount GetWatchOnlyBalance() const;
    CAmount GetUnconfirmedWatchOnlyBalance() const;
    CAmount GetImmatureWatchOnlyBalance() const;

    /**
     * Insert additional inputs into the transaction by
     * calling CreateTransaction();
     */
    bool FundTransaction(CMutableTransaction& tx, CAmount& nFeeRet, int& nChangePosRet, std::string& strFailReason, bool includeWatching);

    /**
     * Create a new transaction paying the recipients with a set of coins
     * selected by SelectCoins(); Also create the change output, when needed
     */
    bool CreateTransaction(const std::vector<CRecipient>& vecSend, CWalletTx& wtxNew, CReserveKey& reservekey, CAmount& nFeeRet, int& nChangePosRet,
                           std::string& strFailReason, const CCoinControl *coinControl = NULL, bool sign = true);
    bool CommitTransaction(CWalletTx& wtxNew, CReserveKey& reservekey);

    bool AddAccountingEntry(const CAccountingEntry&, CWalletDB & pwalletdb);

    static CFeeRate minTxFee;
    static CFeeRate fallbackFee;
    /**
     * Estimate the minimum fee considering user set parameters
     * and the required fee
     */
    static CAmount GetMinimumFee(unsigned int nTxBytes, unsigned int nConfirmTarget, const CTxMemPool& pool);
    /**
     * Return the minimum required fee taking into account the
     * floating relay fee and user set minimum transaction fee
     */
    static CAmount GetRequiredFee(unsigned int nTxBytes);

    bool NewKeyPool();
    bool TopUpKeyPool(unsigned int kpSize = 0);
    void ReserveKeyFromKeyPool(int64_t& nIndex, CKeyPool& keypool);
    void KeepKey(int64_t nIndex);
    void ReturnKey(int64_t nIndex);
    bool GetKeyFromPool(CPubKey &key);
    int64_t GetOldestKeyPoolTime();
    void GetAllReserveKeys(std::set<CKeyID>& setAddress) const;

    std::vector<std::pair<CWalletTx, int> > GetPublicLabelTxs(std::string& comparePublicLabel) const;

    std::set< std::set<CTxDestination> > GetAddressGroupings();
    std::map<CTxDestination, CAmount> GetAddressBalances();

    std::set<CTxDestination> GetAccountAddresses(const std::string& strAccount) const;

    isminetype IsMine(const CTxIn& txin) const;
    isminetype IsMine(const CTxOut& txout) const;
    isminetype IsMine(const CTxDestination &dest) const;
    bool IsMine(const CTransaction& tx) const;

<<<<<<< HEAD
=======
    std::pair<CAmount, int> UnspentPublicLabelAmount(const CTransaction& tx, const std::string comparePublicLabel) const;

>>>>>>> 7534960b
    CAmount GetDebit(const CTxIn& txin, const isminefilter& filter) const;
    CAmount GetCredit(const CTxOut& txout, const isminefilter& filter) const;
    bool IsChange(const CTxOut& txout) const;
    CAmount GetChange(const CTxOut& txout) const;

    /** should probably be renamed to IsRelevantToMe */
    bool IsFromMe(const CTransaction& tx) const;
    CAmount GetDebit(const CTransaction& tx, const isminefilter& filter) const;
    CAmount GetCredit(const CTransaction& tx, const isminefilter& filter) const;
    CAmount GetChange(const CTransaction& tx) const;
    void SetBestChain(const CBlockLocator& loc);

    DBErrors LoadWallet(bool& fFirstRunRet);
    DBErrors ZapWalletTx(std::vector<CWalletTx>& vWtx);
    DBErrors ZapSelectTx(std::vector<uint256>& vHashIn, std::vector<uint256>& vHashOut);
    void ZapOldPublicLabels();

    bool SetAddressBook(const CTxDestination& address, const std::string& strName, const std::string& purpose);

    bool DelAddressBook(const CTxDestination& address);

    void UpdatedTransaction(const uint256 &hashTx);

    void Inventory(const uint256 &hash)
    {
        {
            LOCK(cs_wallet);
            std::map<uint256, int>::iterator mi = mapRequestCount.find(hash);
            if (mi != mapRequestCount.end())
                (*mi).second++;
        }
    }

    void GetScriptForMining(boost::shared_ptr<CReserveScript> &script);
    void ResetRequestCount(const uint256 &hash)
    {
        LOCK(cs_wallet);
        mapRequestCount[hash] = 0;
    };
    
    unsigned int GetKeyPoolSize()
    {
        AssertLockHeld(cs_wallet); // setKeyPool
        return setKeyPool.size();
    }

    bool SetDefaultKey(const CPubKey &vchPubKey);

    //! signify that a particular wallet feature is now used. this may change nWalletVersion and nWalletMaxVersion if those are lower
    bool SetMinVersion(enum WalletFeature, CWalletDB* pwalletdbIn = NULL, bool fExplicit = false);

    //! change which version we're allowed to upgrade to (note that this does not immediately imply upgrading to that format)
    bool SetMaxVersion(int nVersion);

    //! get the current wallet format (the oldest client version guaranteed to understand this wallet)
    int GetVersion() { LOCK(cs_wallet); return nWalletVersion; }

    //! Get wallet transactions that conflict with given transaction (spend same outputs)
    std::set<uint256> GetConflicts(const uint256& txid) const;

    //! Flush wallet (bitdb flush)
    void Flush(bool shutdown=false);

    //! Verify the wallet database and perform salvage if required
    static bool Verify();
    
    /** 
     * Address book entry changed.
     * @note called with lock cs_wallet held.
     */
    boost::signals2::signal<void (CWallet *wallet, const CTxDestination
            &address, const std::string &label, bool isMine,
            const std::string &purpose,
            ChangeType status)> NotifyAddressBookChanged;

    /** 
     * Wallet transaction added, removed or updated.
     * @note called with lock cs_wallet held.
     */
    boost::signals2::signal<void (CWallet *wallet, const uint256 &hashTx,
            ChangeType status)> NotifyTransactionChanged;

    /** Show progress e.g. for rescan */
    boost::signals2::signal<void (const std::string &title, int nProgress)> ShowProgress;

    /** Watch-only address added */
    boost::signals2::signal<void (bool fHaveWatchOnly)> NotifyWatchonlyChanged;

    /** Inquire whether this wallet broadcasts transactions. */
    bool GetBroadcastTransactions() const { return fBroadcastTransactions; }
    /** Set whether this wallet broadcasts transactions. */
    void SetBroadcastTransactions(bool broadcast) { fBroadcastTransactions = broadcast; }

    /* Mark a transaction (and it in-wallet descendants) as abandoned so its inputs may be respent. */
    bool AbandonTransaction(const uint256& hashTx);

    /* Returns the wallets help message */
    static std::string GetWalletHelpString(bool showDebug);

    /* Initializes the wallet, returns a new CWallet instance or a null pointer in case of an error */
    static bool InitLoadWallet();

    /* Wallets parameter interaction */
    static bool ParameterInteraction();
};

/** A key allocated from the key pool. */
class CReserveKey : public CReserveScript
{
protected:
    CWallet* pwallet;
    int64_t nIndex;
    CPubKey vchPubKey;
public:
    CReserveKey(CWallet* pwalletIn)
    {
        nIndex = -1;
        pwallet = pwalletIn;
    }

    ~CReserveKey()
    {
        ReturnKey();
    }

    void ReturnKey();
    bool GetReservedKey(CPubKey &pubkey);
    void KeepKey();
    void KeepScript() { KeepKey(); }
};


/** 
 * Account information.
 * Stored in wallet with key "acc"+string account name.
 */
class CAccount
{
public:
    CPubKey vchPubKey;

    CAccount()
    {
        SetNull();
    }

    void SetNull()
    {
        vchPubKey = CPubKey();
    }

    ADD_SERIALIZE_METHODS;

    template <typename Stream, typename Operation>
    inline void SerializationOp(Stream& s, Operation ser_action) {
        int nVersion = s.GetVersion();
        if (!(s.GetType() & SER_GETHASH))
            READWRITE(nVersion);
        READWRITE(vchPubKey);
    }
};

// Rescan the blockchain for wallet transactions in a separate thread
// This will drop all connections and spend a LONG time to complete
extern void StartWalletRescanThread();

#endif // BITCOIN_WALLET_WALLET_H<|MERGE_RESOLUTION|>--- conflicted
+++ resolved
@@ -801,11 +801,8 @@
     isminetype IsMine(const CTxDestination &dest) const;
     bool IsMine(const CTransaction& tx) const;
 
-<<<<<<< HEAD
-=======
     std::pair<CAmount, int> UnspentPublicLabelAmount(const CTransaction& tx, const std::string comparePublicLabel) const;
 
->>>>>>> 7534960b
     CAmount GetDebit(const CTxIn& txin, const isminefilter& filter) const;
     CAmount GetCredit(const CTxOut& txout, const isminefilter& filter) const;
     bool IsChange(const CTxOut& txout) const;
