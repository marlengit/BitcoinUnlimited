// Copyright (c) 2010 Satoshi Nakamoto
// Copyright (c) 2009-2015 The Bitcoin Core developers
// Copyright (c) 2015-2016 The Bitcoin Unlimited developers
// Distributed under the MIT software license, see the accompanying
// file COPYING or http://www.opensource.org/licenses/mit-license.php.

#include "amount.h"
#include "base58.h"
#include "chain.h"
#include "core_io.h"
#include "init.h"
#include "main.h"
#include "net.h"
#include "netbase.h"
#include "policy/rbf.h"
#include "rpc/server.h"
#include "timedata.h"
#include "util.h"
#include "utilmoneystr.h"
#include "wallet.h"
#include "walletdb.h"

#include <stdint.h>

#include <boost/assign/list_of.hpp>

#include <univalue.h>

using namespace std;

int64_t nWalletUnlockTime;
static CCriticalSection cs_nWalletUnlockTime;

std::string HelpRequiringPassphrase()
{
    return pwalletMain && pwalletMain->IsCrypted()
        ? "\nRequires wallet passphrase to be set with walletpassphrase call."
        : "";
}

bool EnsureWalletIsAvailable(bool avoidException)
{
    if (!pwalletMain)
    {
        if (!avoidException)
            throw JSONRPCError(RPC_METHOD_NOT_FOUND, "Method not found (disabled)");
        else
            return false;
    }
    return true;
}

void EnsureWalletIsUnlocked()
{
    if (pwalletMain->IsLocked())
        throw JSONRPCError(RPC_WALLET_UNLOCK_NEEDED, "Error: Please enter the wallet passphrase with walletpassphrase first.");
}

void WalletTxToJSON(const CWalletTx& wtx, UniValue& entry)
{
    int confirms = wtx.GetDepthInMainChain();
    entry.push_back(Pair("confirmations", confirms));
    if (wtx.IsCoinBase())
        entry.push_back(Pair("generated", true));
    if (confirms > 0)
    {
        entry.push_back(Pair("blockhash", wtx.hashBlock.GetHex()));
        entry.push_back(Pair("blockindex", wtx.nIndex));
        entry.push_back(Pair("blocktime", mapBlockIndex[wtx.hashBlock]->GetBlockTime()));
    } else {
        entry.push_back(Pair("trusted", wtx.IsTrusted()));
    }
    uint256 hash = wtx.GetHash();
    entry.push_back(Pair("txid", hash.GetHex()));
    UniValue conflicts(UniValue::VARR);
    BOOST_FOREACH(const uint256& conflict, wtx.GetConflicts())
        conflicts.push_back(conflict.GetHex());
    entry.push_back(Pair("walletconflicts", conflicts));
    entry.push_back(Pair("time", wtx.GetTxTime()));
    entry.push_back(Pair("timereceived", (int64_t)wtx.nTimeReceived));

    // Add opt-in RBF status
    std::string rbfStatus = "no";
    if (confirms <= 0) {
        LOCK(mempool.cs);
        if (!mempool.exists(hash)) {
            if (SignalsOptInRBF(wtx)) {
                rbfStatus = "yes";
            } else {
                rbfStatus = "unknown";
            }
        } else if (IsRBFOptIn(*mempool.mapTx.find(hash), mempool)) {
            rbfStatus = "yes";
        }
    }
    entry.push_back(Pair("bip125-replaceable", rbfStatus));

    BOOST_FOREACH(const PAIRTYPE(string,string)& item, wtx.mapValue)
        entry.push_back(Pair(item.first, item.second));
}

string AccountFromValue(const UniValue& value)
{
    string strAccount = value.get_str();
    if (strAccount == "*")
        throw JSONRPCError(RPC_WALLET_INVALID_ACCOUNT_NAME, "Invalid account name");
    return strAccount;
}

UniValue getnewaddress(const UniValue& params, bool fHelp)
{
    if (!EnsureWalletIsAvailable(fHelp))
        return NullUniValue;

    if (fHelp || params.size() > 1)
        throw runtime_error(
            "getnewaddress ( \"account\" )\n"
            "\nReturns a new Bitcoin address for receiving payments.\n"
            "If 'account' is specified (DEPRECATED), it is added to the address book \n"
            "so payments received with the address will be credited to 'account'.\n"
            "\nArguments:\n"
            "1. \"account\"        (string, optional) DEPRECATED. The account name for the address to be linked to. If not provided, the default account \"\" is used. It can also be set to the empty string \"\" to represent the default account. The account does not need to exist, it will be created if there is no account by the given name.\n"
            "\nResult:\n"
            "\"bitcoinaddress\"    (string) The new bitcoin address\n"
            "\nExamples:\n"
            + HelpExampleCli("getnewaddress", "")
            + HelpExampleRpc("getnewaddress", "")
        );

    LOCK2(cs_main, pwalletMain->cs_wallet);

    // Parse the account first so we don't generate a key if there's an error
    string strAccount;
    if (params.size() > 0)
        strAccount = AccountFromValue(params[0]);

    if (!pwalletMain->IsLocked())
        pwalletMain->TopUpKeyPool();

    // Generate a new key that is added to wallet
    CPubKey newKey;
    if (!pwalletMain->GetKeyFromPool(newKey))
        throw JSONRPCError(RPC_WALLET_KEYPOOL_RAN_OUT, "Error: Keypool ran out, please call keypoolrefill first");
    CKeyID keyID = newKey.GetID();

    pwalletMain->SetAddressBook(keyID, strAccount, "receive");

    return CBitcoinAddress(keyID).ToString();
}


CBitcoinAddress GetAccountAddress(string strAccount, bool bForceNew=false)
{
    CWalletDB walletdb(pwalletMain->strWalletFile);

    CAccount account;
    walletdb.ReadAccount(strAccount, account);

    bool bKeyUsed = false;

    // Check if the current key has been used
    if (account.vchPubKey.IsValid())
    {
        CScript scriptPubKey = GetScriptForDestination(account.vchPubKey.GetID());
        for (map<uint256, CWalletTx>::iterator it = pwalletMain->mapWallet.begin();
             it != pwalletMain->mapWallet.end() && account.vchPubKey.IsValid();
             ++it)
        {
            const CWalletTx& wtx = (*it).second;
            BOOST_FOREACH(const CTxOut& txout, wtx.vout)
                if (txout.scriptPubKey == scriptPubKey)
                    bKeyUsed = true;
        }
    }

    // Generate a new key
    if (!account.vchPubKey.IsValid() || bForceNew || bKeyUsed)
    {
        if (!pwalletMain->GetKeyFromPool(account.vchPubKey))
            throw JSONRPCError(RPC_WALLET_KEYPOOL_RAN_OUT, "Error: Keypool ran out, please call keypoolrefill first");

        pwalletMain->SetAddressBook(account.vchPubKey.GetID(), strAccount, "receive");
        walletdb.WriteAccount(strAccount, account);
    }

    return CBitcoinAddress(account.vchPubKey.GetID());
}

UniValue getaccountaddress(const UniValue& params, bool fHelp)
{
    if (!EnsureWalletIsAvailable(fHelp))
        return NullUniValue;

    if (fHelp || params.size() != 1)
        throw runtime_error(
            "getaccountaddress \"account\"\n"
            "\nDEPRECATED. Returns the current Bitcoin address for receiving payments to this account.\n"
            "\nArguments:\n"
            "1. \"account\"       (string, required) The account name for the address. It can also be set to the empty string \"\" to represent the default account. The account does not need to exist, it will be created and a new address created  if there is no account by the given name.\n"
            "\nResult:\n"
            "\"bitcoinaddress\"   (string) The account bitcoin address\n"
            "\nExamples:\n"
            + HelpExampleCli("getaccountaddress", "")
            + HelpExampleCli("getaccountaddress", "\"\"")
            + HelpExampleCli("getaccountaddress", "\"myaccount\"")
            + HelpExampleRpc("getaccountaddress", "\"myaccount\"")
        );

    LOCK2(cs_main, pwalletMain->cs_wallet);

    // Parse the account first so we don't generate a key if there's an error
    string strAccount = AccountFromValue(params[0]);

    UniValue ret(UniValue::VSTR);

    ret = GetAccountAddress(strAccount).ToString();
    return ret;
}


UniValue getrawchangeaddress(const UniValue& params, bool fHelp)
{
    if (!EnsureWalletIsAvailable(fHelp))
        return NullUniValue;

    if (fHelp || params.size() > 1)
        throw runtime_error(
            "getrawchangeaddress\n"
            "\nReturns a new Bitcoin address, for receiving change.\n"
            "This is for use with raw transactions, NOT normal use.\n"
            "\nResult:\n"
            "\"address\"    (string) The address\n"
            "\nExamples:\n"
            + HelpExampleCli("getrawchangeaddress", "")
            + HelpExampleRpc("getrawchangeaddress", "")
       );

    LOCK2(cs_main, pwalletMain->cs_wallet);

    if (!pwalletMain->IsLocked())
        pwalletMain->TopUpKeyPool();

    CReserveKey reservekey(pwalletMain);
    CPubKey vchPubKey;
    if (!reservekey.GetReservedKey(vchPubKey))
        throw JSONRPCError(RPC_WALLET_KEYPOOL_RAN_OUT, "Error: Keypool ran out, please call keypoolrefill first");

    reservekey.KeepKey();

    CKeyID keyID = vchPubKey.GetID();

    return CBitcoinAddress(keyID).ToString();
}


UniValue setaccount(const UniValue& params, bool fHelp)
{
    if (!EnsureWalletIsAvailable(fHelp))
        return NullUniValue;

    if (fHelp || params.size() < 1 || params.size() > 2)
        throw runtime_error(
            "setaccount \"bitcoinaddress\" \"account\"\n"
            "\nDEPRECATED. Sets the account associated with the given address.\n"
            "\nArguments:\n"
            "1. \"bitcoinaddress\"  (string, required) The bitcoin address to be associated with an account.\n"
            "2. \"account\"         (string, required) The account to assign the address to.\n"
            "\nExamples:\n"
            + HelpExampleCli("setaccount", "\"1D1ZrZNe3JUo7ZycKEYQQiQAWd9y54F4XZ\" \"tabby\"")
            + HelpExampleRpc("setaccount", "\"1D1ZrZNe3JUo7ZycKEYQQiQAWd9y54F4XZ\", \"tabby\"")
        );

    LOCK2(cs_main, pwalletMain->cs_wallet);

    CBitcoinAddress address(params[0].get_str());
    if (!address.IsValid())
        throw JSONRPCError(RPC_INVALID_ADDRESS_OR_KEY, "Invalid Bitcoin address");

    string strAccount;
    if (params.size() > 1)
        strAccount = AccountFromValue(params[1]);

    // Only add the account if the address is yours.
    if (IsMine(*pwalletMain, address.Get(), chainActive.Tip()))
    {
        // Detect when changing the account of an address that is the 'unused current key' of another account:
        if (pwalletMain->mapAddressBook.count(address.Get()))
        {
            string strOldAccount = pwalletMain->mapAddressBook[address.Get()].name;
            if (address == GetAccountAddress(strOldAccount))
                GetAccountAddress(strOldAccount, true);
        }
        pwalletMain->SetAddressBook(address.Get(), strAccount, "receive");
    }
    else
        throw JSONRPCError(RPC_MISC_ERROR, "setaccount can only be used with own address");

    return NullUniValue;
}


UniValue getaccount(const UniValue& params, bool fHelp)
{
    if (!EnsureWalletIsAvailable(fHelp))
        return NullUniValue;

    if (fHelp || params.size() != 1)
        throw runtime_error(
            "getaccount \"bitcoinaddress\"\n"
            "\nDEPRECATED. Returns the account associated with the given address.\n"
            "\nArguments:\n"
            "1. \"bitcoinaddress\"  (string, required) The bitcoin address for account lookup.\n"
            "\nResult:\n"
            "\"accountname\"        (string) the account address\n"
            "\nExamples:\n"
            + HelpExampleCli("getaccount", "\"1D1ZrZNe3JUo7ZycKEYQQiQAWd9y54F4XZ\"")
            + HelpExampleRpc("getaccount", "\"1D1ZrZNe3JUo7ZycKEYQQiQAWd9y54F4XZ\"")
        );

    LOCK2(cs_main, pwalletMain->cs_wallet);

    CBitcoinAddress address(params[0].get_str());
    if (!address.IsValid())
        throw JSONRPCError(RPC_INVALID_ADDRESS_OR_KEY, "Invalid Bitcoin address");

    string strAccount;
    map<CTxDestination, CAddressBookData>::iterator mi = pwalletMain->mapAddressBook.find(address.Get());
    if (mi != pwalletMain->mapAddressBook.end() && !(*mi).second.name.empty())
        strAccount = (*mi).second.name;
    return strAccount;
}


UniValue getaddressesbyaccount(const UniValue& params, bool fHelp)
{
    if (!EnsureWalletIsAvailable(fHelp))
        return NullUniValue;

    if (fHelp || params.size() != 1)
        throw runtime_error(
            "getaddressesbyaccount \"account\"\n"
            "\nDEPRECATED. Returns the list of addresses for the given account.\n"
            "\nArguments:\n"
            "1. \"account\"  (string, required) The account name.\n"
            "\nResult:\n"
            "[                     (json array of string)\n"
            "  \"bitcoinaddress\"  (string) a bitcoin address associated with the given account\n"
            "  ,...\n"
            "]\n"
            "\nExamples:\n"
            + HelpExampleCli("getaddressesbyaccount", "\"tabby\"")
            + HelpExampleRpc("getaddressesbyaccount", "\"tabby\"")
        );

    LOCK2(cs_main, pwalletMain->cs_wallet);

    string strAccount = AccountFromValue(params[0]);

    // Find all addresses that have the given account
    UniValue ret(UniValue::VARR);
    BOOST_FOREACH(const PAIRTYPE(CBitcoinAddress, CAddressBookData)& item, pwalletMain->mapAddressBook)
    {
        const CBitcoinAddress& address = item.first;
        const string& strName = item.second.name;
        if (strName == strAccount)
            ret.push_back(address.ToString());
    }
    return ret;
}

static void SendMoney(const CTxDestination &address, CAmount nValue, bool fSubtractFeeFromAmount, CWalletTx& wtxNew)
{
    CAmount curBalance = pwalletMain->GetBalance();

    // Check amount
    if (nValue <= 0)
        throw JSONRPCError(RPC_INVALID_PARAMETER, "Invalid amount");

    if (nValue > curBalance)
        throw JSONRPCError(RPC_WALLET_INSUFFICIENT_FUNDS, "Insufficient funds");

    // Parse Bitcoin address
    CScript scriptPubKey = GetScriptForDestination(address);

    // Create and send the transaction
    CReserveKey reservekey(pwalletMain);
    CAmount nFeeRequired;
    std::string strError;
    vector<CRecipient> vecSend;
    int nChangePosRet = -1;
    CRecipient recipient = {scriptPubKey, nValue, fSubtractFeeFromAmount};
    vecSend.push_back(recipient);
    if (!pwalletMain->CreateTransaction(vecSend, wtxNew, reservekey, nFeeRequired, nChangePosRet, strError)) {
        if (!fSubtractFeeFromAmount && nValue + nFeeRequired > pwalletMain->GetBalance())
            strError = strprintf("Error: This transaction requires a transaction fee of at least %s because of its amount, complexity, or use of recently received funds!", FormatMoney(nFeeRequired));
        throw JSONRPCError(RPC_WALLET_ERROR, strError);
    }
    if (!pwalletMain->CommitTransaction(wtxNew, reservekey))
        throw JSONRPCError(RPC_WALLET_ERROR, "Error: The transaction was rejected! This might happen if some of the coins in your wallet were already spent, such as if you used a copy of wallet.dat and coins were spent in the copy but not marked as spent here.");
}

UniValue sendtoaddress(const UniValue& params, bool fHelp)
{
    if (!EnsureWalletIsAvailable(fHelp))
        return NullUniValue;

    if (fHelp || params.size() < 2 || params.size() > 5)
        throw runtime_error(
            "sendtoaddress \"bitcoinaddress\" amount ( \"comment\" \"comment-to\" subtractfeefromamount )\n"
            "\nSend an amount to a given address.\n"
            + HelpRequiringPassphrase() +
            "\nArguments:\n"
            "1. \"bitcoinaddress\"  (string, required) The bitcoin address to send to.\n"
            "2. \"amount\"      (numeric or string, required) The amount in " + CURRENCY_UNIT + " to send. eg 0.1\n"
            "3. \"comment\"     (string, optional) A comment used to store what the transaction is for. \n"
            "                             This is not part of the transaction, just kept in your wallet.\n"
            "4. \"comment-to\"  (string, optional) A comment to store the name of the person or organization \n"
            "                             to which you're sending the transaction. This is not part of the \n"
            "                             transaction, just kept in your wallet.\n"
            "5. subtractfeefromamount  (boolean, optional, default=false) The fee will be deducted from the amount being sent.\n"
            "                             The recipient will receive less bitcoins than you enter in the amount field.\n"
            "\nResult:\n"
            "\"transactionid\"  (string) The transaction id.\n"
            "\nExamples:\n"
            + HelpExampleCli("sendtoaddress", "\"1M72Sfpbz1BPpXFHz9m3CdqATR44Jvaydd\" 0.1")
            + HelpExampleCli("sendtoaddress", "\"1M72Sfpbz1BPpXFHz9m3CdqATR44Jvaydd\" 0.1 \"donation\" \"seans outpost\"")
            + HelpExampleCli("sendtoaddress", "\"1M72Sfpbz1BPpXFHz9m3CdqATR44Jvaydd\" 0.1 \"\" \"\" true")
            + HelpExampleRpc("sendtoaddress", "\"1M72Sfpbz1BPpXFHz9m3CdqATR44Jvaydd\", 0.1, \"donation\", \"seans outpost\"")
        );

    LOCK2(cs_main, pwalletMain->cs_wallet);

    CBitcoinAddress address(params[0].get_str());
    if (!address.IsValid())
        throw JSONRPCError(RPC_INVALID_ADDRESS_OR_KEY, "Invalid Bitcoin address");

    // Amount
    CAmount nAmount = AmountFromValue(params[1]);
    if (nAmount <= 0)
        throw JSONRPCError(RPC_TYPE_ERROR, "Invalid amount for send");

    // Wallet comments
    CWalletTx wtx;
    if (params.size() > 2 && !params[2].isNull() && !params[2].get_str().empty())
        wtx.mapValue["comment"] = params[2].get_str();
    if (params.size() > 3 && !params[3].isNull() && !params[3].get_str().empty())
        wtx.mapValue["to"]      = params[3].get_str();

    bool fSubtractFeeFromAmount = false;
    if (params.size() > 4)
        fSubtractFeeFromAmount = params[4].get_bool();

    EnsureWalletIsUnlocked();

    SendMoney(address.Get(), nAmount, fSubtractFeeFromAmount, wtx);

    return wtx.GetHash().GetHex();
}

UniValue listaddressgroupings(const UniValue& params, bool fHelp)
{
    if (!EnsureWalletIsAvailable(fHelp))
        return NullUniValue;

    if (fHelp)
        throw runtime_error(
            "listaddressgroupings\n"
            "\nLists groups of addresses which have had their common ownership\n"
            "made public by common use as inputs or as the resulting change\n"
            "in past transactions\n"
            "\nResult:\n"
            "[\n"
            "  [\n"
            "    [\n"
            "      \"bitcoinaddress\",     (string) The bitcoin address\n"
            "      amount,                 (numeric) The amount in " + CURRENCY_UNIT + "\n"
            "      \"account\"             (string, optional) The account (DEPRECATED)\n"
            "    ]\n"
            "    ,...\n"
            "  ]\n"
            "  ,...\n"
            "]\n"
            "\nExamples:\n"
            + HelpExampleCli("listaddressgroupings", "")
            + HelpExampleRpc("listaddressgroupings", "")
        );

    LOCK2(cs_main, pwalletMain->cs_wallet);

    UniValue jsonGroupings(UniValue::VARR);
    map<CTxDestination, CAmount> balances = pwalletMain->GetAddressBalances();
    BOOST_FOREACH(set<CTxDestination> grouping, pwalletMain->GetAddressGroupings())
    {
        UniValue jsonGrouping(UniValue::VARR);
        BOOST_FOREACH(CTxDestination address, grouping)
        {
            UniValue addressInfo(UniValue::VARR);
            addressInfo.push_back(CBitcoinAddress(address).ToString());
            addressInfo.push_back(ValueFromAmount(balances[address]));
            {
                if (pwalletMain->mapAddressBook.find(CBitcoinAddress(address).Get()) != pwalletMain->mapAddressBook.end())
                    addressInfo.push_back(pwalletMain->mapAddressBook.find(CBitcoinAddress(address).Get())->second.name);
            }
            jsonGrouping.push_back(addressInfo);
        }
        jsonGroupings.push_back(jsonGrouping);
    }
    return jsonGroupings;
}

UniValue signmessage(const UniValue& params, bool fHelp)
{
    if (!EnsureWalletIsAvailable(fHelp))
        return NullUniValue;

    if (fHelp || params.size() != 2)
        throw runtime_error(
            "signmessage \"bitcoinaddress\" \"message\"\n"
            "\nSign a message with the private key of an address"
            + HelpRequiringPassphrase() + "\n"
            "\nArguments:\n"
            "1. \"bitcoinaddress\"  (string, required) The bitcoin address to use for the private key.\n"
            "2. \"message\"         (string, required) The message to create a signature of.\n"
            "\nResult:\n"
            "\"signature\"          (string) The signature of the message encoded in base 64\n"
            "\nExamples:\n"
            "\nUnlock the wallet for 30 seconds\n"
            + HelpExampleCli("walletpassphrase", "\"mypassphrase\" 30") +
            "\nCreate the signature\n"
            + HelpExampleCli("signmessage", "\"1D1ZrZNe3JUo7ZycKEYQQiQAWd9y54F4XZ\" \"my message\"") +
            "\nVerify the signature\n"
            + HelpExampleCli("verifymessage", "\"1D1ZrZNe3JUo7ZycKEYQQiQAWd9y54F4XZ\" \"signature\" \"my message\"") +
            "\nAs json rpc\n"
            + HelpExampleRpc("signmessage", "\"1D1ZrZNe3JUo7ZycKEYQQiQAWd9y54F4XZ\", \"my message\"")
        );

    LOCK2(cs_main, pwalletMain->cs_wallet);

    EnsureWalletIsUnlocked();

    string strAddress = params[0].get_str();
    string strMessage = params[1].get_str();

    CBitcoinAddress addr(strAddress);
    if (!addr.IsValid())
        throw JSONRPCError(RPC_TYPE_ERROR, "Invalid address");

    CKeyID keyID;
    if (!addr.GetKeyID(keyID))
        throw JSONRPCError(RPC_TYPE_ERROR, "Address does not refer to key");

    CKey key;
    if (!pwalletMain->GetKey(keyID, key))
        throw JSONRPCError(RPC_WALLET_ERROR, "Private key not available");

    CHashWriter ss(SER_GETHASH, 0);
    ss << strMessageMagic;
    ss << strMessage;

    vector<unsigned char> vchSig;
    if (!key.SignCompact(ss.GetHash(), vchSig))
        throw JSONRPCError(RPC_INVALID_ADDRESS_OR_KEY, "Sign failed");

    return EncodeBase64(&vchSig[0], vchSig.size());
}

UniValue getreceivedbyaddress(const UniValue& params, bool fHelp)
{
    if (!EnsureWalletIsAvailable(fHelp))
        return NullUniValue;

    if (fHelp || params.size() < 1 || params.size() > 2)
        throw runtime_error(
            "getreceivedbyaddress \"bitcoinaddress\" ( minconf )\n"
            "\nReturns the total amount received by the given bitcoinaddress in transactions with at least minconf confirmations.\n"
            "\nArguments:\n"
            "1. \"bitcoinaddress\"  (string, required) The bitcoin address for transactions.\n"
            "2. minconf             (numeric, optional, default=1) Only include transactions confirmed at least this many times.\n"
            "\nResult:\n"
            "amount   (numeric) The total amount in " + CURRENCY_UNIT + " received at this address.\n"
            "\nExamples:\n"
            "\nThe amount from transactions with at least 1 confirmation\n"
            + HelpExampleCli("getreceivedbyaddress", "\"1D1ZrZNe3JUo7ZycKEYQQiQAWd9y54F4XZ\"") +
            "\nThe amount including unconfirmed transactions, zero confirmations\n"
            + HelpExampleCli("getreceivedbyaddress", "\"1D1ZrZNe3JUo7ZycKEYQQiQAWd9y54F4XZ\" 0") +
            "\nThe amount with at least 6 confirmation, very safe\n"
            + HelpExampleCli("getreceivedbyaddress", "\"1D1ZrZNe3JUo7ZycKEYQQiQAWd9y54F4XZ\" 6") +
            "\nAs a json rpc call\n"
            + HelpExampleRpc("getreceivedbyaddress", "\"1D1ZrZNe3JUo7ZycKEYQQiQAWd9y54F4XZ\", 6")
       );

    LOCK2(cs_main, pwalletMain->cs_wallet);

    // Bitcoin address
    CBitcoinAddress address = CBitcoinAddress(params[0].get_str());
    if (!address.IsValid())
        throw JSONRPCError(RPC_INVALID_ADDRESS_OR_KEY, "Invalid Bitcoin address");
    CScript scriptPubKey = GetScriptForDestination(address.Get());
<<<<<<< HEAD
    if (!IsMine(*pwalletMain,scriptPubKey, chainActive.Tip()))
        return (double)0.0;
=======
    if (!IsMine(*pwalletMain, scriptPubKey))
        return ValueFromAmount(0);
>>>>>>> db059a6f

    // Minimum confirmations
    int nMinDepth = 1;
    if (params.size() > 1)
        nMinDepth = params[1].get_int();

    // Tally
    CAmount nAmount = 0;
    for (map<uint256, CWalletTx>::iterator it = pwalletMain->mapWallet.begin(); it != pwalletMain->mapWallet.end(); ++it)
    {
        const CWalletTx& wtx = (*it).second;
        if (wtx.IsCoinBase() || !CheckFinalTx(wtx))
            continue;

        BOOST_FOREACH(const CTxOut& txout, wtx.vout)
            if (txout.scriptPubKey == scriptPubKey)
                if (wtx.GetDepthInMainChain() >= nMinDepth)
                    nAmount += txout.nValue;
    }

    return  ValueFromAmount(nAmount);
}


UniValue getreceivedbyaccount(const UniValue& params, bool fHelp)
{
    if (!EnsureWalletIsAvailable(fHelp))
        return NullUniValue;

    if (fHelp || params.size() < 1 || params.size() > 2)
        throw runtime_error(
            "getreceivedbyaccount \"account\" ( minconf )\n"
            "\nDEPRECATED. Returns the total amount received by addresses with <account> in transactions with at least [minconf] confirmations.\n"
            "\nArguments:\n"
            "1. \"account\"      (string, required) The selected account, may be the default account using \"\".\n"
            "2. minconf          (numeric, optional, default=1) Only include transactions confirmed at least this many times.\n"
            "\nResult:\n"
            "amount              (numeric) The total amount in " + CURRENCY_UNIT + " received for this account.\n"
            "\nExamples:\n"
            "\nAmount received by the default account with at least 1 confirmation\n"
            + HelpExampleCli("getreceivedbyaccount", "\"\"") +
            "\nAmount received at the tabby account including unconfirmed amounts with zero confirmations\n"
            + HelpExampleCli("getreceivedbyaccount", "\"tabby\" 0") +
            "\nThe amount with at least 6 confirmation, very safe\n"
            + HelpExampleCli("getreceivedbyaccount", "\"tabby\" 6") +
            "\nAs a json rpc call\n"
            + HelpExampleRpc("getreceivedbyaccount", "\"tabby\", 6")
        );

    LOCK2(cs_main, pwalletMain->cs_wallet);

    // Minimum confirmations
    int nMinDepth = 1;
    if (params.size() > 1)
        nMinDepth = params[1].get_int();

    // Get the set of pub keys assigned to account
    string strAccount = AccountFromValue(params[0]);
    set<CTxDestination> setAddress = pwalletMain->GetAccountAddresses(strAccount);

    // Tally
    CAmount nAmount = 0;
    for (map<uint256, CWalletTx>::iterator it = pwalletMain->mapWallet.begin(); it != pwalletMain->mapWallet.end(); ++it)
    {
        const CWalletTx& wtx = (*it).second;
        if (wtx.IsCoinBase() || !CheckFinalTx(wtx))
            continue;

        BOOST_FOREACH(const CTxOut& txout, wtx.vout)
        {
            CTxDestination address;
            if (ExtractDestination(txout.scriptPubKey, address) && IsMine(*pwalletMain, address, chainActive.Tip()) && setAddress.count(address))
                if (wtx.GetDepthInMainChain() >= nMinDepth)
                    nAmount += txout.nValue;
        }
    }

    return ValueFromAmount(nAmount);
}


CAmount GetAccountBalance(CWalletDB& walletdb, const string& strAccount, int nMinDepth, const isminefilter& filter)
{
    CAmount nBalance = 0;

    // Tally wallet transactions
    for (map<uint256, CWalletTx>::iterator it = pwalletMain->mapWallet.begin(); it != pwalletMain->mapWallet.end(); ++it)
    {
        const CWalletTx& wtx = (*it).second;
        if (!CheckFinalTx(wtx) || wtx.GetBlocksToMaturity() > 0 || wtx.GetDepthInMainChain() < 0)
            continue;

        CAmount nReceived, nSent, nFee;
        wtx.GetAccountAmounts(strAccount, nReceived, nSent, nFee, filter);

        if (nReceived != 0 && wtx.GetDepthInMainChain() >= nMinDepth)
            nBalance += nReceived;
        nBalance -= nSent + nFee;
    }

    // Tally internal accounting entries
    nBalance += walletdb.GetAccountCreditDebit(strAccount);

    return nBalance;
}

CAmount GetAccountBalance(const string& strAccount, int nMinDepth, const isminefilter& filter)
{
    CWalletDB walletdb(pwalletMain->strWalletFile);
    return GetAccountBalance(walletdb, strAccount, nMinDepth, filter);
}


UniValue getbalance(const UniValue& params, bool fHelp)
{
    if (!EnsureWalletIsAvailable(fHelp))
        return NullUniValue;

    if (fHelp || params.size() > 3)
        throw runtime_error(
            "getbalance ( \"account\" minconf includeWatchonly )\n"
            "\nIf account is not specified, returns the server's total available balance.\n"
            "If account is specified (DEPRECATED), returns the balance in the account.\n"
            "Note that the account \"\" is not the same as leaving the parameter out.\n"
            "The server total may be different to the balance in the default \"\" account.\n"
            "\nArguments:\n"
            "1. \"account\"      (string, optional) DEPRECATED. The selected account, or \"*\" for entire wallet. It may be the default account using \"\".\n"
            "2. minconf          (numeric, optional, default=1) Only include transactions confirmed at least this many times.\n"
            "3. includeWatchonly (bool, optional, default=false) Also include balance in watchonly addresses (see 'importaddress')\n"
            "\nResult:\n"
            "amount              (numeric) The total amount in " + CURRENCY_UNIT + " received for this account.\n"
            "\nExamples:\n"
            "\nThe total amount in the wallet\n"
            + HelpExampleCli("getbalance", "") +
            "\nThe total amount in the wallet at least 5 blocks confirmed\n"
            + HelpExampleCli("getbalance", "\"*\" 6") +
            "\nAs a json rpc call\n"
            + HelpExampleRpc("getbalance", "\"*\", 6")
        );

    LOCK2(cs_main, pwalletMain->cs_wallet);

    if (params.size() == 0)
        return  ValueFromAmount(pwalletMain->GetBalance());

    int nMinDepth = 1;
    if (params.size() > 1)
        nMinDepth = params[1].get_int();
    isminefilter filter = ISMINE_SPENDABLE;
    if(params.size() > 2)
        if(params[2].get_bool())
            filter = filter | ISMINE_WATCH_ONLY;

    if (params[0].get_str() == "*") {
        // Calculate total balance a different way from GetBalance()
        // (GetBalance() sums up all unspent TxOuts)
        // getbalance and "getbalance * 1 true" should return the same number
        CAmount nBalance = 0;
        for (map<uint256, CWalletTx>::iterator it = pwalletMain->mapWallet.begin(); it != pwalletMain->mapWallet.end(); ++it)
        {
            const CWalletTx& wtx = (*it).second;
            if (!CheckFinalTx(wtx) || wtx.GetBlocksToMaturity() > 0 || wtx.GetDepthInMainChain() < 0)
                continue;

            CAmount allFee;
            string strSentAccount;
            list<COutputEntry> listReceived;
            list<COutputEntry> listSent;
            wtx.GetAmounts(listReceived, listSent, allFee, strSentAccount, filter);
            if (wtx.GetDepthInMainChain() >= nMinDepth)
            {
                BOOST_FOREACH(const COutputEntry& r, listReceived)
                    nBalance += r.amount;
            }
            BOOST_FOREACH(const COutputEntry& s, listSent)
                nBalance -= s.amount;
            nBalance -= allFee;
        }
        return  ValueFromAmount(nBalance);
    }

    string strAccount = AccountFromValue(params[0]);

    CAmount nBalance = GetAccountBalance(strAccount, nMinDepth, filter);

    return ValueFromAmount(nBalance);
}

UniValue getunconfirmedbalance(const UniValue &params, bool fHelp)
{
    if (!EnsureWalletIsAvailable(fHelp))
        return NullUniValue;

    if (fHelp || params.size() > 0)
        throw runtime_error(
                "getunconfirmedbalance\n"
                "Returns the server's total unconfirmed balance\n");

    LOCK2(cs_main, pwalletMain->cs_wallet);

    return ValueFromAmount(pwalletMain->GetUnconfirmedBalance());
}


UniValue movecmd(const UniValue& params, bool fHelp)
{
    if (!EnsureWalletIsAvailable(fHelp))
        return NullUniValue;

    if (fHelp || params.size() < 3 || params.size() > 5)
        throw runtime_error(
            "move \"fromaccount\" \"toaccount\" amount ( minconf \"comment\" )\n"
            "\nDEPRECATED. Move a specified amount from one account in your wallet to another.\n"
            "\nArguments:\n"
            "1. \"fromaccount\"   (string, required) The name of the account to move funds from. May be the default account using \"\".\n"
            "2. \"toaccount\"     (string, required) The name of the account to move funds to. May be the default account using \"\".\n"
            "3. amount            (numeric) Quantity of " + CURRENCY_UNIT + " to move between accounts.\n"
            "4. minconf           (numeric, optional, default=1) Only use funds with at least this many confirmations.\n"
            "5. \"comment\"       (string, optional) An optional comment, stored in the wallet only.\n"
            "\nResult:\n"
            "true|false           (boolean) true if successful.\n"
            "\nExamples:\n"
            "\nMove 0.01 " + CURRENCY_UNIT + " from the default account to the account named tabby\n"
            + HelpExampleCli("move", "\"\" \"tabby\" 0.01") +
            "\nMove 0.01 " + CURRENCY_UNIT + " timotei to akiko with a comment and funds have 6 confirmations\n"
            + HelpExampleCli("move", "\"timotei\" \"akiko\" 0.01 6 \"happy birthday!\"") +
            "\nAs a json rpc call\n"
            + HelpExampleRpc("move", "\"timotei\", \"akiko\", 0.01, 6, \"happy birthday!\"")
        );

    LOCK2(cs_main, pwalletMain->cs_wallet);

    string strFrom = AccountFromValue(params[0]);
    string strTo = AccountFromValue(params[1]);
    CAmount nAmount = AmountFromValue(params[2]);
    if (nAmount <= 0)
        throw JSONRPCError(RPC_TYPE_ERROR, "Invalid amount for send");
    if (params.size() > 3)
        // unused parameter, used to be nMinDepth, keep type-checking it though
        (void)params[3].get_int();
    string strComment;
    if (params.size() > 4)
        strComment = params[4].get_str();

    CWalletDB walletdb(pwalletMain->strWalletFile);
    if (!walletdb.TxnBegin())
        throw JSONRPCError(RPC_DATABASE_ERROR, "database error");

    int64_t nNow = GetAdjustedTime();

    // Debit
    CAccountingEntry debit;
    debit.nOrderPos = pwalletMain->IncOrderPosNext(&walletdb);
    debit.strAccount = strFrom;
    debit.nCreditDebit = -nAmount;
    debit.nTime = nNow;
    debit.strOtherAccount = strTo;
    debit.strComment = strComment;
    pwalletMain->AddAccountingEntry(debit, walletdb);

    // Credit
    CAccountingEntry credit;
    credit.nOrderPos = pwalletMain->IncOrderPosNext(&walletdb);
    credit.strAccount = strTo;
    credit.nCreditDebit = nAmount;
    credit.nTime = nNow;
    credit.strOtherAccount = strFrom;
    credit.strComment = strComment;
    pwalletMain->AddAccountingEntry(credit, walletdb);

    if (!walletdb.TxnCommit())
        throw JSONRPCError(RPC_DATABASE_ERROR, "database error");

    return true;
}


UniValue sendfrom(const UniValue& params, bool fHelp)
{
    if (!EnsureWalletIsAvailable(fHelp))
        return NullUniValue;

    if (fHelp || params.size() < 3 || params.size() > 6)
        throw runtime_error(
            "sendfrom \"fromaccount\" \"tobitcoinaddress\" amount ( minconf \"comment\" \"comment-to\" )\n"
            "\nDEPRECATED (use sendtoaddress). Sent an amount from an account to a bitcoin address."
            + HelpRequiringPassphrase() + "\n"
            "\nArguments:\n"
            "1. \"fromaccount\"       (string, required) The name of the account to send funds from. May be the default account using \"\".\n"
            "2. \"tobitcoinaddress\"  (string, required) The bitcoin address to send funds to.\n"
            "3. amount                (numeric or string, required) The amount in " + CURRENCY_UNIT + " (transaction fee is added on top).\n"
            "4. minconf               (numeric, optional, default=1) Only use funds with at least this many confirmations.\n"
            "5. \"comment\"           (string, optional) A comment used to store what the transaction is for. \n"
            "                                     This is not part of the transaction, just kept in your wallet.\n"
            "6. \"comment-to\"        (string, optional) An optional comment to store the name of the person or organization \n"
            "                                     to which you're sending the transaction. This is not part of the transaction, \n"
            "                                     it is just kept in your wallet.\n"
            "\nResult:\n"
            "\"transactionid\"        (string) The transaction id.\n"
            "\nExamples:\n"
            "\nSend 0.01 " + CURRENCY_UNIT + " from the default account to the address, must have at least 1 confirmation\n"
            + HelpExampleCli("sendfrom", "\"\" \"1M72Sfpbz1BPpXFHz9m3CdqATR44Jvaydd\" 0.01") +
            "\nSend 0.01 from the tabby account to the given address, funds must have at least 6 confirmations\n"
            + HelpExampleCli("sendfrom", "\"tabby\" \"1M72Sfpbz1BPpXFHz9m3CdqATR44Jvaydd\" 0.01 6 \"donation\" \"seans outpost\"") +
            "\nAs a json rpc call\n"
            + HelpExampleRpc("sendfrom", "\"tabby\", \"1M72Sfpbz1BPpXFHz9m3CdqATR44Jvaydd\", 0.01, 6, \"donation\", \"seans outpost\"")
        );

    LOCK2(cs_main, pwalletMain->cs_wallet);

    string strAccount = AccountFromValue(params[0]);
    CBitcoinAddress address(params[1].get_str());
    if (!address.IsValid())
        throw JSONRPCError(RPC_INVALID_ADDRESS_OR_KEY, "Invalid Bitcoin address");
    CAmount nAmount = AmountFromValue(params[2]);
    if (nAmount <= 0)
        throw JSONRPCError(RPC_TYPE_ERROR, "Invalid amount for send");
    int nMinDepth = 1;
    if (params.size() > 3)
        nMinDepth = params[3].get_int();

    CWalletTx wtx;
    wtx.strFromAccount = strAccount;
    if (params.size() > 4 && !params[4].isNull() && !params[4].get_str().empty())
        wtx.mapValue["comment"] = params[4].get_str();
    if (params.size() > 5 && !params[5].isNull() && !params[5].get_str().empty())
        wtx.mapValue["to"]      = params[5].get_str();

    EnsureWalletIsUnlocked();

    // Check funds
    CAmount nBalance = GetAccountBalance(strAccount, nMinDepth, ISMINE_SPENDABLE);
    if (nAmount > nBalance)
        throw JSONRPCError(RPC_WALLET_INSUFFICIENT_FUNDS, "Account has insufficient funds");

    SendMoney(address.Get(), nAmount, false, wtx);

    return wtx.GetHash().GetHex();
}


UniValue sendmany(const UniValue& params, bool fHelp)
{
    if (!EnsureWalletIsAvailable(fHelp))
        return NullUniValue;

    if (fHelp || params.size() < 2 || params.size() > 5)
        throw runtime_error(
            "sendmany \"fromaccount\" {\"address\":amount,...} ( minconf \"comment\" [\"address\",...] )\n"
            "\nSend multiple times. Amounts are double-precision floating point numbers."
            + HelpRequiringPassphrase() + "\n"
            "\nArguments:\n"
            "1. \"fromaccount\"         (string, required) DEPRECATED. The account to send the funds from. Should be \"\" for the default account\n"
            "2. \"amounts\"             (string, required) A json object with addresses and amounts\n"
            "    {\n"
            "      \"address\":amount   (numeric or string) The bitcoin address is the key, the numeric amount (can be string) in " + CURRENCY_UNIT + " is the value\n"
            "      ,...\n"
            "    }\n"
            "3. minconf                 (numeric, optional, default=1) Only use the balance confirmed at least this many times.\n"
            "4. \"comment\"             (string, optional) A comment\n"
            "5. subtractfeefromamount   (string, optional) A json array with addresses.\n"
            "                           The fee will be equally deducted from the amount of each selected address.\n"
            "                           Those recipients will receive less bitcoins than you enter in their corresponding amount field.\n"
            "                           If no addresses are specified here, the sender pays the fee.\n"
            "    [\n"
            "      \"address\"            (string) Subtract fee from this address\n"
            "      ,...\n"
            "    ]\n"
            "\nResult:\n"
            "\"transactionid\"          (string) The transaction id for the send. Only 1 transaction is created regardless of \n"
            "                                    the number of addresses.\n"
            "\nExamples:\n"
            "\nSend two amounts to two different addresses:\n"
            + HelpExampleCli("sendmany", "\"\" \"{\\\"1D1ZrZNe3JUo7ZycKEYQQiQAWd9y54F4XZ\\\":0.01,\\\"1353tsE8YMTA4EuV7dgUXGjNFf9KpVvKHz\\\":0.02}\"") +
            "\nSend two amounts to two different addresses setting the confirmation and comment:\n"
            + HelpExampleCli("sendmany", "\"\" \"{\\\"1D1ZrZNe3JUo7ZycKEYQQiQAWd9y54F4XZ\\\":0.01,\\\"1353tsE8YMTA4EuV7dgUXGjNFf9KpVvKHz\\\":0.02}\" 6 \"testing\"") +
            "\nSend two amounts to two different addresses, subtract fee from amount:\n"
            + HelpExampleCli("sendmany", "\"\" \"{\\\"1D1ZrZNe3JUo7ZycKEYQQiQAWd9y54F4XZ\\\":0.01,\\\"1353tsE8YMTA4EuV7dgUXGjNFf9KpVvKHz\\\":0.02}\" 1 \"\" \"[\\\"1D1ZrZNe3JUo7ZycKEYQQiQAWd9y54F4XZ\\\",\\\"1353tsE8YMTA4EuV7dgUXGjNFf9KpVvKHz\\\"]\"") +
            "\nAs a json rpc call\n"
            + HelpExampleRpc("sendmany", "\"\", \"{\\\"1D1ZrZNe3JUo7ZycKEYQQiQAWd9y54F4XZ\\\":0.01,\\\"1353tsE8YMTA4EuV7dgUXGjNFf9KpVvKHz\\\":0.02}\", 6, \"testing\"")
        );

    LOCK2(cs_main, pwalletMain->cs_wallet);

    string strAccount = AccountFromValue(params[0]);
    UniValue sendTo = params[1].get_obj();
    int nMinDepth = 1;
    if (params.size() > 2)
        nMinDepth = params[2].get_int();

    CWalletTx wtx;
    wtx.strFromAccount = strAccount;
    if (params.size() > 3 && !params[3].isNull() && !params[3].get_str().empty())
        wtx.mapValue["comment"] = params[3].get_str();

    UniValue subtractFeeFromAmount(UniValue::VARR);
    if (params.size() > 4)
        subtractFeeFromAmount = params[4].get_array();

    set<CBitcoinAddress> setAddress;
    vector<CRecipient> vecSend;

    CAmount totalAmount = 0;
    vector<string> keys = sendTo.getKeys();
    BOOST_FOREACH(const string& name_, keys)
    {
        CBitcoinAddress address(name_);
        if (!address.IsValid())
            throw JSONRPCError(RPC_INVALID_ADDRESS_OR_KEY, string("Invalid Bitcoin address: ")+name_);

        if (setAddress.count(address))
            throw JSONRPCError(RPC_INVALID_PARAMETER, string("Invalid parameter, duplicated address: ")+name_);
        setAddress.insert(address);

        CScript scriptPubKey = GetScriptForDestination(address.Get());
        CAmount nAmount = AmountFromValue(sendTo[name_]);
        if (nAmount <= 0)
            throw JSONRPCError(RPC_TYPE_ERROR, "Invalid amount for send");
        totalAmount += nAmount;

        bool fSubtractFeeFromAmount = false;
        for (unsigned int idx = 0; idx < subtractFeeFromAmount.size(); idx++) {
            const UniValue& addr = subtractFeeFromAmount[idx];
            if (addr.get_str() == name_)
                fSubtractFeeFromAmount = true;
        }

        CRecipient recipient = {scriptPubKey, nAmount, fSubtractFeeFromAmount};
        vecSend.push_back(recipient);
    }

    EnsureWalletIsUnlocked();

    // Check funds
    CAmount nBalance = GetAccountBalance(strAccount, nMinDepth, ISMINE_SPENDABLE);
    if (totalAmount > nBalance)
        throw JSONRPCError(RPC_WALLET_INSUFFICIENT_FUNDS, "Account has insufficient funds");

    // Send
    CReserveKey keyChange(pwalletMain);
    CAmount nFeeRequired = 0;
    int nChangePosRet = -1;
    string strFailReason;
    bool fCreated = pwalletMain->CreateTransaction(vecSend, wtx, keyChange, nFeeRequired, nChangePosRet, strFailReason);
    if (!fCreated)
        throw JSONRPCError(RPC_WALLET_INSUFFICIENT_FUNDS, strFailReason);
    if (!pwalletMain->CommitTransaction(wtx, keyChange))
        throw JSONRPCError(RPC_WALLET_ERROR, "Transaction commit failed");

    return wtx.GetHash().GetHex();
}

// Defined in rpc/misc.cpp
extern CScript _createmultisig_redeemScript(const UniValue& params);

UniValue addmultisigaddress(const UniValue& params, bool fHelp)
{
    if (!EnsureWalletIsAvailable(fHelp))
        return NullUniValue;

    if (fHelp || params.size() < 2 || params.size() > 3)
    {
        string msg = "addmultisigaddress nrequired [\"key\",...] ( \"account\" )\n"
            "\nAdd a nrequired-to-sign multisignature address to the wallet.\n"
            "Each key is a Bitcoin address or hex-encoded public key.\n"
            "If 'account' is specified (DEPRECATED), assign address to that account.\n"

            "\nArguments:\n"
            "1. nrequired        (numeric, required) The number of required signatures out of the n keys or addresses.\n"
            "2. \"keysobject\"   (string, required) A json array of bitcoin addresses or hex-encoded public keys\n"
            "     [\n"
            "       \"address\"  (string) bitcoin address or hex-encoded public key\n"
            "       ...,\n"
            "     ]\n"
            "3. \"account\"      (string, optional) DEPRECATED. An account to assign the addresses to.\n"

            "\nResult:\n"
            "\"bitcoinaddress\"  (string) A bitcoin address associated with the keys.\n"

            "\nExamples:\n"
            "\nAdd a multisig address from 2 addresses\n"
            + HelpExampleCli("addmultisigaddress", "2 \"[\\\"16sSauSf5pF2UkUwvKGq4qjNRzBZYqgEL5\\\",\\\"171sgjn4YtPu27adkKGrdDwzRTxnRkBfKV\\\"]\"") +
            "\nAs json rpc call\n"
            + HelpExampleRpc("addmultisigaddress", "2, \"[\\\"16sSauSf5pF2UkUwvKGq4qjNRzBZYqgEL5\\\",\\\"171sgjn4YtPu27adkKGrdDwzRTxnRkBfKV\\\"]\"")
        ;
        throw runtime_error(msg);
    }

    LOCK2(cs_main, pwalletMain->cs_wallet);

    string strAccount;
    if (params.size() > 2)
        strAccount = AccountFromValue(params[2]);

    // Construct using pay-to-script-hash:
    CScript inner = _createmultisig_redeemScript(params);
    CScriptID innerID(inner);
    pwalletMain->AddCScript(inner);

    pwalletMain->SetAddressBook(innerID, strAccount, "send");
    return CBitcoinAddress(innerID).ToString();
}


struct tallyitem
{
    CAmount nAmount;
    int nConf;
    vector<uint256> txids;
    bool fIsWatchonly;
    tallyitem()
    {
        nAmount = 0;
        nConf = std::numeric_limits<int>::max();
        fIsWatchonly = false;
    }
};

UniValue ListReceived(const UniValue& params, bool fByAccounts)
{
    // Minimum confirmations
    int nMinDepth = 1;
    if (params.size() > 0)
        nMinDepth = params[0].get_int();

    // Whether to include empty accounts
    bool fIncludeEmpty = false;
    if (params.size() > 1)
        fIncludeEmpty = params[1].get_bool();

    isminefilter filter = ISMINE_SPENDABLE;
    if(params.size() > 2)
        if(params[2].get_bool())
            filter = filter | ISMINE_WATCH_ONLY;

    // Tally
    map<CBitcoinAddress, tallyitem> mapTally;
    for (map<uint256, CWalletTx>::iterator it = pwalletMain->mapWallet.begin(); it != pwalletMain->mapWallet.end(); ++it)
    {
        const CWalletTx& wtx = (*it).second;

        if (wtx.IsCoinBase() || !CheckFinalTx(wtx))
            continue;

        int nDepth = wtx.GetDepthInMainChain();
        if (nDepth < nMinDepth)
            continue;

        BOOST_FOREACH(const CTxOut& txout, wtx.vout)
        {
            CTxDestination address;
            if (!ExtractDestination(txout.scriptPubKey, address))
                continue;

            isminefilter mine = IsMine(*pwalletMain, address, chainActive.Tip());
            if(!(mine & filter))
                continue;

            tallyitem& item = mapTally[address];
            item.nAmount += txout.nValue;
            item.nConf = min(item.nConf, nDepth);
            item.txids.push_back(wtx.GetHash());
            if (mine & ISMINE_WATCH_ONLY)
                item.fIsWatchonly = true;
        }
    }

    // Reply
    UniValue ret(UniValue::VARR);
    map<string, tallyitem> mapAccountTally;
    BOOST_FOREACH(const PAIRTYPE(CBitcoinAddress, CAddressBookData)& item, pwalletMain->mapAddressBook)
    {
        const CBitcoinAddress& address = item.first;
        const string& strAccount = item.second.name;
        map<CBitcoinAddress, tallyitem>::iterator it = mapTally.find(address);
        if (it == mapTally.end() && !fIncludeEmpty)
            continue;

        CAmount nAmount = 0;
        int nConf = std::numeric_limits<int>::max();
        bool fIsWatchonly = false;
        if (it != mapTally.end())
        {
            nAmount = (*it).second.nAmount;
            nConf = (*it).second.nConf;
            fIsWatchonly = (*it).second.fIsWatchonly;
        }

        if (fByAccounts)
        {
            tallyitem& item = mapAccountTally[strAccount];
            item.nAmount += nAmount;
            item.nConf = min(item.nConf, nConf);
            item.fIsWatchonly = fIsWatchonly;
        }
        else
        {
            UniValue obj(UniValue::VOBJ);
            if(fIsWatchonly)
                obj.push_back(Pair("involvesWatchonly", true));
            obj.push_back(Pair("address",       address.ToString()));
            obj.push_back(Pair("account",       strAccount));
            obj.push_back(Pair("amount",        ValueFromAmount(nAmount)));
            obj.push_back(Pair("confirmations", (nConf == std::numeric_limits<int>::max() ? 0 : nConf)));
            if (!fByAccounts)
                obj.push_back(Pair("label", strAccount));
            UniValue transactions(UniValue::VARR);
            if (it != mapTally.end())
            {
                BOOST_FOREACH(const uint256& item, (*it).second.txids)
                {
                    transactions.push_back(item.GetHex());
                }
            }
            obj.push_back(Pair("txids", transactions));
            ret.push_back(obj);
        }
    }

    if (fByAccounts)
    {
        for (map<string, tallyitem>::iterator it = mapAccountTally.begin(); it != mapAccountTally.end(); ++it)
        {
            CAmount nAmount = (*it).second.nAmount;
            int nConf = (*it).second.nConf;
            UniValue obj(UniValue::VOBJ);
            if((*it).second.fIsWatchonly)
                obj.push_back(Pair("involvesWatchonly", true));
            obj.push_back(Pair("account",       (*it).first));
            obj.push_back(Pair("amount",        ValueFromAmount(nAmount)));
            obj.push_back(Pair("confirmations", (nConf == std::numeric_limits<int>::max() ? 0 : nConf)));
            ret.push_back(obj);
        }
    }

    return ret;
}

UniValue listreceivedbyaddress(const UniValue& params, bool fHelp)
{
    if (!EnsureWalletIsAvailable(fHelp))
        return NullUniValue;

    if (fHelp || params.size() > 3)
        throw runtime_error(
            "listreceivedbyaddress ( minconf includeempty includeWatchonly)\n"
            "\nList balances by receiving address.\n"
            "\nArguments:\n"
            "1. minconf       (numeric, optional, default=1) The minimum number of confirmations before payments are included.\n"
            "2. includeempty  (bool, optional, default=false) Whether to include addresses that haven't received any payments.\n"
            "3. includeWatchonly (bool, optional, default=false) Whether to include watchonly addresses (see 'importaddress').\n"

            "\nResult:\n"
            "[\n"
            "  {\n"
            "    \"involvesWatchonly\" : true,        (bool) Only returned if imported addresses were involved in transaction\n"
            "    \"address\" : \"receivingaddress\",  (string) The receiving address\n"
            "    \"account\" : \"accountname\",       (string) DEPRECATED. The account of the receiving address. The default account is \"\".\n"
            "    \"amount\" : x.xxx,                  (numeric) The total amount in " + CURRENCY_UNIT + " received by the address\n"
            "    \"confirmations\" : n,               (numeric) The number of confirmations of the most recent transaction included\n"
            "    \"label\" : \"label\"                (string) A comment for the address/transaction, if any\n"
            "  }\n"
            "  ,...\n"
            "]\n"

            "\nExamples:\n"
            + HelpExampleCli("listreceivedbyaddress", "")
            + HelpExampleCli("listreceivedbyaddress", "6 true")
            + HelpExampleRpc("listreceivedbyaddress", "6, true, true")
        );

    LOCK2(cs_main, pwalletMain->cs_wallet);

    return ListReceived(params, false);
}

UniValue listreceivedbyaccount(const UniValue& params, bool fHelp)
{
    if (!EnsureWalletIsAvailable(fHelp))
        return NullUniValue;

    if (fHelp || params.size() > 3)
        throw runtime_error(
            "listreceivedbyaccount ( minconf includeempty includeWatchonly)\n"
            "\nDEPRECATED. List balances by account.\n"
            "\nArguments:\n"
            "1. minconf      (numeric, optional, default=1) The minimum number of confirmations before payments are included.\n"
            "2. includeempty (bool, optional, default=false) Whether to include accounts that haven't received any payments.\n"
            "3. includeWatchonly (bool, optional, default=false) Whether to include watchonly addresses (see 'importaddress').\n"

            "\nResult:\n"
            "[\n"
            "  {\n"
            "    \"involvesWatchonly\" : true,   (bool) Only returned if imported addresses were involved in transaction\n"
            "    \"account\" : \"accountname\",  (string) The account name of the receiving account\n"
            "    \"amount\" : x.xxx,             (numeric) The total amount received by addresses with this account\n"
            "    \"confirmations\" : n,          (numeric) The number of confirmations of the most recent transaction included\n"
            "    \"label\" : \"label\"           (string) A comment for the address/transaction, if any\n"
            "  }\n"
            "  ,...\n"
            "]\n"

            "\nExamples:\n"
            + HelpExampleCli("listreceivedbyaccount", "")
            + HelpExampleCli("listreceivedbyaccount", "6 true")
            + HelpExampleRpc("listreceivedbyaccount", "6, true, true")
        );

    LOCK2(cs_main, pwalletMain->cs_wallet);

    return ListReceived(params, true);
}

static void MaybePushAddress(UniValue & entry, const CTxDestination &dest)
{
    CBitcoinAddress addr;
    if (addr.Set(dest))
        entry.push_back(Pair("address", addr.ToString()));
}

void ListTransactions(const CWalletTx& wtx, const string& strAccount, int nMinDepth, bool fLong, UniValue& ret, const isminefilter& filter)
{
    CAmount nFee;
    string strSentAccount;
    list<COutputEntry> listReceived;
    list<COutputEntry> listSent;

    wtx.GetAmounts(listReceived, listSent, nFee, strSentAccount, filter);

    bool fAllAccounts = (strAccount == string("*"));
    bool involvesWatchonly = wtx.IsFromMe(ISMINE_WATCH_ONLY);

    // Sent
    if ((!listSent.empty() || nFee != 0) && (fAllAccounts || strAccount == strSentAccount))
    {
        BOOST_FOREACH(const COutputEntry& s, listSent)
        {
            UniValue entry(UniValue::VOBJ);
            if(involvesWatchonly || (::IsMine(*pwalletMain, s.destination, chainActive.Tip()) & ISMINE_WATCH_ONLY))
                entry.push_back(Pair("involvesWatchonly", true));
            entry.push_back(Pair("account", strSentAccount));
            MaybePushAddress(entry, s.destination);
            entry.push_back(Pair("category", "send"));
            entry.push_back(Pair("amount", ValueFromAmount(-s.amount)));
            if (pwalletMain->mapAddressBook.count(s.destination))
                entry.push_back(Pair("label", pwalletMain->mapAddressBook[s.destination].name));
            entry.push_back(Pair("vout", s.vout));
            entry.push_back(Pair("fee", ValueFromAmount(-nFee)));
            if (fLong)
                WalletTxToJSON(wtx, entry);
            entry.push_back(Pair("abandoned", wtx.isAbandoned()));
            ret.push_back(entry);
        }
    }

    // Received
    if (listReceived.size() > 0 && wtx.GetDepthInMainChain() >= nMinDepth)
    {
        BOOST_FOREACH(const COutputEntry& r, listReceived)
        {
            string account;
            if (pwalletMain->mapAddressBook.count(r.destination))
                account = pwalletMain->mapAddressBook[r.destination].name;
            if (fAllAccounts || (account == strAccount))
            {
                UniValue entry(UniValue::VOBJ);
                if(involvesWatchonly || (::IsMine(*pwalletMain, r.destination, chainActive.Tip()) & ISMINE_WATCH_ONLY))
                    entry.push_back(Pair("involvesWatchonly", true));
                entry.push_back(Pair("account", account));
                MaybePushAddress(entry, r.destination);
                if (wtx.IsCoinBase())
                {
                    if (wtx.GetDepthInMainChain() < 1)
                        entry.push_back(Pair("category", "orphan"));
                    else if (wtx.GetBlocksToMaturity() > 0)
                        entry.push_back(Pair("category", "immature"));
                    else
                        entry.push_back(Pair("category", "generate"));
                }
                else
                {
                    entry.push_back(Pair("category", "receive"));
                }
                entry.push_back(Pair("amount", ValueFromAmount(r.amount)));
                if (pwalletMain->mapAddressBook.count(r.destination))
                    entry.push_back(Pair("label", account));
                entry.push_back(Pair("vout", r.vout));
                if (fLong)
                    WalletTxToJSON(wtx, entry);
                ret.push_back(entry);
            }
        }
    }
}

void AcentryToJSON(const CAccountingEntry& acentry, const string& strAccount, UniValue& ret)
{
    bool fAllAccounts = (strAccount == string("*"));

    if (fAllAccounts || acentry.strAccount == strAccount)
    {
        UniValue entry(UniValue::VOBJ);
        entry.push_back(Pair("account", acentry.strAccount));
        entry.push_back(Pair("category", "move"));
        entry.push_back(Pair("time", acentry.nTime));
        entry.push_back(Pair("amount", ValueFromAmount(acentry.nCreditDebit)));
        entry.push_back(Pair("otheraccount", acentry.strOtherAccount));
        entry.push_back(Pair("comment", acentry.strComment));
        ret.push_back(entry);
    }
}

UniValue listtransactions(const UniValue& params, bool fHelp)
{
    if (!EnsureWalletIsAvailable(fHelp))
        return NullUniValue;

    if (fHelp || params.size() > 4)
        throw runtime_error(
            "listtransactions ( \"account\" count from includeWatchonly)\n"
            "\nReturns up to 'count' most recent transactions skipping the first 'from' transactions for account 'account'.\n"
            "\nArguments:\n"
            "1. \"account\"    (string, optional) DEPRECATED. The account name. Should be \"*\".\n"
            "2. count          (numeric, optional, default=10) The number of transactions to return\n"
            "3. from           (numeric, optional, default=0) The number of transactions to skip\n"
            "4. includeWatchonly (bool, optional, default=false) Include transactions to watchonly addresses (see 'importaddress')\n"
            "\nResult:\n"
            "[\n"
            "  {\n"
            "    \"account\":\"accountname\",       (string) DEPRECATED. The account name associated with the transaction. \n"
            "                                                It will be \"\" for the default account.\n"
            "    \"address\":\"bitcoinaddress\",    (string) The bitcoin address of the transaction. Not present for \n"
            "                                                move transactions (category = move).\n"
            "    \"category\":\"send|receive|move\", (string) The transaction category. 'move' is a local (off blockchain)\n"
            "                                                transaction between accounts, and not associated with an address,\n"
            "                                                transaction id or block. 'send' and 'receive' transactions are \n"
            "                                                associated with an address, transaction id and block details\n"
            "    \"amount\": x.xxx,          (numeric) The amount in " + CURRENCY_UNIT + ". This is negative for the 'send' category, and for the\n"
            "                                         'move' category for moves outbound. It is positive for the 'receive' category,\n"
            "                                         and for the 'move' category for inbound funds.\n"
            "    \"vout\": n,                (numeric) the vout value\n"
            "    \"fee\": x.xxx,             (numeric) The amount of the fee in " + CURRENCY_UNIT + ". This is negative and only available for the \n"
            "                                         'send' category of transactions.\n"
            "    \"confirmations\": n,       (numeric) The number of confirmations for the transaction. Available for 'send' and \n"
            "                                         'receive' category of transactions. Negative confirmations indicate the\n"
            "                                         transation conflicts with the block chain\n"
            "    \"trusted\": xxx            (bool) Whether we consider the outputs of this unconfirmed transaction safe to spend.\n"
            "    \"blockhash\": \"hashvalue\", (string) The block hash containing the transaction. Available for 'send' and 'receive'\n"
            "                                          category of transactions.\n"
            "    \"blockindex\": n,          (numeric) The index of the transaction in the block that includes it. Available for 'send' and 'receive'\n"
            "                                          category of transactions.\n"
            "    \"blocktime\": xxx,         (numeric) The block time in seconds since epoch (1 Jan 1970 GMT).\n"
            "    \"txid\": \"transactionid\", (string) The transaction id. Available for 'send' and 'receive' category of transactions.\n"
            "    \"time\": xxx,              (numeric) The transaction time in seconds since epoch (midnight Jan 1 1970 GMT).\n"
            "    \"timereceived\": xxx,      (numeric) The time received in seconds since epoch (midnight Jan 1 1970 GMT). Available \n"
            "                                          for 'send' and 'receive' category of transactions.\n"
            "    \"comment\": \"...\",       (string) If a comment is associated with the transaction.\n"
            "    \"label\": \"label\"        (string) A comment for the address/transaction, if any\n"
            "    \"otheraccount\": \"accountname\",  (string) For the 'move' category of transactions, the account the funds came \n"
            "                                          from (for receiving funds, positive amounts), or went to (for sending funds,\n"
            "                                          negative amounts).\n"
            "    \"bip125-replaceable\": \"yes|no|unknown\"  (string) Whether this transaction could be replaced due to BIP125 (replace-by-fee);\n"
            "                                                     may be unknown for unconfirmed transactions not in the mempool\n"
            "  }\n"
            "]\n"

            "\nExamples:\n"
            "\nList the most recent 10 transactions in the systems\n"
            + HelpExampleCli("listtransactions", "") +
            "\nList transactions 100 to 120\n"
            + HelpExampleCli("listtransactions", "\"*\" 20 100") +
            "\nAs a json rpc call\n"
            + HelpExampleRpc("listtransactions", "\"*\", 20, 100")
        );

    LOCK2(cs_main, pwalletMain->cs_wallet);

    string strAccount = "*";
    if (params.size() > 0)
        strAccount = params[0].get_str();
    int nCount = 10;
    if (params.size() > 1)
        nCount = params[1].get_int();
    int nFrom = 0;
    if (params.size() > 2)
        nFrom = params[2].get_int();
    isminefilter filter = ISMINE_SPENDABLE;
    if(params.size() > 3)
        if(params[3].get_bool())
            filter = filter | ISMINE_WATCH_ONLY;

    if (nCount < 0)
        throw JSONRPCError(RPC_INVALID_PARAMETER, "Negative count");
    if (nFrom < 0)
        throw JSONRPCError(RPC_INVALID_PARAMETER, "Negative from");

    UniValue ret(UniValue::VARR);

    const CWallet::TxItems & txOrdered = pwalletMain->wtxOrdered;

    // iterate backwards until we have nCount items to return:
    for (CWallet::TxItems::const_reverse_iterator it = txOrdered.rbegin(); it != txOrdered.rend(); ++it)
    {
        CWalletTx *const pwtx = (*it).second.first;
        if (pwtx != 0)
            ListTransactions(*pwtx, strAccount, 0, true, ret, filter);
        CAccountingEntry *const pacentry = (*it).second.second;
        if (pacentry != 0)
            AcentryToJSON(*pacentry, strAccount, ret);

        if ((int)ret.size() >= (nCount+nFrom)) break;
    }
    // ret is newest to oldest

    if (nFrom > (int)ret.size())
        nFrom = ret.size();
    if ((nFrom + nCount) > (int)ret.size())
        nCount = ret.size() - nFrom;

    vector<UniValue> arrTmp = ret.getValues();

    vector<UniValue>::iterator first = arrTmp.begin();
    std::advance(first, nFrom);
    vector<UniValue>::iterator last = arrTmp.begin();
    std::advance(last, nFrom+nCount);

    if (last != arrTmp.end()) arrTmp.erase(last, arrTmp.end());
    if (first != arrTmp.begin()) arrTmp.erase(arrTmp.begin(), first);

    std::reverse(arrTmp.begin(), arrTmp.end()); // Return oldest to newest

    ret.clear();
    ret.setArray();
    ret.push_backV(arrTmp);

    return ret;
}

UniValue listaccounts(const UniValue& params, bool fHelp)
{
    if (!EnsureWalletIsAvailable(fHelp))
        return NullUniValue;

    if (fHelp || params.size() > 2)
        throw runtime_error(
            "listaccounts ( minconf includeWatchonly)\n"
            "\nDEPRECATED. Returns Object that has account names as keys, account balances as values.\n"
            "\nArguments:\n"
            "1. minconf          (numeric, optional, default=1) Only include transactions with at least this many confirmations\n"
            "2. includeWatchonly (bool, optional, default=false) Include balances in watchonly addresses (see 'importaddress')\n"
            "\nResult:\n"
            "{                      (json object where keys are account names, and values are numeric balances\n"
            "  \"account\": x.xxx,  (numeric) The property name is the account name, and the value is the total balance for the account.\n"
            "  ...\n"
            "}\n"
            "\nExamples:\n"
            "\nList account balances where there at least 1 confirmation\n"
            + HelpExampleCli("listaccounts", "") +
            "\nList account balances including zero confirmation transactions\n"
            + HelpExampleCli("listaccounts", "0") +
            "\nList account balances for 6 or more confirmations\n"
            + HelpExampleCli("listaccounts", "6") +
            "\nAs json rpc call\n"
            + HelpExampleRpc("listaccounts", "6")
        );

    LOCK2(cs_main, pwalletMain->cs_wallet);

    int nMinDepth = 1;
    if (params.size() > 0)
        nMinDepth = params[0].get_int();
    isminefilter includeWatchonly = ISMINE_SPENDABLE;
    if(params.size() > 1)
        if(params[1].get_bool())
            includeWatchonly = includeWatchonly | ISMINE_WATCH_ONLY;

    map<string, CAmount> mapAccountBalances;
    BOOST_FOREACH(const PAIRTYPE(CTxDestination, CAddressBookData)& entry, pwalletMain->mapAddressBook) {
        if (IsMine(*pwalletMain, entry.first, chainActive.Tip()) & includeWatchonly) // This address belongs to me
            mapAccountBalances[entry.second.name] = 0;
    }

    for (map<uint256, CWalletTx>::iterator it = pwalletMain->mapWallet.begin(); it != pwalletMain->mapWallet.end(); ++it)
    {
        const CWalletTx& wtx = (*it).second;
        CAmount nFee;
        string strSentAccount;
        list<COutputEntry> listReceived;
        list<COutputEntry> listSent;
        int nDepth = wtx.GetDepthInMainChain();
        if (wtx.GetBlocksToMaturity() > 0 || nDepth < 0)
            continue;
        wtx.GetAmounts(listReceived, listSent, nFee, strSentAccount, includeWatchonly);
        mapAccountBalances[strSentAccount] -= nFee;
        BOOST_FOREACH(const COutputEntry& s, listSent)
            mapAccountBalances[strSentAccount] -= s.amount;
        if (nDepth >= nMinDepth)
        {
            BOOST_FOREACH(const COutputEntry& r, listReceived)
                if (pwalletMain->mapAddressBook.count(r.destination))
                    mapAccountBalances[pwalletMain->mapAddressBook[r.destination].name] += r.amount;
                else
                    mapAccountBalances[""] += r.amount;
        }
    }

    const list<CAccountingEntry> & acentries = pwalletMain->laccentries;
    BOOST_FOREACH(const CAccountingEntry& entry, acentries)
        mapAccountBalances[entry.strAccount] += entry.nCreditDebit;

    UniValue ret(UniValue::VOBJ);
    BOOST_FOREACH(const PAIRTYPE(string, CAmount)& accountBalance, mapAccountBalances) {
        ret.push_back(Pair(accountBalance.first, ValueFromAmount(accountBalance.second)));
    }
    return ret;
}

UniValue listsinceblock(const UniValue& params, bool fHelp)
{
    if (!EnsureWalletIsAvailable(fHelp))
        return NullUniValue;

    if (fHelp)
        throw runtime_error(
            "listsinceblock ( \"blockhash\" target-confirmations includeWatchonly)\n"
            "\nGet all transactions in blocks since block [blockhash], or all transactions if omitted\n"
            "\nArguments:\n"
            "1. \"blockhash\"   (string, optional) The block hash to list transactions since\n"
            "2. target-confirmations:    (numeric, optional) The confirmations required, must be 1 or more\n"
            "3. includeWatchonly:        (bool, optional, default=false) Include transactions to watchonly addresses (see 'importaddress')"
            "\nResult:\n"
            "{\n"
            "  \"transactions\": [\n"
            "    \"account\":\"accountname\",       (string) DEPRECATED. The account name associated with the transaction. Will be \"\" for the default account.\n"
            "    \"address\":\"bitcoinaddress\",    (string) The bitcoin address of the transaction. Not present for move transactions (category = move).\n"
            "    \"category\":\"send|receive\",     (string) The transaction category. 'send' has negative amounts, 'receive' has positive amounts.\n"
            "    \"amount\": x.xxx,          (numeric) The amount in " + CURRENCY_UNIT + ". This is negative for the 'send' category, and for the 'move' category for moves \n"
            "                                          outbound. It is positive for the 'receive' category, and for the 'move' category for inbound funds.\n"
            "    \"vout\" : n,               (numeric) the vout value\n"
            "    \"fee\": x.xxx,             (numeric) The amount of the fee in " + CURRENCY_UNIT + ". This is negative and only available for the 'send' category of transactions.\n"
            "    \"confirmations\": n,       (numeric) The number of confirmations for the transaction. Available for 'send' and 'receive' category of transactions.\n"
            "    \"blockhash\": \"hashvalue\",     (string) The block hash containing the transaction. Available for 'send' and 'receive' category of transactions.\n"
            "    \"blockindex\": n,          (numeric) The index of the transaction in the block that includes it. Available for 'send' and 'receive' category of transactions.\n"
            "    \"blocktime\": xxx,         (numeric) The block time in seconds since epoch (1 Jan 1970 GMT).\n"
            "    \"txid\": \"transactionid\",  (string) The transaction id. Available for 'send' and 'receive' category of transactions.\n"
            "    \"time\": xxx,              (numeric) The transaction time in seconds since epoch (Jan 1 1970 GMT).\n"
            "    \"timereceived\": xxx,      (numeric) The time received in seconds since epoch (Jan 1 1970 GMT). Available for 'send' and 'receive' category of transactions.\n"
            "    \"comment\": \"...\",       (string) If a comment is associated with the transaction.\n"
            "    \"label\" : \"label\"       (string) A comment for the address/transaction, if any\n"
            "    \"to\": \"...\",            (string) If a comment to is associated with the transaction.\n"
             "  ],\n"
            "  \"lastblock\": \"lastblockhash\"     (string) The hash of the last block\n"
            "}\n"
            "\nExamples:\n"
            + HelpExampleCli("listsinceblock", "")
            + HelpExampleCli("listsinceblock", "\"000000000000000bacf66f7497b7dc45ef753ee9a7d38571037cdb1a57f663ad\" 6")
            + HelpExampleRpc("listsinceblock", "\"000000000000000bacf66f7497b7dc45ef753ee9a7d38571037cdb1a57f663ad\", 6")
        );

    LOCK2(cs_main, pwalletMain->cs_wallet);

    CBlockIndex *pindex = NULL;
    int target_confirms = 1;
    isminefilter filter = ISMINE_SPENDABLE;

    if (params.size() > 0)
    {
        uint256 blockId;

        blockId.SetHex(params[0].get_str());
        BlockMap::iterator it = mapBlockIndex.find(blockId);
        if (it != mapBlockIndex.end())
            pindex = it->second;
    }

    if (params.size() > 1)
    {
        target_confirms = params[1].get_int();

        if (target_confirms < 1)
            throw JSONRPCError(RPC_INVALID_PARAMETER, "Invalid parameter");
    }

    if(params.size() > 2)
        if(params[2].get_bool())
            filter = filter | ISMINE_WATCH_ONLY;

    int depth = pindex ? (1 + chainActive.Height() - pindex->nHeight) : -1;

    UniValue transactions(UniValue::VARR);

    for (map<uint256, CWalletTx>::iterator it = pwalletMain->mapWallet.begin(); it != pwalletMain->mapWallet.end(); it++)
    {
        CWalletTx tx = (*it).second;

        if (depth == -1 || tx.GetDepthInMainChain() < depth)
            ListTransactions(tx, "*", 0, true, transactions, filter);
    }

    CBlockIndex *pblockLast = chainActive[chainActive.Height() + 1 - target_confirms];
    uint256 lastblock = pblockLast ? pblockLast->GetBlockHash() : uint256();

    UniValue ret(UniValue::VOBJ);
    ret.push_back(Pair("transactions", transactions));
    ret.push_back(Pair("lastblock", lastblock.GetHex()));

    return ret;
}

UniValue gettransaction(const UniValue& params, bool fHelp)
{
    if (!EnsureWalletIsAvailable(fHelp))
        return NullUniValue;

    if (fHelp || params.size() < 1 || params.size() > 2)
        throw runtime_error(
            "gettransaction \"txid\" ( includeWatchonly )\n"
            "\nGet detailed information about in-wallet transaction <txid>\n"
            "\nArguments:\n"
            "1. \"txid\"    (string, required) The transaction id\n"
            "2. \"includeWatchonly\"    (bool, optional, default=false) Whether to include watchonly addresses in balance calculation and details[]\n"
            "\nResult:\n"
            "{\n"
            "  \"amount\" : x.xxx,        (numeric) The transaction amount in " + CURRENCY_UNIT + "\n"
            "  \"confirmations\" : n,     (numeric) The number of confirmations\n"
            "  \"blockhash\" : \"hash\",  (string) The block hash\n"
            "  \"blockindex\" : xx,       (numeric) The index of the transaction in the block that includes it\n"
            "  \"blocktime\" : ttt,       (numeric) The time in seconds since epoch (1 Jan 1970 GMT)\n"
            "  \"txid\" : \"transactionid\",   (string) The transaction id.\n"
            "  \"time\" : ttt,            (numeric) The transaction time in seconds since epoch (1 Jan 1970 GMT)\n"
            "  \"timereceived\" : ttt,    (numeric) The time received in seconds since epoch (1 Jan 1970 GMT)\n"
            "  \"bip125-replaceable\": \"yes|no|unknown\"  (string) Whether this transaction could be replaced due to BIP125 (replace-by-fee);\n"
            "                                                   may be unknown for unconfirmed transactions not in the mempool\n"
            "  \"details\" : [\n"
            "    {\n"
            "      \"account\" : \"accountname\",  (string) DEPRECATED. The account name involved in the transaction, can be \"\" for the default account.\n"
            "      \"address\" : \"bitcoinaddress\",   (string) The bitcoin address involved in the transaction\n"
            "      \"category\" : \"send|receive\",    (string) The category, either 'send' or 'receive'\n"
            "      \"amount\" : x.xxx,                 (numeric) The amount in " + CURRENCY_UNIT + "\n"
            "      \"label\" : \"label\",              (string) A comment for the address/transaction, if any\n"
            "      \"vout\" : n,                       (numeric) the vout value\n"
            "    }\n"
            "    ,...\n"
            "  ],\n"
            "  \"hex\" : \"data\"         (string) Raw data for transaction\n"
            "}\n"

            "\nExamples:\n"
            + HelpExampleCli("gettransaction", "\"1075db55d416d3ca199f55b6084e2115b9345e16c5cf302fc80e9d5fbf5d48d\"")
            + HelpExampleCli("gettransaction", "\"1075db55d416d3ca199f55b6084e2115b9345e16c5cf302fc80e9d5fbf5d48d\" true")
            + HelpExampleRpc("gettransaction", "\"1075db55d416d3ca199f55b6084e2115b9345e16c5cf302fc80e9d5fbf5d48d\"")
        );

    LOCK2(cs_main, pwalletMain->cs_wallet);

    uint256 hash;
    hash.SetHex(params[0].get_str());

    isminefilter filter = ISMINE_SPENDABLE;
    if(params.size() > 1)
        if(params[1].get_bool())
            filter = filter | ISMINE_WATCH_ONLY;

    UniValue entry(UniValue::VOBJ);
    if (!pwalletMain->mapWallet.count(hash))
        throw JSONRPCError(RPC_INVALID_ADDRESS_OR_KEY, "Invalid or non-wallet transaction id");
    const CWalletTx& wtx = pwalletMain->mapWallet[hash];

    CAmount nCredit = wtx.GetCredit(filter);
    CAmount nDebit = wtx.GetDebit(filter);
    CAmount nNet = nCredit - nDebit;
    CAmount nFee = (wtx.IsFromMe(filter) ? wtx.GetValueOut() - nDebit : 0);

    entry.push_back(Pair("amount", ValueFromAmount(nNet - nFee)));
    if (wtx.IsFromMe(filter))
        entry.push_back(Pair("fee", ValueFromAmount(nFee)));

    WalletTxToJSON(wtx, entry);

    UniValue details(UniValue::VARR);
    ListTransactions(wtx, "*", 0, false, details, filter);
    entry.push_back(Pair("details", details));

    string strHex = EncodeHexTx(static_cast<CTransaction>(wtx));
    entry.push_back(Pair("hex", strHex));

    return entry;
}

UniValue abandontransaction(const UniValue& params, bool fHelp)
{
    if (!EnsureWalletIsAvailable(fHelp))
        return NullUniValue;

    if (fHelp || params.size() != 1)
        throw runtime_error(
            "abandontransaction \"txid\"\n"
            "\nMark in-wallet transaction <txid> as abandoned\n"
            "This will mark this transaction and all its in-wallet descendants as abandoned which will allow\n"
            "for their inputs to be respent.  It can be used to replace \"stuck\" or evicted transactions.\n"
            "It only works on transactions which are not included in a block and are not currently in the mempool.\n"
            "It has no effect on transactions which are already conflicted or abandoned.\n"
            "\nArguments:\n"
            "1. \"txid\"    (string, required) The transaction id\n"
            "\nResult:\n"
            "\nExamples:\n"
            + HelpExampleCli("abandontransaction", "\"1075db55d416d3ca199f55b6084e2115b9345e16c5cf302fc80e9d5fbf5d48d\"")
            + HelpExampleRpc("abandontransaction", "\"1075db55d416d3ca199f55b6084e2115b9345e16c5cf302fc80e9d5fbf5d48d\"")
        );

    LOCK2(cs_main, pwalletMain->cs_wallet);

    uint256 hash;
    hash.SetHex(params[0].get_str());

    if (!pwalletMain->mapWallet.count(hash))
        throw JSONRPCError(RPC_INVALID_ADDRESS_OR_KEY, "Invalid or non-wallet transaction id");
    if (!pwalletMain->AbandonTransaction(hash))
        throw JSONRPCError(RPC_INVALID_ADDRESS_OR_KEY, "Transaction not eligible for abandonment");

    return NullUniValue;
}


UniValue backupwallet(const UniValue& params, bool fHelp)
{
    if (!EnsureWalletIsAvailable(fHelp))
        return NullUniValue;

    if (fHelp || params.size() != 1)
        throw runtime_error(
            "backupwallet \"destination\"\n"
            "\nSafely copies wallet.dat to destination, which can be a directory or a path with filename.\n"
            "\nArguments:\n"
            "1. \"destination\"   (string) The destination directory or file\n"
            "\nExamples:\n"
            + HelpExampleCli("backupwallet", "\"backup.dat\"")
            + HelpExampleRpc("backupwallet", "\"backup.dat\"")
        );

    LOCK2(cs_main, pwalletMain->cs_wallet);

    string strDest = params[0].get_str();
    if (!BackupWallet(*pwalletMain, strDest))
        throw JSONRPCError(RPC_WALLET_ERROR, "Error: Wallet backup failed!");

    return NullUniValue;
}


UniValue keypoolrefill(const UniValue& params, bool fHelp)
{
    if (!EnsureWalletIsAvailable(fHelp))
        return NullUniValue;

    if (fHelp || params.size() > 1)
        throw runtime_error(
            "keypoolrefill ( newsize )\n"
            "\nFills the keypool."
            + HelpRequiringPassphrase() + "\n"
            "\nArguments\n"
            "1. newsize     (numeric, optional, default=100) The new keypool size\n"
            "\nExamples:\n"
            + HelpExampleCli("keypoolrefill", "")
            + HelpExampleRpc("keypoolrefill", "")
        );

    LOCK2(cs_main, pwalletMain->cs_wallet);

    // 0 is interpreted by TopUpKeyPool() as the default keypool size given by -keypool
    unsigned int kpSize = 0;
    if (params.size() > 0) {
        if (params[0].get_int() < 0)
            throw JSONRPCError(RPC_INVALID_PARAMETER, "Invalid parameter, expected valid size.");
        kpSize = (unsigned int)params[0].get_int();
    }

    EnsureWalletIsUnlocked();
    pwalletMain->TopUpKeyPool(kpSize);

    if (pwalletMain->GetKeyPoolSize() < kpSize)
        throw JSONRPCError(RPC_WALLET_ERROR, "Error refreshing keypool.");

    return NullUniValue;
}


static void LockWallet(CWallet* pWallet)
{
    LOCK(cs_nWalletUnlockTime);
    nWalletUnlockTime = 0;
    pWallet->Lock();
}

UniValue walletpassphrase(const UniValue& params, bool fHelp)
{
    if (!EnsureWalletIsAvailable(fHelp))
        return NullUniValue;

    if (pwalletMain->IsCrypted() && (fHelp || params.size() != 2))
        throw runtime_error(
            "walletpassphrase \"passphrase\" timeout\n"
            "\nStores the wallet decryption key in memory for 'timeout' seconds.\n"
            "This is needed prior to performing transactions related to private keys such as sending bitcoins\n"
            "\nArguments:\n"
            "1. \"passphrase\"     (string, required) The wallet passphrase\n"
            "2. timeout            (numeric, required) The time to keep the decryption key in seconds.\n"
            "\nNote:\n"
            "Issuing the walletpassphrase command while the wallet is already unlocked will set a new unlock\n"
            "time that overrides the old one.\n"
            "\nExamples:\n"
            "\nunlock the wallet for 60 seconds\n"
            + HelpExampleCli("walletpassphrase", "\"my pass phrase\" 60") +
            "\nLock the wallet again (before 60 seconds)\n"
            + HelpExampleCli("walletlock", "") +
            "\nAs json rpc call\n"
            + HelpExampleRpc("walletpassphrase", "\"my pass phrase\", 60")
        );

    LOCK2(cs_main, pwalletMain->cs_wallet);

    if (fHelp)
        return true;
    if (!pwalletMain->IsCrypted())
        throw JSONRPCError(RPC_WALLET_WRONG_ENC_STATE, "Error: running with an unencrypted wallet, but walletpassphrase was called.");

    // Note that the walletpassphrase is stored in params[0] which is not mlock()ed
    SecureString strWalletPass;
    strWalletPass.reserve(100);
    // TODO: get rid of this .c_str() by implementing SecureString::operator=(std::string)
    // Alternately, find a way to make params[0] mlock()'d to begin with.
    strWalletPass = params[0].get_str().c_str();

    if (strWalletPass.length() > 0)
    {
        if (!pwalletMain->Unlock(strWalletPass))
            throw JSONRPCError(RPC_WALLET_PASSPHRASE_INCORRECT, "Error: The wallet passphrase entered was incorrect.");
    }
    else
        throw runtime_error(
            "walletpassphrase <passphrase> <timeout>\n"
            "Stores the wallet decryption key in memory for <timeout> seconds.");

    pwalletMain->TopUpKeyPool();

    int64_t nSleepTime = params[1].get_int64();
    LOCK(cs_nWalletUnlockTime);
    nWalletUnlockTime = GetTime() + nSleepTime;
    RPCRunLater("lockwallet", boost::bind(LockWallet, pwalletMain), nSleepTime);

    return NullUniValue;
}


UniValue walletpassphrasechange(const UniValue& params, bool fHelp)
{
    if (!EnsureWalletIsAvailable(fHelp))
        return NullUniValue;

    if (pwalletMain->IsCrypted() && (fHelp || params.size() != 2))
        throw runtime_error(
            "walletpassphrasechange \"oldpassphrase\" \"newpassphrase\"\n"
            "\nChanges the wallet passphrase from 'oldpassphrase' to 'newpassphrase'.\n"
            "\nArguments:\n"
            "1. \"oldpassphrase\"      (string) The current passphrase\n"
            "2. \"newpassphrase\"      (string) The new passphrase\n"
            "\nExamples:\n"
            + HelpExampleCli("walletpassphrasechange", "\"old one\" \"new one\"")
            + HelpExampleRpc("walletpassphrasechange", "\"old one\", \"new one\"")
        );

    LOCK2(cs_main, pwalletMain->cs_wallet);

    if (fHelp)
        return true;
    if (!pwalletMain->IsCrypted())
        throw JSONRPCError(RPC_WALLET_WRONG_ENC_STATE, "Error: running with an unencrypted wallet, but walletpassphrasechange was called.");

    // TODO: get rid of these .c_str() calls by implementing SecureString::operator=(std::string)
    // Alternately, find a way to make params[0] mlock()'d to begin with.
    SecureString strOldWalletPass;
    strOldWalletPass.reserve(100);
    strOldWalletPass = params[0].get_str().c_str();

    SecureString strNewWalletPass;
    strNewWalletPass.reserve(100);
    strNewWalletPass = params[1].get_str().c_str();

    if (strOldWalletPass.length() < 1 || strNewWalletPass.length() < 1)
        throw runtime_error(
            "walletpassphrasechange <oldpassphrase> <newpassphrase>\n"
            "Changes the wallet passphrase from <oldpassphrase> to <newpassphrase>.");

    if (!pwalletMain->ChangeWalletPassphrase(strOldWalletPass, strNewWalletPass))
        throw JSONRPCError(RPC_WALLET_PASSPHRASE_INCORRECT, "Error: The wallet passphrase entered was incorrect.");

    return NullUniValue;
}


UniValue walletlock(const UniValue& params, bool fHelp)
{
    if (!EnsureWalletIsAvailable(fHelp))
        return NullUniValue;

    if (pwalletMain->IsCrypted() && (fHelp || params.size() != 0))
        throw runtime_error(
            "walletlock\n"
            "\nRemoves the wallet encryption key from memory, locking the wallet.\n"
            "After calling this method, you will need to call walletpassphrase again\n"
            "before being able to call any methods which require the wallet to be unlocked.\n"
            "\nExamples:\n"
            "\nSet the passphrase for 2 minutes to perform a transaction\n"
            + HelpExampleCli("walletpassphrase", "\"my pass phrase\" 120") +
            "\nPerform a send (requires passphrase set)\n"
            + HelpExampleCli("sendtoaddress", "\"1M72Sfpbz1BPpXFHz9m3CdqATR44Jvaydd\" 1.0") +
            "\nClear the passphrase since we are done before 2 minutes is up\n"
            + HelpExampleCli("walletlock", "") +
            "\nAs json rpc call\n"
            + HelpExampleRpc("walletlock", "")
        );

    LOCK2(cs_main, pwalletMain->cs_wallet);

    if (fHelp)
        return true;
    if (!pwalletMain->IsCrypted())
        throw JSONRPCError(RPC_WALLET_WRONG_ENC_STATE, "Error: running with an unencrypted wallet, but walletlock was called.");

    {
        LOCK(cs_nWalletUnlockTime);
        pwalletMain->Lock();
        nWalletUnlockTime = 0;
    }

    return NullUniValue;
}


UniValue encryptwallet(const UniValue& params, bool fHelp)
{
    if (!EnsureWalletIsAvailable(fHelp))
        return NullUniValue;

    if (!pwalletMain->IsCrypted() && (fHelp || params.size() != 1))
        throw runtime_error(
            "encryptwallet \"passphrase\"\n"
            "\nEncrypts the wallet with 'passphrase'. This is for first time encryption.\n"
            "After this, any calls that interact with private keys such as sending or signing \n"
            "will require the passphrase to be set prior the making these calls.\n"
            "Use the walletpassphrase call for this, and then walletlock call.\n"
            "If the wallet is already encrypted, use the walletpassphrasechange call.\n"
            "Note that this will shutdown the server.\n"
            "\nArguments:\n"
            "1. \"passphrase\"    (string) The pass phrase to encrypt the wallet with. It must be at least 1 character, but should be long.\n"
            "\nExamples:\n"
            "\nEncrypt you wallet\n"
            + HelpExampleCli("encryptwallet", "\"my pass phrase\"") +
            "\nNow set the passphrase to use the wallet, such as for signing or sending bitcoin\n"
            + HelpExampleCli("walletpassphrase", "\"my pass phrase\"") +
            "\nNow we can so something like sign\n"
            + HelpExampleCli("signmessage", "\"bitcoinaddress\" \"test message\"") +
            "\nNow lock the wallet again by removing the passphrase\n"
            + HelpExampleCli("walletlock", "") +
            "\nAs a json rpc call\n"
            + HelpExampleRpc("encryptwallet", "\"my pass phrase\"")
        );

    LOCK2(cs_main, pwalletMain->cs_wallet);

    if (fHelp)
        return true;
    if (pwalletMain->IsCrypted())
        throw JSONRPCError(RPC_WALLET_WRONG_ENC_STATE, "Error: running with an encrypted wallet, but encryptwallet was called.");

    // TODO: get rid of this .c_str() by implementing SecureString::operator=(std::string)
    // Alternately, find a way to make params[0] mlock()'d to begin with.
    SecureString strWalletPass;
    strWalletPass.reserve(100);
    strWalletPass = params[0].get_str().c_str();

    if (strWalletPass.length() < 1)
        throw runtime_error(
            "encryptwallet <passphrase>\n"
            "Encrypts the wallet with <passphrase>.");

    if (!pwalletMain->EncryptWallet(strWalletPass))
        throw JSONRPCError(RPC_WALLET_ENCRYPTION_FAILED, "Error: Failed to encrypt the wallet.");

    // BDB seems to have a bad habit of writing old data into
    // slack space in .dat files; that is bad if the old data is
    // unencrypted private keys. So:
    StartShutdown();
    return "wallet encrypted; Bitcoin server stopping, restart to run with encrypted wallet. The keypool has been flushed, you need to make a new backup.";
}

UniValue lockunspent(const UniValue& params, bool fHelp)
{
    if (!EnsureWalletIsAvailable(fHelp))
        return NullUniValue;

    if (fHelp || params.size() < 1 || params.size() > 2)
        throw runtime_error(
            "lockunspent unlock [{\"txid\":\"txid\",\"vout\":n},...]\n"
            "\nUpdates list of temporarily unspendable outputs.\n"
            "Temporarily lock (unlock=false) or unlock (unlock=true) specified transaction outputs.\n"
            "A locked transaction output will not be chosen by automatic coin selection, when spending bitcoins.\n"
            "Locks are stored in memory only. Nodes start with zero locked outputs, and the locked output list\n"
            "is always cleared (by virtue of process exit) when a node stops or fails.\n"
            "Also see the listunspent call\n"
            "\nArguments:\n"
            "1. unlock            (boolean, required) Whether to unlock (true) or lock (false) the specified transactions\n"
            "2. \"transactions\"  (string, required) A json array of objects. Each object the txid (string) vout (numeric)\n"
            "     [           (json array of json objects)\n"
            "       {\n"
            "         \"txid\":\"id\",    (string) The transaction id\n"
            "         \"vout\": n         (numeric) The output number\n"
            "       }\n"
            "       ,...\n"
            "     ]\n"

            "\nResult:\n"
            "true|false    (boolean) Whether the command was successful or not\n"

            "\nExamples:\n"
            "\nList the unspent transactions\n"
            + HelpExampleCli("listunspent", "") +
            "\nLock an unspent transaction\n"
            + HelpExampleCli("lockunspent", "false \"[{\\\"txid\\\":\\\"a08e6907dbbd3d809776dbfc5d82e371b764ed838b5655e72f463568df1aadf0\\\",\\\"vout\\\":1}]\"") +
            "\nList the locked transactions\n"
            + HelpExampleCli("listlockunspent", "") +
            "\nUnlock the transaction again\n"
            + HelpExampleCli("lockunspent", "true \"[{\\\"txid\\\":\\\"a08e6907dbbd3d809776dbfc5d82e371b764ed838b5655e72f463568df1aadf0\\\",\\\"vout\\\":1}]\"") +
            "\nAs a json rpc call\n"
            + HelpExampleRpc("lockunspent", "false, \"[{\\\"txid\\\":\\\"a08e6907dbbd3d809776dbfc5d82e371b764ed838b5655e72f463568df1aadf0\\\",\\\"vout\\\":1}]\"")
        );

    LOCK2(cs_main, pwalletMain->cs_wallet);

    if (params.size() == 1)
        RPCTypeCheck(params, boost::assign::list_of(UniValue::VBOOL));
    else
        RPCTypeCheck(params, boost::assign::list_of(UniValue::VBOOL)(UniValue::VARR));

    bool fUnlock = params[0].get_bool();

    if (params.size() == 1) {
        if (fUnlock)
            pwalletMain->UnlockAllCoins();
        return true;
    }

    UniValue outputs = params[1].get_array();
    for (unsigned int idx = 0; idx < outputs.size(); idx++) {
        const UniValue& output = outputs[idx];
        if (!output.isObject())
            throw JSONRPCError(RPC_INVALID_PARAMETER, "Invalid parameter, expected object");
        const UniValue& o = output.get_obj();

        RPCTypeCheckObj(o, boost::assign::map_list_of("txid", UniValue::VSTR)("vout", UniValue::VNUM));

        string txid = find_value(o, "txid").get_str();
        if (!IsHex(txid))
            throw JSONRPCError(RPC_INVALID_PARAMETER, "Invalid parameter, expected hex txid");

        int nOutput = find_value(o, "vout").get_int();
        if (nOutput < 0)
            throw JSONRPCError(RPC_INVALID_PARAMETER, "Invalid parameter, vout must be positive");

        COutPoint outpt(uint256S(txid), nOutput);

        if (fUnlock)
            pwalletMain->UnlockCoin(outpt);
        else
            pwalletMain->LockCoin(outpt);
    }

    return true;
}

UniValue listlockunspent(const UniValue& params, bool fHelp)
{
    if (!EnsureWalletIsAvailable(fHelp))
        return NullUniValue;

    if (fHelp || params.size() > 0)
        throw runtime_error(
            "listlockunspent\n"
            "\nReturns list of temporarily unspendable outputs.\n"
            "See the lockunspent call to lock and unlock transactions for spending.\n"
            "\nResult:\n"
            "[\n"
            "  {\n"
            "    \"txid\" : \"transactionid\",     (string) The transaction id locked\n"
            "    \"vout\" : n                      (numeric) The vout value\n"
            "  }\n"
            "  ,...\n"
            "]\n"
            "\nExamples:\n"
            "\nList the unspent transactions\n"
            + HelpExampleCli("listunspent", "") +
            "\nLock an unspent transaction\n"
            + HelpExampleCli("lockunspent", "false \"[{\\\"txid\\\":\\\"a08e6907dbbd3d809776dbfc5d82e371b764ed838b5655e72f463568df1aadf0\\\",\\\"vout\\\":1}]\"") +
            "\nList the locked transactions\n"
            + HelpExampleCli("listlockunspent", "") +
            "\nUnlock the transaction again\n"
            + HelpExampleCli("lockunspent", "true \"[{\\\"txid\\\":\\\"a08e6907dbbd3d809776dbfc5d82e371b764ed838b5655e72f463568df1aadf0\\\",\\\"vout\\\":1}]\"") +
            "\nAs a json rpc call\n"
            + HelpExampleRpc("listlockunspent", "")
        );

    LOCK2(cs_main, pwalletMain->cs_wallet);

    vector<COutPoint> vOutpts;
    pwalletMain->ListLockedCoins(vOutpts);

    UniValue ret(UniValue::VARR);

    BOOST_FOREACH(COutPoint &outpt, vOutpts) {
        UniValue o(UniValue::VOBJ);

        o.push_back(Pair("txid", outpt.hash.GetHex()));
        o.push_back(Pair("vout", (int)outpt.n));
        ret.push_back(o);
    }

    return ret;
}

UniValue settxfee(const UniValue& params, bool fHelp)
{
    if (!EnsureWalletIsAvailable(fHelp))
        return NullUniValue;

    if (fHelp || params.size() < 1 || params.size() > 1)
        throw runtime_error(
            "settxfee amount\n"
            "\nSet the transaction fee per kB. Overwrites the paytxfee parameter.\n"
            "\nArguments:\n"
            "1. amount         (numeric or sting, required) The transaction fee in " + CURRENCY_UNIT + "/kB\n"
            "\nResult\n"
            "true|false        (boolean) Returns true if successful\n"
            "\nExamples:\n"
            + HelpExampleCli("settxfee", "0.00001")
            + HelpExampleRpc("settxfee", "0.00001")
        );

    LOCK2(cs_main, pwalletMain->cs_wallet);

    // Amount
    CAmount nAmount = AmountFromValue(params[0]);

    payTxFee = CFeeRate(nAmount, 1000);
    return true;
}

UniValue getwalletinfo(const UniValue& params, bool fHelp)
{
    if (!EnsureWalletIsAvailable(fHelp))
        return NullUniValue;

    if (fHelp || params.size() != 0)
        throw runtime_error(
            "getwalletinfo\n"
            "Returns an object containing various wallet state info.\n"
            "\nResult:\n"
            "{\n"
            "  \"walletversion\": xxxxx,     (numeric) the wallet version\n"
            "  \"balance\": xxxxxxx,         (numeric) the total confirmed balance of the wallet in " + CURRENCY_UNIT + "\n"
            "  \"unconfirmed_balance\": xxx, (numeric) the total unconfirmed balance of the wallet in " + CURRENCY_UNIT + "\n"
            "  \"immature_balance\": xxxxxx, (numeric) the total immature balance of the wallet in " + CURRENCY_UNIT + "\n"
            "  \"txcount\": xxxxxxx,         (numeric) the total number of transactions in the wallet\n"
            "  \"keypoololdest\": xxxxxx,    (numeric) the timestamp (seconds since GMT epoch) of the oldest pre-generated key in the key pool\n"
            "  \"keypoolsize\": xxxx,        (numeric) how many new keys are pre-generated\n"
            "  \"unlocked_until\": ttt,      (numeric) the timestamp in seconds since epoch (midnight Jan 1 1970 GMT) that the wallet is unlocked for transfers, or 0 if the wallet is locked\n"
            "  \"paytxfee\": x.xxxx,         (numeric) the transaction fee configuration, set in " + CURRENCY_UNIT + "/kB\n"
            "}\n"
            "\nExamples:\n"
            + HelpExampleCli("getwalletinfo", "")
            + HelpExampleRpc("getwalletinfo", "")
        );

    LOCK2(cs_main, pwalletMain->cs_wallet);

    UniValue obj(UniValue::VOBJ);
    obj.push_back(Pair("walletversion", pwalletMain->GetVersion()));
    obj.push_back(Pair("balance",       ValueFromAmount(pwalletMain->GetBalance())));
    obj.push_back(Pair("unconfirmed_balance", ValueFromAmount(pwalletMain->GetUnconfirmedBalance())));
    obj.push_back(Pair("immature_balance",    ValueFromAmount(pwalletMain->GetImmatureBalance())));
    obj.push_back(Pair("txcount",       (int)pwalletMain->mapWallet.size()));
    obj.push_back(Pair("keypoololdest", pwalletMain->GetOldestKeyPoolTime()));
    obj.push_back(Pair("keypoolsize",   (int)pwalletMain->GetKeyPoolSize()));
    if (pwalletMain->IsCrypted())
        obj.push_back(Pair("unlocked_until", nWalletUnlockTime));
    obj.push_back(Pair("paytxfee",      ValueFromAmount(payTxFee.GetFeePerK())));
    return obj;
}

UniValue resendwallettransactions(const UniValue& params, bool fHelp)
{
    if (!EnsureWalletIsAvailable(fHelp))
        return NullUniValue;

    if (fHelp || params.size() != 0)
        throw runtime_error(
            "resendwallettransactions\n"
            "Immediately re-broadcast unconfirmed wallet transactions to all peers.\n"
            "Intended only for testing; the wallet code periodically re-broadcasts\n"
            "automatically.\n"
            "Returns array of transaction ids that were re-broadcast.\n"
            );

    LOCK2(cs_main, pwalletMain->cs_wallet);

    std::vector<uint256> txids = pwalletMain->ResendWalletTransactionsBefore(GetTime());
    UniValue result(UniValue::VARR);
    BOOST_FOREACH(const uint256& txid, txids)
    {
        result.push_back(txid.ToString());
    }
    return result;
}

UniValue listunspent(const UniValue& params, bool fHelp)
{
    if (!EnsureWalletIsAvailable(fHelp))
        return NullUniValue;

    if (fHelp || params.size() > 3)
        throw runtime_error(
            "listunspent ( minconf maxconf  [\"address\",...] )\n"
            "\nReturns array of unspent transaction outputs\n"
            "with between minconf and maxconf (inclusive) confirmations.\n"
            "Optionally filter to only include txouts paid to specified addresses.\n"
            "Results are an array of Objects, each of which has:\n"
            "{txid, vout, scriptPubKey, amount, confirmations}\n"
            "\nArguments:\n"
            "1. minconf          (numeric, optional, default=1) The minimum confirmations to filter\n"
            "2. maxconf          (numeric, optional, default=9999999) The maximum confirmations to filter\n"
            "3. \"addresses\"    (string) A json array of bitcoin addresses to filter\n"
            "    [\n"
            "      \"address\"   (string) bitcoin address\n"
            "      ,...\n"
            "    ]\n"
            "\nResult\n"
            "[                   (array of json object)\n"
            "  {\n"
            "    \"txid\" : \"txid\",        (string) the transaction id \n"
            "    \"vout\" : n,               (numeric) the vout value\n"
            "    \"address\" : \"address\",  (string) the bitcoin address\n"
            "    \"account\" : \"account\",  (string) DEPRECATED. The associated account, or \"\" for the default account\n"
            "    \"scriptPubKey\" : \"key\", (string) the script key\n"
            "    \"amount\" : x.xxx,         (numeric) the transaction amount in " + CURRENCY_UNIT + "\n"
            "    \"confirmations\" : n       (numeric) The number of confirmations\n"
            "  }\n"
            "  ,...\n"
            "]\n"

            "\nExamples\n"
            + HelpExampleCli("listunspent", "")
            + HelpExampleCli("listunspent", "6 9999999 \"[\\\"1PGFqEzfmQch1gKD3ra4k18PNj3tTUUSqg\\\",\\\"1LtvqCaApEdUGFkpKMM4MstjcaL4dKg8SP\\\"]\"")
            + HelpExampleRpc("listunspent", "6, 9999999 \"[\\\"1PGFqEzfmQch1gKD3ra4k18PNj3tTUUSqg\\\",\\\"1LtvqCaApEdUGFkpKMM4MstjcaL4dKg8SP\\\"]\"")
        );

    RPCTypeCheck(params, boost::assign::list_of(UniValue::VNUM)(UniValue::VNUM)(UniValue::VARR));

    int nMinDepth = 1;
    if (params.size() > 0)
        nMinDepth = params[0].get_int();

    int nMaxDepth = 9999999;
    if (params.size() > 1)
        nMaxDepth = params[1].get_int();

    set<CBitcoinAddress> setAddress;
    if (params.size() > 2) {
        UniValue inputs = params[2].get_array();
        for (unsigned int idx = 0; idx < inputs.size(); idx++) {
            const UniValue& input = inputs[idx];
            CBitcoinAddress address(input.get_str());
            if (!address.IsValid())
                throw JSONRPCError(RPC_INVALID_ADDRESS_OR_KEY, string("Invalid Bitcoin address: ")+input.get_str());
            if (setAddress.count(address))
                throw JSONRPCError(RPC_INVALID_PARAMETER, string("Invalid parameter, duplicated address: ")+input.get_str());
           setAddress.insert(address);
        }
    }

    UniValue results(UniValue::VARR);
    vector<COutput> vecOutputs;
    assert(pwalletMain != NULL);
    LOCK2(cs_main, pwalletMain->cs_wallet);
    pwalletMain->AvailableCoins(vecOutputs, false, NULL, true);
    BOOST_FOREACH(const COutput& out, vecOutputs) {
        if (out.nDepth < nMinDepth || out.nDepth > nMaxDepth)
            continue;

        if (setAddress.size()) {
            CTxDestination address;
            if (!ExtractDestination(out.tx->vout[out.i].scriptPubKey, address))
                continue;

            if (!setAddress.count(address))
                continue;
        }

        CAmount nValue = out.tx->vout[out.i].nValue;
        const CScript& pk = out.tx->vout[out.i].scriptPubKey;
        UniValue entry(UniValue::VOBJ);
        entry.push_back(Pair("txid", out.tx->GetHash().GetHex()));
        entry.push_back(Pair("vout", out.i));
        CTxDestination address;
        if (ExtractDestination(out.tx->vout[out.i].scriptPubKey, address)) {
            entry.push_back(Pair("address", CBitcoinAddress(address).ToString()));
            if (pwalletMain->mapAddressBook.count(address))
                entry.push_back(Pair("account", pwalletMain->mapAddressBook[address].name));
        }
        entry.push_back(Pair("scriptPubKey", HexStr(pk.begin(), pk.end())));
        if (pk.IsPayToScriptHash()) {
            CTxDestination address;
            if (ExtractDestination(pk, address)) {
                const CScriptID& hash = boost::get<CScriptID>(address);
                CScript redeemScript;
                if (pwalletMain->GetCScript(hash, redeemScript))
                    entry.push_back(Pair("redeemScript", HexStr(redeemScript.begin(), redeemScript.end())));
            }
        }
        entry.push_back(Pair("amount",ValueFromAmount(nValue)));
        entry.push_back(Pair("confirmations",out.nDepth));
        entry.push_back(Pair("spendable", out.fSpendable));
        results.push_back(entry);
    }

    return results;
}

UniValue fundrawtransaction(const UniValue& params, bool fHelp)
{
    if (!EnsureWalletIsAvailable(fHelp))
        return NullUniValue;

    if (fHelp || params.size() < 1 || params.size() > 2)
        throw runtime_error(
                            "fundrawtransaction \"hexstring\" includeWatching\n"
                            "\nAdd inputs to a transaction until it has enough in value to meet its out value.\n"
                            "This will not modify existing inputs, and will add one change output to the outputs.\n"
                            "Note that inputs which were signed may need to be resigned after completion since in/outputs have been added.\n"
                            "The inputs added will not be signed, use signrawtransaction for that.\n"
                            "Note that all existing inputs must have their previous output transaction be in the wallet.\n"
                            "Note that all inputs selected must be of standard form and P2SH scripts must be"
                            "in the wallet using importaddress or addmultisigaddress (to calculate fees).\n"
                            "Only pay-to-pubkey, multisig, and P2SH versions thereof are currently supported for watch-only\n"
                            "\nArguments:\n"
                            "1. \"hexstring\"     (string, required) The hex string of the raw transaction\n"
                            "2. includeWatching (boolean, optional, default false) Also select inputs which are watch only\n"
                            "\nResult:\n"
                            "{\n"
                            "  \"hex\":       \"value\", (string)  The resulting raw transaction (hex-encoded string)\n"
                            "  \"fee\":       n,         (numeric) Fee the resulting transaction pays\n"
                            "  \"changepos\": n          (numeric) The position of the added change output, or -1\n"
                            "}\n"
                            "\"hex\"             \n"
                            "\nExamples:\n"
                            "\nCreate a transaction with no inputs\n"
                            + HelpExampleCli("createrawtransaction", "\"[]\" \"{\\\"myaddress\\\":0.01}\"") +
                            "\nAdd sufficient unsigned inputs to meet the output value\n"
                            + HelpExampleCli("fundrawtransaction", "\"rawtransactionhex\"") +
                            "\nSign the transaction\n"
                            + HelpExampleCli("signrawtransaction", "\"fundedtransactionhex\"") +
                            "\nSend the transaction\n"
                            + HelpExampleCli("sendrawtransaction", "\"signedtransactionhex\"")
                            );

    RPCTypeCheck(params, boost::assign::list_of(UniValue::VSTR)(UniValue::VBOOL));

    // parse hex string from parameter
    CTransaction origTx;
    if (!DecodeHexTx(origTx, params[0].get_str()))
        throw JSONRPCError(RPC_DESERIALIZATION_ERROR, "TX decode failed");

    if (origTx.vout.size() == 0)
        throw JSONRPCError(RPC_INVALID_PARAMETER, "TX must have at least one output");

    bool includeWatching = false;
    if (params.size() > 1)
        includeWatching = params[1].get_bool();

    CMutableTransaction tx(origTx);
    CAmount nFee;
    string strFailReason;
    int nChangePos = -1;
    if(!pwalletMain->FundTransaction(tx, nFee, nChangePos, strFailReason, includeWatching))
        throw JSONRPCError(RPC_INTERNAL_ERROR, strFailReason);

    UniValue result(UniValue::VOBJ);
    result.push_back(Pair("hex", EncodeHexTx(tx)));
    result.push_back(Pair("changepos", nChangePos));
    result.push_back(Pair("fee", ValueFromAmount(nFee)));

    return result;
}

extern UniValue dumpprivkey(const UniValue& params, bool fHelp); // in rpcdump.cpp
extern UniValue importprivkey(const UniValue& params, bool fHelp);
extern UniValue importaddress(const UniValue& params, bool fHelp);
extern UniValue importpubkey(const UniValue& params, bool fHelp);
extern UniValue dumpwallet(const UniValue& params, bool fHelp);
extern UniValue importwallet(const UniValue& params, bool fHelp);

const CRPCCommand vWalletRPCCommands[] =
{ //  category              name                        actor (function)           okSafeMode
    //  --------------------- ------------------------    -----------------------    ----------
    { "rawtransactions",    "fundrawtransaction",       &fundrawtransaction,       false },
    { "hidden",             "resendwallettransactions", &resendwallettransactions, true  },
    { "wallet",             "abandontransaction",       &abandontransaction,       false },
    { "wallet",             "addmultisigaddress",       &addmultisigaddress,       true  },
    { "wallet",             "backupwallet",             &backupwallet,             true  },
    { "wallet",             "dumpprivkey",              &dumpprivkey,              true  },
    { "wallet",             "dumpwallet",               &dumpwallet,               true  },
    { "wallet",             "encryptwallet",            &encryptwallet,            true  },
    { "wallet",             "getaccountaddress",        &getaccountaddress,        true  },
    { "wallet",             "getaccount",               &getaccount,               true  },
    { "wallet",             "getaddressesbyaccount",    &getaddressesbyaccount,    true  },
    { "wallet",             "getbalance",               &getbalance,               false },
    { "wallet",             "getnewaddress",            &getnewaddress,            true  },
    { "wallet",             "getrawchangeaddress",      &getrawchangeaddress,      true  },
    { "wallet",             "getreceivedbyaccount",     &getreceivedbyaccount,     false },
    { "wallet",             "getreceivedbyaddress",     &getreceivedbyaddress,     false },
    { "wallet",             "gettransaction",           &gettransaction,           false },
    { "wallet",             "getunconfirmedbalance",    &getunconfirmedbalance,    false },
    { "wallet",             "getwalletinfo",            &getwalletinfo,            false },
    { "wallet",             "importprivkey",            &importprivkey,            true  },
    { "wallet",             "importwallet",             &importwallet,             true  },
    { "wallet",             "importaddress",            &importaddress,            true  },
    { "wallet",             "importpubkey",             &importpubkey,             true  },
    { "wallet",             "keypoolrefill",            &keypoolrefill,            true  },
    { "wallet",             "listaccounts",             &listaccounts,             false },
    { "wallet",             "listaddressgroupings",     &listaddressgroupings,     false },
    { "wallet",             "listlockunspent",          &listlockunspent,          false },
    { "wallet",             "listreceivedbyaccount",    &listreceivedbyaccount,    false },
    { "wallet",             "listreceivedbyaddress",    &listreceivedbyaddress,    false },
    { "wallet",             "listsinceblock",           &listsinceblock,           false },
    { "wallet",             "listtransactions",         &listtransactions,         false },
    { "wallet",             "listunspent",              &listunspent,              false },
    { "wallet",             "lockunspent",              &lockunspent,              true  },
    { "wallet",             "move",                     &movecmd,                  false },
    { "wallet",             "sendfrom",                 &sendfrom,                 false },
    { "wallet",             "sendmany",                 &sendmany,                 false },
    { "wallet",             "sendtoaddress",            &sendtoaddress,            false },
    { "wallet",             "setaccount",               &setaccount,               true  },
    { "wallet",             "settxfee",                 &settxfee,                 true  },
    { "wallet",             "signmessage",              &signmessage,              true  },
    { "wallet",             "walletlock",               &walletlock,               true  },
    { "wallet",             "walletpassphrasechange",   &walletpassphrasechange,   true  },
    { "wallet",             "walletpassphrase",         &walletpassphrase,         true  },
};

void walletRegisterRPCCommands()
{
    unsigned int vcidx;
    for (vcidx = 0; vcidx < ARRAYLEN(vWalletRPCCommands); vcidx++)
    {
        const CRPCCommand *pcmd;

        pcmd = &vWalletRPCCommands[vcidx];
        tableRPC.appendCommand(pcmd->name, pcmd);
    }
}<|MERGE_RESOLUTION|>--- conflicted
+++ resolved
@@ -596,13 +596,9 @@
     if (!address.IsValid())
         throw JSONRPCError(RPC_INVALID_ADDRESS_OR_KEY, "Invalid Bitcoin address");
     CScript scriptPubKey = GetScriptForDestination(address.Get());
-<<<<<<< HEAD
-    if (!IsMine(*pwalletMain,scriptPubKey, chainActive.Tip()))
-        return (double)0.0;
-=======
-    if (!IsMine(*pwalletMain, scriptPubKey))
+
+    if (!IsMine(*pwalletMain, scriptPubKey, chainActive.Tip()))
         return ValueFromAmount(0);
->>>>>>> db059a6f
 
     // Minimum confirmations
     int nMinDepth = 1;
