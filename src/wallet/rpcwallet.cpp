--- conflicted
+++ resolved
@@ -425,11 +425,6 @@
             HelpExampleCli("sendtoaddress", "\"1M72Sfpbz1BPpXFHz9m3CdqATR44Jvaydd\" 0.1 \"\" \"\" true") +
             HelpExampleRpc(
                 "sendtoaddress", "\"1M72Sfpbz1BPpXFHz9m3CdqATR44Jvaydd\", 0.1, \"donation\", \"seans outpost\""));
-<<<<<<< HEAD
-=======
-
-    LOCK2(cs_main, pwalletMain->cs_wallet);
->>>>>>> a11bd813
 
     CTxDestination dest = DecodeDestination(params[0].get_str());
     if (!IsValidDestination(dest))
