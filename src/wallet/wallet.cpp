// Copyright (c) 2009-2010 Satoshi Nakamoto
// Copyright (c) 2009-2015 The Bitcoin Core developers
// Copyright (c) 2015-2018 The Bitcoin Unlimited developers
// Distributed under the MIT software license, see the accompanying
// file COPYING or http://www.opensource.org/licenses/mit-license.php.

#include "wallet/wallet.h"

#include "blockstorage/blockstorage.h"
#include "chain.h"
#include "checkpoints.h"
#include "coincontrol.h"
#include "consensus/consensus.h"
#include "consensus/validation.h"
#include "core_io.h" // Freeze for debug only
#include "dstencode.h"
#include "fs.h"
#include "key.h"
#include "keystore.h"
#include "main.h"
#include "net.h"
#include "policy/policy.h"
#include "primitives/block.h"
#include "primitives/transaction.h"
#include "script/script.h"
#include "script/sign.h"
#include "timedata.h"
#include "txmempool.h"
#include "uahf_fork.h"
#include "ui_interface.h"
#include "util.h"
#include "utilmoneystr.h"

#include <assert.h>

#include <boost/algorithm/string/replace.hpp>
#include <boost/thread.hpp>

using namespace std;

CWallet *pwalletMain = nullptr;
/** Transaction fee set by the user */
CFeeRate payTxFee(DEFAULT_TRANSACTION_FEE);
unsigned int nTxConfirmTarget = DEFAULT_TX_CONFIRM_TARGET;
bool bSpendZeroConfChange = DEFAULT_SPEND_ZEROCONF_CHANGE;
bool fSendFreeTransactions = DEFAULT_SEND_FREE_TRANSACTIONS;

const char *DEFAULT_WALLET_DAT = "wallet.dat";
const uint32_t BIP32_HARDENED_KEY_LIMIT = 0x80000000;

/**
 * Fees smaller than this (in satoshi) are considered zero fee (for transaction creation)
 * Override with -mintxfee
 */
CFeeRate CWallet::minTxFee = CFeeRate(DEFAULT_TRANSACTION_MINFEE);
/**
 * If fee estimation does not have enough data to provide estimates, use this fee instead.
 * Has no effect if not using fee estimation
 * Override with -fallbackfee
 */
CFeeRate CWallet::fallbackFee = CFeeRate(DEFAULT_FALLBACK_FEE);

const uint256 CMerkleTx::ABANDON_HASH(uint256S("0000000000000000000000000000000000000000000000000000000000000001"));

/** @defgroup mapWallet
 *
 * @{
 */

struct CompareValueOnly
{
    bool operator()(const pair<CAmount, pair<const CWalletTx *, unsigned int> > &t1,
        const pair<CAmount, pair<const CWalletTx *, unsigned int> > &t2) const
    {
        return t1.first < t2.first;
    }
};

std::string COutput::ToString() const
{
    return strprintf("COutput(%s, %d, %d) [%s]", tx->GetHash().ToString(), i, nDepth, FormatMoney(tx->vout[i].nValue));
}

const CWalletTx *CWallet::GetWalletTx(const uint256 &hash) const
{
    LOCK(cs_wallet);
    std::map<uint256, CWalletTx>::const_iterator it = mapWallet.find(hash);
    if (it == mapWallet.end())
        return nullptr;
    return &(it->second);
}

CPubKey CWallet::GenerateNewKey()
{
    AssertLockHeld(cs_wallet); // mapKeyMetadata
    // default to compressed public keys if we want 0.6.0 wallets
    bool fCompressed = CanSupportFeature(FEATURE_COMPRPUBKEY);

    CKey secret;

    // Create new metadata
    int64_t nCreationTime = GetTime();
    CKeyMetadata metadata(nCreationTime);

    // use HD key derivation if HD was enabled during wallet creation
    if (IsHDEnabled())
    {
        DeriveNewChildKey(metadata, secret);
    }
    else
    {
        secret.MakeNewKey(fCompressed);
    }

    // Compressed public keys were introduced in version 0.6.0
    if (fCompressed)
        SetMinVersion(FEATURE_COMPRPUBKEY);

    CPubKey pubkey = secret.GetPubKey();
    assert(secret.VerifyPubKey(pubkey));

    mapKeyMetadata[pubkey.GetID()] = metadata;
    if (!nTimeFirstKey || nCreationTime < nTimeFirstKey)
        nTimeFirstKey = nCreationTime;

    if (!AddKeyPubKey(secret, pubkey))
        throw std::runtime_error("CWallet::GenerateNewKey(): AddKey failed");
    return pubkey;
}

void CWallet::DeriveNewChildKey(CKeyMetadata &metadata, CKey &secret)
{
    // for now we use a fixed keypath scheme of m/0'/0'/k
    CKey key; // master key seed (256bit)
    CExtKey masterKey; // hd master key
    CExtKey accountKey; // key at m/0'
    CExtKey externalChainChildKey; // key at m/0'/0'
    CExtKey childKey; // key at m/0'/0'/<n>'

    // try to get the master key
    if (!GetKey(hdChain.masterKeyID, key))
        throw std::runtime_error(std::string(__func__) + ": Master key not found");

    masterKey.SetMaster(key.begin(), key.size());

    // derive m/0'
    // use hardened derivation (child keys >= 0x80000000 are hardened after bip32)
    masterKey.Derive(accountKey, BIP32_HARDENED_KEY_LIMIT);

    // derive m/0'/0'
    accountKey.Derive(externalChainChildKey, BIP32_HARDENED_KEY_LIMIT);

    // derive child key at next index, skip keys already known to the wallet
    do
    {
        // always derive hardened keys
        // childIndex | BIP32_HARDENED_KEY_LIMIT = derive childIndex in hardened child-index-range
        // example: 1 | BIP32_HARDENED_KEY_LIMIT == 0x80000001 == 2147483649
        externalChainChildKey.Derive(childKey, hdChain.nExternalChainCounter | BIP32_HARDENED_KEY_LIMIT);
        metadata.hdKeypath = "m/0'/0'/" + std::to_string(hdChain.nExternalChainCounter) + "'";
        metadata.hdMasterKeyID = hdChain.masterKeyID;
        // increment childkey index
        hdChain.nExternalChainCounter++;
    } while (HaveKey(childKey.key.GetPubKey().GetID()));
    secret = childKey.key;

    // update the chain model in the database
    if (!CWalletDB(strWalletFile).WriteHDChain(hdChain))
        throw std::runtime_error(std::string(__func__) + ": Writing HD chain model failed");
}

bool CWallet::AddKeyPubKey(const CKey &secret, const CPubKey &pubkey)
{
    AssertLockHeld(cs_wallet); // mapKeyMetadata
    if (!CCryptoKeyStore::AddKeyPubKey(secret, pubkey))
        return false;

    // check if we need to remove from watch-only
    CScript script;
    script = GetScriptForDestination(pubkey.GetID());
    if (HaveWatchOnly(script))
        RemoveWatchOnly(script);
    script = GetScriptForRawPubKey(pubkey);
    if (HaveWatchOnly(script))
        RemoveWatchOnly(script);

    if (!fFileBacked)
        return true;
    if (!IsCrypted())
    {
        return CWalletDB(strWalletFile).WriteKey(pubkey, secret.GetPrivKey(), mapKeyMetadata[pubkey.GetID()]);
    }
    return true;
}

bool CWallet::AddCryptedKey(const CPubKey &vchPubKey, const vector<unsigned char> &vchCryptedSecret)
{
    if (!CCryptoKeyStore::AddCryptedKey(vchPubKey, vchCryptedSecret))
        return false;
    if (!fFileBacked)
        return true;
    {
        LOCK(cs_wallet);
        if (pwalletdbEncryption)
            return pwalletdbEncryption->WriteCryptedKey(vchPubKey, vchCryptedSecret, mapKeyMetadata[vchPubKey.GetID()]);
        else
            return CWalletDB(strWalletFile)
                .WriteCryptedKey(vchPubKey, vchCryptedSecret, mapKeyMetadata[vchPubKey.GetID()]);
    }
    return false;
}

bool CWallet::LoadKeyMetadata(const CPubKey &pubkey, const CKeyMetadata &meta)
{
    AssertLockHeld(cs_wallet); // mapKeyMetadata
    if (meta.nCreateTime && (!nTimeFirstKey || meta.nCreateTime < nTimeFirstKey))
        nTimeFirstKey = meta.nCreateTime;

    mapKeyMetadata[pubkey.GetID()] = meta;
    return true;
}

bool CWallet::LoadCryptedKey(const CPubKey &vchPubKey, const std::vector<unsigned char> &vchCryptedSecret)
{
    return CCryptoKeyStore::AddCryptedKey(vchPubKey, vchCryptedSecret);
}

bool CWallet::AddCScript(const CScript &redeemScript)
{
    if (!CCryptoKeyStore::AddCScript(redeemScript))
        return false;
    if (!fFileBacked)
        return true;
    return CWalletDB(strWalletFile).WriteCScript(Hash160(redeemScript), redeemScript);
}

bool CWallet::LoadCScript(const CScript &redeemScript)
{
    /**
     * A sanity check was added in pull #3843 to avoid adding redeemScripts that
     * never can be redeemed. However, old wallets may still contain these. Do
     * not add them to the wallet and warn.
     */
    if (redeemScript.size() > MAX_SCRIPT_ELEMENT_SIZE)
    {
        std::string strAddr = EncodeDestination(CScriptID(redeemScript));
        LOGA("%s: Warning: This wallet contains a redeemScript of size %i "
             "which exceeds maximum size %i thus can never be redeemed. "
             "Do not use address %s.\n",
            __func__, redeemScript.size(), MAX_SCRIPT_ELEMENT_SIZE, strAddr);
        return true;
    }

    return CCryptoKeyStore::AddCScript(redeemScript);
}

bool CWallet::LoadFreezeScript(CPubKey newKey, CScriptNum nFreezeLockTime, std::string strLabel, std::string &address)
{
    // Template rpcdump.cpp::ImportAddress();

    // Get Freeze Script
    CScript freezeScript = GetScriptForFreeze(nFreezeLockTime, newKey);

    // Test and Add Script to wallet
    if (!this->HaveCScript(freezeScript) && !this->AddCScript(freezeScript))
    {
        LOGA("LoadFreezeScript: Error adding p2sh freeze redeemScript to wallet. \n ");
        return false;
    }
    // If just added then return P2SH for user
    address = EncodeDestination(CScriptID(freezeScript));
    LOGA("CLTV Freeze Script Load \n %s => %s \n ", ::ScriptToAsmStr(freezeScript), address.c_str());
    return true;

}

bool CWallet::AddWatchOnly(const CScript &dest)
{
    if (!CCryptoKeyStore::AddWatchOnly(dest))
        return false;
    nTimeFirstKey = 1; // No birthday information for watch-only keys.
    NotifyWatchonlyChanged(true);
    if (!fFileBacked)
        return true;
    return CWalletDB(strWalletFile).WriteWatchOnly(dest);
}

bool CWallet::RemoveWatchOnly(const CScript &dest)
{
    AssertLockHeld(cs_wallet);
    if (!CCryptoKeyStore::RemoveWatchOnly(dest))
        return false;
    if (!HaveWatchOnly())
        NotifyWatchonlyChanged(false);
    if (fFileBacked)
        if (!CWalletDB(strWalletFile).EraseWatchOnly(dest))
            return false;

    return true;
}

bool CWallet::LoadWatchOnly(const CScript &dest) { return CCryptoKeyStore::AddWatchOnly(dest); }
bool CWallet::Unlock(const SecureString &strWalletPassphrase)
{
    CCrypter crypter;
    CKeyingMaterial _vMasterKey;

    {
        LOCK(cs_wallet);
        for (const MasterKeyMap::value_type &pMasterKey : mapMasterKeys)
        {
            if (!crypter.SetKeyFromPassphrase(strWalletPassphrase, pMasterKey.second.vchSalt,
                    pMasterKey.second.nDeriveIterations, pMasterKey.second.nDerivationMethod))
                return false;
            if (!crypter.Decrypt(pMasterKey.second.vchCryptedKey, _vMasterKey))
                continue; // try another master key
            if (CCryptoKeyStore::Unlock(_vMasterKey))
                return true;
        }
    }
    return false;
}

bool CWallet::ChangeWalletPassphrase(const SecureString &strOldWalletPassphrase,
    const SecureString &strNewWalletPassphrase)
{
    bool fWasLocked = IsLocked();

    {
        LOCK(cs_wallet);
        Lock();

        CCrypter crypter;
        CKeyingMaterial _vMasterKey;
        for (MasterKeyMap::value_type &pMasterKey : mapMasterKeys)
        {
            if (!crypter.SetKeyFromPassphrase(strOldWalletPassphrase, pMasterKey.second.vchSalt,
                    pMasterKey.second.nDeriveIterations, pMasterKey.second.nDerivationMethod))
                return false;
            if (!crypter.Decrypt(pMasterKey.second.vchCryptedKey, _vMasterKey))
                return false;
            if (CCryptoKeyStore::Unlock(_vMasterKey))
            {
                int64_t nStartTime = GetTimeMillis();
                crypter.SetKeyFromPassphrase(strNewWalletPassphrase, pMasterKey.second.vchSalt,
                    pMasterKey.second.nDeriveIterations, pMasterKey.second.nDerivationMethod);
                pMasterKey.second.nDeriveIterations =
                    pMasterKey.second.nDeriveIterations * (100 / ((double)(GetTimeMillis() - nStartTime)));

                nStartTime = GetTimeMillis();
                crypter.SetKeyFromPassphrase(strNewWalletPassphrase, pMasterKey.second.vchSalt,
                    pMasterKey.second.nDeriveIterations, pMasterKey.second.nDerivationMethod);
                pMasterKey.second.nDeriveIterations =
                    (pMasterKey.second.nDeriveIterations +
                        pMasterKey.second.nDeriveIterations * 100 / ((double)(GetTimeMillis() - nStartTime))) /
                    2;

                if (pMasterKey.second.nDeriveIterations < 25000)
                    pMasterKey.second.nDeriveIterations = 25000;

                LOGA("Wallet passphrase changed to an nDeriveIterations of %i\n", pMasterKey.second.nDeriveIterations);

                if (!crypter.SetKeyFromPassphrase(strNewWalletPassphrase, pMasterKey.second.vchSalt,
                        pMasterKey.second.nDeriveIterations, pMasterKey.second.nDerivationMethod))
                    return false;
                if (!crypter.Encrypt(_vMasterKey, pMasterKey.second.vchCryptedKey))
                    return false;
                CWalletDB(strWalletFile).WriteMasterKey(pMasterKey.first, pMasterKey.second);
                if (fWasLocked)
                    Lock();
                return true;
            }
        }
    }

    return false;
}

void CWallet::SetBestChain(const CBlockLocator &loc)
{
    CWalletDB walletdb(strWalletFile);
    walletdb.WriteBestBlock(loc);
}

bool CWallet::SetMinVersion(enum WalletFeature nVersion, CWalletDB *pwalletdbIn, bool fExplicit)
{
    LOCK(cs_wallet); // nWalletVersion
    if (nWalletVersion >= nVersion)
        return true;

    // when doing an explicit upgrade, if we pass the max version permitted, upgrade all the way
    if (fExplicit && nVersion > nWalletMaxVersion)
        nVersion = FEATURE_LATEST;

    nWalletVersion = nVersion;

    if (nVersion > nWalletMaxVersion)
        nWalletMaxVersion = nVersion;

    if (fFileBacked)
    {
        CWalletDB *pwalletdb = pwalletdbIn ? pwalletdbIn : new CWalletDB(strWalletFile);
        if (nWalletVersion > 40000)
            pwalletdb->WriteMinVersion(nWalletVersion);
        if (!pwalletdbIn)
            delete pwalletdb;
    }

    return true;
}

bool CWallet::SetMaxVersion(int nVersion)
{
    LOCK(cs_wallet); // nWalletVersion, nWalletMaxVersion
    // cannot downgrade below current version
    if (nWalletVersion > nVersion)
        return false;

    nWalletMaxVersion = nVersion;

    return true;
}

set<uint256> CWallet::GetConflicts(const uint256 &txid) const
{
    set<uint256> result;
    AssertLockHeld(cs_wallet);

    std::map<uint256, CWalletTx>::const_iterator it = mapWallet.find(txid);
    if (it == mapWallet.end())
        return result;
    const CWalletTx &wtx = it->second;

    std::pair<TxSpends::const_iterator, TxSpends::const_iterator> range;

    for (const CTxIn &txin : wtx.vin)
    {
        if (mapTxSpends.count(txin.prevout) <= 1)
            continue; // No conflict if zero or one spends
        range = mapTxSpends.equal_range(txin.prevout);
        for (TxSpends::const_iterator it2 = range.first; it2 != range.second; ++it2)
            result.insert(it2->second);
    }
    return result;
}

void CWallet::Flush(bool shutdown) { bitdb.Flush(shutdown); }
bool CWallet::Verify()
{
    std::string walletFile = GetArg("-wallet", DEFAULT_WALLET_DAT);

    LOGA("Using wallet %s\n", walletFile);
    uiInterface.InitMessage(_("Verifying wallet..."));

    // Wallet file must be a plain filename without a directory
    if (walletFile != boost::filesystem::basename(walletFile) + boost::filesystem::extension(walletFile))
        return InitError(
            strprintf(_("Wallet %s resides outside data directory %s"), walletFile, GetDataDir().string()));

    if (!bitdb.Open(GetDataDir()))
    {
        // try moving the database env out of the way
        boost::filesystem::path pathDatabase = GetDataDir() / "database";
        boost::filesystem::path pathDatabaseBak = GetDataDir() / strprintf("database.%d.bak", GetTime());
        try
        {
            boost::filesystem::rename(pathDatabase, pathDatabaseBak);
            LOGA("Moved old %s to %s. Retrying.\n", pathDatabase.string(), pathDatabaseBak.string());
        }
        catch (const boost::filesystem::filesystem_error &)
        {
            // failure is ok (well, not really, but it's not worse than what we started with)
        }

        // try again
        if (!bitdb.Open(GetDataDir()))
        {
            // if it still fails, it probably means we can't even create the database env
            return InitError(strprintf(_("Error initializing wallet database environment %s!"), GetDataDir()));
        }
    }

    if (GetBoolArg("-salvagewallet", false))
    {
        // Recover readable keypairs:
        if (!CWalletDB::Recover(bitdb, walletFile, true))
            return false;
    }

    if (boost::filesystem::exists(GetDataDir() / walletFile))
    {
        CDBEnv::VerifyResult r = bitdb.Verify(walletFile, CWalletDB::Recover);
        if (r == CDBEnv::RECOVER_OK)
        {
            InitWarning(strprintf(_("Warning: Wallet file corrupt, data salvaged!"
                                    " Original %s saved as %s in %s; if"
                                    " your balance or transactions are incorrect you should"
                                    " restore from a backup."),
                walletFile, "wallet.{timestamp}.bak", GetDataDir()));
        }
        if (r == CDBEnv::RECOVER_FAIL)
            return InitError(strprintf(_("%s corrupt, salvage failed"), walletFile));
    }

    return true;
}

void CWallet::SyncMetaData(pair<TxSpends::iterator, TxSpends::iterator> range)
{
    // We want all the wallet transactions in range to have the same metadata as
    // the oldest (smallest nOrderPos).
    // So: find smallest nOrderPos:

    int nMinOrderPos = std::numeric_limits<int>::max();
    const CWalletTx *copyFrom = nullptr;
    for (TxSpends::iterator it = range.first; it != range.second; ++it)
    {
        const uint256 &hash = it->second;
        int n = mapWallet[hash].nOrderPos;
        if (n < nMinOrderPos)
        {
            nMinOrderPos = n;
            copyFrom = &mapWallet[hash];
        }
    }
    // Now copy data from copyFrom to rest:
    for (TxSpends::iterator it = range.first; it != range.second; ++it)
    {
        const uint256 &hash = it->second;
        CWalletTx *copyTo = &mapWallet[hash];
        if (copyFrom == copyTo)
            continue;
        if (!copyFrom->IsEquivalentTo(*copyTo))
            continue;
        copyTo->mapValue = copyFrom->mapValue;
        copyTo->vOrderForm = copyFrom->vOrderForm;
        // fTimeReceivedIsTxTime not copied on purpose
        // nTimeReceived not copied on purpose
        copyTo->nTimeSmart = copyFrom->nTimeSmart;
        copyTo->fFromMe = copyFrom->fFromMe;
        copyTo->strFromAccount = copyFrom->strFromAccount;
        // nOrderPos not copied on purpose
        // cached members not copied on purpose
    }
}

/**
 * Outpoint is spent if any non-conflicted transaction
 * spends it:
 */
bool CWallet::IsSpent(const uint256 &hash, unsigned int n) const
{
    const COutPoint outpoint(hash, n);
    pair<TxSpends::const_iterator, TxSpends::const_iterator> range;
    range = mapTxSpends.equal_range(outpoint);

    for (TxSpends::const_iterator it = range.first; it != range.second; ++it)
    {
        const uint256 &wtxid = it->second;
        std::map<uint256, CWalletTx>::const_iterator mit = mapWallet.find(wtxid);
        if (mit != mapWallet.end())
        {
            int depth = mit->second.GetDepthInMainChain();
            if (depth > 0 || (depth == 0 && !mit->second.isAbandoned()))
                return true; // Spent
        }
    }
    return false;
}

void CWallet::AddToSpends(const COutPoint &outpoint, const uint256 &wtxid)
{
    mapTxSpends.insert(make_pair(outpoint, wtxid));

    pair<TxSpends::iterator, TxSpends::iterator> range;
    range = mapTxSpends.equal_range(outpoint);
    SyncMetaData(range);
}


void CWallet::AddToSpends(const uint256 &wtxid)
{
    assert(mapWallet.count(wtxid));
    CWalletTx &thisTx = mapWallet[wtxid];
    if (thisTx.IsCoinBase()) // Coinbases don't spend anything!
        return;

    for (const CTxIn &txin : thisTx.vin)
    {
        AddToSpends(txin.prevout, wtxid);
    }
}

bool CWallet::EncryptWallet(const SecureString &strWalletPassphrase)
{
    if (IsCrypted())
        return false;

    CKeyingMaterial _vMasterKey;
    RandAddSeedPerfmon();

    _vMasterKey.resize(WALLET_CRYPTO_KEY_SIZE);
    GetRandBytes(&_vMasterKey[0], WALLET_CRYPTO_KEY_SIZE);

    CMasterKey kMasterKey;
    RandAddSeedPerfmon();

    kMasterKey.vchSalt.resize(WALLET_CRYPTO_SALT_SIZE);
    GetRandBytes(&kMasterKey.vchSalt[0], WALLET_CRYPTO_SALT_SIZE);

    CCrypter crypter;
    int64_t nStartTime = GetTimeMillis();
    crypter.SetKeyFromPassphrase(strWalletPassphrase, kMasterKey.vchSalt, 25000, kMasterKey.nDerivationMethod);
    kMasterKey.nDeriveIterations = 2500000 / ((double)(GetTimeMillis() - nStartTime));

    nStartTime = GetTimeMillis();
    crypter.SetKeyFromPassphrase(
        strWalletPassphrase, kMasterKey.vchSalt, kMasterKey.nDeriveIterations, kMasterKey.nDerivationMethod);
    kMasterKey.nDeriveIterations =
        (kMasterKey.nDeriveIterations + kMasterKey.nDeriveIterations * 100 / ((double)(GetTimeMillis() - nStartTime))) /
        2;

    if (kMasterKey.nDeriveIterations < 25000)
        kMasterKey.nDeriveIterations = 25000;

    LOGA("Encrypting Wallet with an nDeriveIterations of %i\n", kMasterKey.nDeriveIterations);

    if (!crypter.SetKeyFromPassphrase(
            strWalletPassphrase, kMasterKey.vchSalt, kMasterKey.nDeriveIterations, kMasterKey.nDerivationMethod))
        return false;
    if (!crypter.Encrypt(_vMasterKey, kMasterKey.vchCryptedKey))
        return false;

    {
        LOCK(cs_wallet);
        mapMasterKeys[++nMasterKeyMaxID] = kMasterKey;
        if (fFileBacked)
        {
            assert(!pwalletdbEncryption);
            pwalletdbEncryption = new CWalletDB(strWalletFile);
            if (!pwalletdbEncryption->TxnBegin())
            {
                delete pwalletdbEncryption;
                pwalletdbEncryption = nullptr;
                return false;
            }
            pwalletdbEncryption->WriteMasterKey(nMasterKeyMaxID, kMasterKey);
        }

        if (!EncryptKeys(_vMasterKey))
        {
            if (fFileBacked)
            {
                pwalletdbEncryption->TxnAbort();
                delete pwalletdbEncryption;
            }
            // We now probably have half of our keys encrypted in memory, and half not...
            // die and let the user reload the unencrypted wallet.
            assert(false);
        }

        // Encryption was introduced in version 0.4.0
        SetMinVersion(FEATURE_WALLETCRYPT, pwalletdbEncryption, true);

        if (fFileBacked)
        {
            if (!pwalletdbEncryption->TxnCommit())
            {
                delete pwalletdbEncryption;
                // We now have keys encrypted in memory, but not on disk...
                // die to avoid confusion and let the user reload the unencrypted wallet.
                assert(false);
            }

            delete pwalletdbEncryption;
            pwalletdbEncryption = nullptr;
        }

        Lock();
        Unlock(strWalletPassphrase);

        // if we are using HD, replace the HD master key with a new one
        if (!hdChain.masterKeyID.IsNull())
        {
            CKey key;
            CPubKey masterPubKey = GenerateNewHDMasterKey();
            if (!SetHDMasterKey(masterPubKey))
                return false;
        }

        NewKeyPool();
        Lock();

        // Need to completely rewrite the wallet file; if we don't, bdb might keep
        // bits of the unencrypted private key in slack space in the database file.
        CDB::Rewrite(strWalletFile);
    }
    NotifyStatusChanged(this);

    return true;
}

int64_t CWallet::IncOrderPosNext(CWalletDB *pwalletdb)
{
    AssertLockHeld(cs_wallet); // nOrderPosNext
    int64_t nRet = nOrderPosNext++;
    if (pwalletdb)
    {
        pwalletdb->WriteOrderPosNext(nOrderPosNext);
    }
    else
    {
        CWalletDB(strWalletFile).WriteOrderPosNext(nOrderPosNext);
    }
    return nRet;
}

void CWallet::MarkDirty()
{
    LOCK(cs_wallet);
    for (PAIRTYPE(const uint256, CWalletTx) & item : mapWallet)
    {
        item.second.MarkDirty();
    }
}

bool CWallet::AddToWallet(const CWalletTx &wtxIn, bool fFromLoadWallet, CWalletDB *pwalletdb)
{
    uint256 hash = wtxIn.GetHash();

    LOCK2(cs_main, cs_wallet);
    if (fFromLoadWallet)
    {
        mapWallet[hash] = wtxIn;
<<<<<<< HEAD
        CWalletTx &wtx = mapWallet[hash];
=======
        if (UnspentPublicLabelAmount(wtxIn, "").first > 0) mapWalletPublicLabels[hash] = wtxIn;
        CWalletTx& wtx = mapWallet[hash];
>>>>>>> e7ade5af
        wtx.BindWallet(this);
        wtxOrdered.insert(make_pair(wtx.nOrderPos, TxPair(&wtx, (CAccountingEntry *)0)));
        AddToSpends(hash);
        for (const CTxIn &txin : wtx.vin)
        {
            if (mapWallet.count(txin.prevout.hash))
            {
                CWalletTx &prevtx = mapWallet[txin.prevout.hash];
                if (prevtx.nIndex == -1 && !prevtx.hashUnset())
                {
                    MarkConflicted(prevtx.hashBlock, wtx.GetHash());
                }
            }
        }
    }
    else
    {
        // Inserts only if not already there, returns tx inserted or tx found
        pair<map<uint256, CWalletTx>::iterator, bool> ret = mapWallet.insert(make_pair(hash, wtxIn));
        CWalletTx &wtx = (*ret.first).second;
        wtx.BindWallet(this);
        bool fInsertedNew = ret.second;
        if (fInsertedNew)
        {
            wtx.nTimeReceived = GetAdjustedTime();
            wtx.nOrderPos = IncOrderPosNext(pwalletdb);
            wtxOrdered.insert(make_pair(wtx.nOrderPos, TxPair(&wtx, (CAccountingEntry *)0)));

            wtx.nTimeSmart = wtx.nTimeReceived;
            if (!wtxIn.hashUnset())
            {
                if (mapBlockIndex.count(wtxIn.hashBlock))
                {
                    int64_t latestNow = wtx.nTimeReceived;
                    int64_t latestEntry = 0;
                    {
                        // Tolerate times up to the last timestamp in the wallet not more than 5 minutes into the future
                        int64_t latestTolerated = latestNow + 300;
                        const TxItems &txOrdered = wtxOrdered;
                        for (TxItems::const_reverse_iterator it = txOrdered.rbegin(); it != txOrdered.rend(); ++it)
                        {
                            CWalletTx *const pwtx = (*it).second.first;
                            if (pwtx == &wtx)
                                continue;
                            CAccountingEntry *const pacentry = (*it).second.second;
                            int64_t nSmartTime;
                            if (pwtx)
                            {
                                nSmartTime = pwtx->nTimeSmart;
                                if (!nSmartTime)
                                    nSmartTime = pwtx->nTimeReceived;
                            }
                            else
                                nSmartTime = pacentry->nTime;
                            if (nSmartTime <= latestTolerated)
                            {
                                latestEntry = nSmartTime;
                                if (nSmartTime > latestNow)
                                    latestNow = nSmartTime;
                                break;
                            }
                        }
                    }

                    int64_t blocktime = mapBlockIndex[wtxIn.hashBlock]->GetBlockTime();
                    wtx.nTimeSmart = std::max(latestEntry, std::min(blocktime, latestNow));
                }
                else
                    LOGA("AddToWallet(): found %s in block %s not in index\n", wtxIn.GetHash().ToString(),
                        wtxIn.hashBlock.ToString());
            }
            AddToSpends(hash);
        }

        bool fUpdated = false;
        if (!fInsertedNew)
        {
            // Merge
            if (!wtxIn.hashUnset() && wtxIn.hashBlock != wtx.hashBlock)
            {
                wtx.hashBlock = wtxIn.hashBlock;
                fUpdated = true;
            }
            // If no longer abandoned, update
            if (wtxIn.hashBlock.IsNull() && wtx.isAbandoned())
            {
                wtx.hashBlock = wtxIn.hashBlock;
                fUpdated = true;
            }
            if (wtxIn.nIndex != -1 && (wtxIn.nIndex != wtx.nIndex))
            {
                wtx.nIndex = wtxIn.nIndex;
                fUpdated = true;
            }
            if (wtxIn.fFromMe && wtxIn.fFromMe != wtx.fFromMe)
            {
                wtx.fFromMe = wtxIn.fFromMe;
                fUpdated = true;
            }
        }

        //// debug print
        LOGA("AddToWallet %s  %s%s\n", wtxIn.GetHash().ToString(), (fInsertedNew ? "new" : ""),
            (fUpdated ? "update" : ""));

        // Write to disk
        if (fInsertedNew || fUpdated)
            if (!wtx.WriteToDisk(pwalletdb))
                return false;

        // Break debit/credit balance caches:
        wtx.MarkDirty();

        // Notify UI of new or updated transaction
        NotifyTransactionChanged(this, hash, fInsertedNew ? CT_NEW : CT_UPDATED);

        // notify an external script when a wallet transaction comes in or is updated
        std::string strCmd = GetArg("-walletnotify", "");

        if (!strCmd.empty())
        {
            boost::replace_all(strCmd, "%s", wtxIn.GetHash().GetHex());
            boost::thread t(runCommand, strCmd); // thread runs free
        }
    }
    return true;
}

/**
 * Add a transaction to the wallet, or update it.
 * pblock is optional, but should be provided if the transaction is known to be in a block.
 * If fUpdate is true, existing transactions will be updated.
 */
bool CWallet::AddToWalletIfInvolvingMe(const CTransactionRef &ptx, const CBlock *pblock, bool fUpdate, int txIndex)
{
    AssertLockHeld(cs_main);
    AssertLockHeld(cs_wallet);

    if (pblock)
    {
        for (const CTxIn &txin : ptx->vin)
        {
            std::pair<TxSpends::const_iterator, TxSpends::const_iterator> range = mapTxSpends.equal_range(txin.prevout);
            while (range.first != range.second)
            {
                if (range.first->second != ptx->GetHash())
                {
                    LOGA("Transaction %s (in block %s) conflicts with wallet transaction %s (both spend %s:%i)\n",
                        ptx->GetHash().ToString(), pblock->GetHash().ToString(), range.first->second.ToString(),
                        range.first->first.hash.ToString(), range.first->first.n);
                    MarkConflicted(pblock->GetHash(), range.first->second);
                }
                range.first++;
            }
        }
    }

<<<<<<< HEAD
    bool fExisted = mapWallet.count(ptx->GetHash()) != 0;
    if (fExisted && !fUpdate)
        return false;
    if (fExisted || IsMine(*ptx) || IsFromMe(*ptx))
    {
        CWalletTx wtx(this, *ptx);
=======
        bool fExisted = mapWallet.count(tx.GetHash()) != 0;
        if (fExisted && !fUpdate) return false;
        CAmount unspentPublicLabelAmount = UnspentPublicLabelAmount(tx, "").first;
        if (fExisted || IsMine(tx) || IsFromMe(tx) || unspentPublicLabelAmount > 0)
        {
            CWalletTx wtx(this,tx);
>>>>>>> e7ade5af

        // Get merkle branch if transaction was found in a block
        if (pblock)
            wtx.SetMerkleBranch(*pblock, txIndex);

        // Do not flush the wallet here for performance reasons
        // this is safe, as in case of a crash, we rescan the necessary blocks on startup through our
        // SetBestChain-mechanism
        CWalletDB walletdb(strWalletFile, "r+", false);

<<<<<<< HEAD
        return AddToWallet(wtx, false, &walletdb);
=======
            // Keep map of txs involving public label
            if (unspentPublicLabelAmount > 0)
            {

                mapWalletPublicLabels[wtx.GetHash()] = wtx;
            }

            return AddToWallet(wtx, false, &walletdb);
        }
>>>>>>> e7ade5af
    }
    return false;
}

bool CWallet::AbandonTransaction(const uint256 &hashTx)
{
    LOCK2(cs_main, cs_wallet);

    // Do not flush the wallet here for performance reasons
    CWalletDB walletdb(strWalletFile, "r+", false);

    std::set<uint256> todo;
    std::set<uint256> done;

    // Can't mark abandoned if confirmed or in mempool
    assert(mapWallet.count(hashTx));
    CWalletTx &origtx = mapWallet[hashTx];
    if (origtx.GetDepthInMainChain() > 0 || origtx.InMempool())
    {
        return false;
    }

    todo.insert(hashTx);

    while (!todo.empty())
    {
        uint256 now = *todo.begin();
        todo.erase(now);
        done.insert(now);
        assert(mapWallet.count(now));
        CWalletTx &wtx = mapWallet[now];
        int currentconfirm = wtx.GetDepthInMainChain();
        // If the orig tx was not in block, none of its spends can be
        assert(currentconfirm <= 0);
        // if (currentconfirm < 0) {Tx and spends are already conflicted, no need to abandon}
        if (currentconfirm == 0 && !wtx.isAbandoned())
        {
            // If the orig tx was not in block/mempool, none of its spends can be in mempool
            assert(!wtx.InMempool());
            wtx.nIndex = -1;
            wtx.setAbandoned();
            wtx.MarkDirty();
            wtx.WriteToDisk(&walletdb);
            NotifyTransactionChanged(this, wtx.GetHash(), CT_UPDATED);
            // Iterate over all its outputs, and mark transactions in the wallet that spend them abandoned too
            TxSpends::const_iterator iter = mapTxSpends.lower_bound(COutPoint(hashTx, 0));
            while (iter != mapTxSpends.end() && iter->first.hash == now)
            {
                if (!done.count(iter->second))
                {
                    todo.insert(iter->second);
                }
                iter++;
            }
            // If a transaction changes 'conflicted' state, that changes the balance
            // available of the outputs it spends. So force those to be recomputed
            for (const CTxIn &txin : wtx.vin)
            {
                if (mapWallet.count(txin.prevout.hash))
                    mapWallet[txin.prevout.hash].MarkDirty();
            }
        }
    }

    return true;
}

void CWallet::MarkConflicted(const uint256 &hashBlock, const uint256 &hashTx)
{
    LOCK2(cs_main, cs_wallet);

    int conflictconfirms = 0;
    if (mapBlockIndex.count(hashBlock))
    {
        CBlockIndex *pindex = mapBlockIndex[hashBlock];
        if (chainActive.Contains(pindex))
        {
            conflictconfirms = -(chainActive.Height() - pindex->nHeight + 1);
        }
    }
    // If number of conflict confirms cannot be determined, this means
    // that the block is still unknown or not yet part of the main chain,
    // for example when loading the wallet during a reindex. Do nothing in that
    // case.
    if (conflictconfirms >= 0)
        return;

    // Do not flush the wallet here for performance reasons
    CWalletDB walletdb(strWalletFile, "r+", false);

    std::set<uint256> todo;
    std::set<uint256> done;

    todo.insert(hashTx);

    while (!todo.empty())
    {
        uint256 now = *todo.begin();
        todo.erase(now);
        done.insert(now);
        assert(mapWallet.count(now));
        CWalletTx &wtx = mapWallet[now];
        int currentconfirm = wtx.GetDepthInMainChain();
        if (conflictconfirms < currentconfirm)
        {
            // Block is 'more conflicted' than current confirm; update.
            // Mark transaction as conflicted with this block.
            wtx.nIndex = -1;
            wtx.hashBlock = hashBlock;
            wtx.MarkDirty();
            wtx.WriteToDisk(&walletdb);
            // Iterate over all its outputs, and mark transactions in the wallet that spend them conflicted too
            TxSpends::const_iterator iter = mapTxSpends.lower_bound(COutPoint(now, 0));
            while (iter != mapTxSpends.end() && iter->first.hash == now)
            {
                if (!done.count(iter->second))
                {
                    todo.insert(iter->second);
                }
                iter++;
            }
            // If a transaction changes 'conflicted' state, that changes the balance
            // available of the outputs it spends. So force those to be recomputed
            for (const CTxIn &txin : wtx.vin)
            {
                if (mapWallet.count(txin.prevout.hash))
                    mapWallet[txin.prevout.hash].MarkDirty();
            }
        }
    }
}

void CWallet::SyncTransaction(const CTransactionRef &ptx, const CBlock *pblock, int txIdx)
{
    LOCK2(cs_main, cs_wallet);

    if (!AddToWalletIfInvolvingMe(ptx, pblock, true, txIdx))
        return; // Not one of ours

    // If a transaction changes 'conflicted' state, that changes the balance
    // available of the outputs it spends. So force those to be
    // recomputed, also:
    for (const CTxIn &txin : ptx->vin)
    {
        if (mapWallet.count(txin.prevout.hash))
            mapWallet[txin.prevout.hash].MarkDirty();
    }
}

CAmount CWallet::GetDebit(const CTxIn &txin, const isminefilter &filter) const
{
    LOCK(cs_wallet);
    map<uint256, CWalletTx>::const_iterator mi = mapWallet.find(txin.prevout.hash);
    if (mi != mapWallet.end())
    {
        const CWalletTx &prev = (*mi).second;
        if (txin.prevout.n < prev.vout.size())
            if (IsMine(prev.vout[txin.prevout.n]) & filter)
                return prev.vout[txin.prevout.n].nValue;
    }
    return 0;
}

isminetype CWallet::IsMine(const CTxDestination &dest) const { return ::IsMine(*this, dest, chainActive.Tip()); }
isminetype CWallet::IsMine(const CTxOut &txout) const { return ::IsMine(*this, txout.scriptPubKey, chainActive.Tip()); }
isminetype CWallet::IsMine(const CTxIn &txin) const
{
    LOCK(cs_wallet);
    map<uint256, CWalletTx>::const_iterator mi = mapWallet.find(txin.prevout.hash);
    if (mi != mapWallet.end())
    {
        const CWalletTx &prev = (*mi).second;
        if (txin.prevout.n < prev.vout.size())
            return IsMine(prev.vout[txin.prevout.n]);
    }
    return ISMINE_NO;
}

bool CWallet::IsMine(const CTransaction& tx) const
{
<<<<<<< HEAD
    for (const CTxOut &txout : tx.vout)
    {
        if (IsMine(txout) != ISMINE_NO)
=======
    BOOST_FOREACH(const CTxOut& txout, tx.vout)
	{
        if (IsMine(txout) > ISMINE_NO)
>>>>>>> e7ade5af
            return true;
	}
    return false;
}

<<<<<<< HEAD
CAmount CWallet::GetCredit(const CTxOut &txout, const isminefilter &filter) const
=======
std::pair<CAmount, int> CWallet::UnspentPublicLabelAmount(const CTransaction& tx, const std::string comparePublicLabel) const
{ // Returns unspent output amount associated with public label

    // A public label exists BEFORE its txout buddy
    bool nextIsPublicLabelBuddy = false;
    int i = 0;
    BOOST_FOREACH(const CTxOut& txout, tx.vout)
    {
        // Speeds up the search but doesn't effect the result
        if ((!nextIsPublicLabelBuddy && txout.nValue == 0) || (nextIsPublicLabelBuddy && txout.nValue > 0))
        {

            std::string txPublicLabel = getLabelPublic(txout.scriptPubKey);

            if (nextIsPublicLabelBuddy)
            {
                // Skip in case there are many public labels on the same target txout.nValue
                if (txPublicLabel != "")
                {
                    i++;
                    continue;
                }

                // This is the target txout.nValue
                CAmount nValue = IsSpent(tx.GetHash(), i) ? 0 : txout.nValue;
                if (nValue > 0)
                {
                    // found unspent outputs related to public label
                    return make_pair(nValue, i);
                }

            }
            else if ((comparePublicLabel != "" && txPublicLabel == comparePublicLabel)  // matches the specified public label
                     || (comparePublicLabel == "" && txPublicLabel != ""))              // matches for any public label
            {
                // if the public label exists the next txout.nValue is the target
                nextIsPublicLabelBuddy = true;
            }
        }
        i++;
    }
    return make_pair(0, NULL);
}

CAmount CWallet::GetCredit(const CTxOut& txout, const isminefilter& filter) const
>>>>>>> e7ade5af
{
    if (!MoneyRange(txout.nValue))
        throw std::runtime_error("CWallet::GetCredit(): value out of range");
    return ((IsMine(txout) & filter) ? txout.nValue : 0);
}

bool CWallet::IsChange(const CTxOut &txout) const
{
    // TODO: fix handling of 'change' outputs. The assumption is that any
    // payment to a script that is ours, but is not in the address book
    // is change. That assumption is likely to break when we implement multisignature
    // wallets that return change back into a multi-signature-protected address;
    // a better way of identifying which outputs are 'the send' and which are
    // 'the change' will need to be implemented (maybe extend CWalletTx to remember
    // which output, if any, was change).
    if (::IsMine(*this, txout.scriptPubKey, chainActive.Tip()))
    {
        CTxDestination address;
        if (!ExtractDestination(txout.scriptPubKey, address))
            return true;

        LOCK(cs_wallet);
        if (!mapAddressBook.count(address))
            return true;
    }
    return false;
}

CAmount CWallet::GetChange(const CTxOut &txout) const
{
    if (!MoneyRange(txout.nValue))
        throw std::runtime_error("CWallet::GetChange(): value out of range");
    return (IsChange(txout) ? txout.nValue : 0);
}

bool CWallet::IsFromMe(const CTransaction &tx) const { return (GetDebit(tx, ISMINE_ALL) > 0); }
CAmount CWallet::GetDebit(const CTransaction &tx, const isminefilter &filter) const
{
    CAmount nDebit = 0;
    for (const CTxIn &txin : tx.vin)
    {
        nDebit += GetDebit(txin, filter);
        if (!MoneyRange(nDebit))
            throw std::runtime_error("CWallet::GetDebit(): value out of range");
    }
    return nDebit;
}

CAmount CWallet::GetCredit(const CTransaction &tx, const isminefilter &filter) const
{
    CAmount nCredit = 0;
    for (const CTxOut &txout : tx.vout)
    {
        nCredit += GetCredit(txout, filter);
        if (!MoneyRange(nCredit))
            throw std::runtime_error("CWallet::GetCredit(): value out of range");
    }
    return nCredit;
}

CAmount CWallet::GetChange(const CTransaction &tx) const
{
    CAmount nChange = 0;
    for (const CTxOut &txout : tx.vout)
    {
        nChange += GetChange(txout);
        if (!MoneyRange(nChange))
            throw std::runtime_error("CWallet::GetChange(): value out of range");
    }
    return nChange;
}

CPubKey CWallet::GenerateNewHDMasterKey()
{
    CKey key;
    key.MakeNewKey(true);

    int64_t nCreationTime = GetTime();
    CKeyMetadata metadata(nCreationTime);

    // calculate the pubkey
    CPubKey pubkey = key.GetPubKey();
    assert(key.VerifyPubKey(pubkey));

    // set the hd keypath to "m" -> Master, refers the masterkeyid to itself
    metadata.hdKeypath = "m";
    metadata.hdMasterKeyID = pubkey.GetID();

    {
        LOCK(cs_wallet);

        // mem store the metadata
        mapKeyMetadata[pubkey.GetID()] = metadata;

        // write the key&metadata to the database
        if (!AddKeyPubKey(key, pubkey))
            throw std::runtime_error("CWallet::GenerateNewKey(): AddKey failed");
    }

    return pubkey;
}

bool CWallet::SetHDMasterKey(const CPubKey &pubkey)
{
    LOCK(cs_wallet);

    // ensure this wallet.dat can only be opened by clients supporting HD
    SetMinVersion(FEATURE_HD);

    // store the keyid (hash160) together with
    // the child index counter in the database
    // as a hdchain object
    CHDChain newHdChain;
    newHdChain.masterKeyID = pubkey.GetID();
    SetHDChain(newHdChain, false);

    return true;
}

bool CWallet::SetHDChain(const CHDChain &chain, bool memonly)
{
    LOCK(cs_wallet);
    if (!memonly && !CWalletDB(strWalletFile).WriteHDChain(chain))
        throw runtime_error("AddHDChain(): writing chain failed");

    hdChain = chain;
    return true;
}

bool CWallet::IsHDEnabled() { return !hdChain.masterKeyID.IsNull(); }
int64_t CWalletTx::GetTxTime() const
{
    int64_t n = nTimeSmart;
    return n ? n : nTimeReceived;
}

int CWalletTx::GetRequestCount() const
{
    // Returns -1 if it wasn't being tracked
    int nRequests = -1;
    {
        LOCK(pwallet->cs_wallet);
        if (IsCoinBase())
        {
            // Generated block
            if (!hashUnset())
            {
                map<uint256, int>::const_iterator mi = pwallet->mapRequestCount.find(hashBlock);
                if (mi != pwallet->mapRequestCount.end())
                    nRequests = (*mi).second;
            }
        }
        else
        {
            // Did anyone request this transaction?
            map<uint256, int>::const_iterator mi = pwallet->mapRequestCount.find(GetHash());
            if (mi != pwallet->mapRequestCount.end())
            {
                nRequests = (*mi).second;

                // How about the block it's in?
                if (nRequests == 0 && !hashUnset())
                {
                    map<uint256, int>::const_iterator mi2 = pwallet->mapRequestCount.find(hashBlock);
                    if (mi2 != pwallet->mapRequestCount.end())
                        nRequests = (*mi2).second;
                    else
                        nRequests = 1; // If it's in someone else's block it must have got out
                }
            }
        }
    }
    return nRequests;
}

void CWalletTx::GetAmounts(list<COutputEntry> &listReceived,
    list<COutputEntry> &listSent,
    CAmount &nFee,
    string &strSentAccount,
    const isminefilter &filter) const
{
    nFee = 0;
    listReceived.clear();
    listSent.clear();
    strSentAccount = strFromAccount;

    // Compute fee:
    CAmount nDebit = GetDebit(filter);
    if (nDebit > 0) // debit>0 means we signed/sent this transaction
    {
        CAmount nValueOut = GetValueOut();
        nFee = nDebit - nValueOut;
    }

    // Sent/received.
    for (unsigned int i = 0; i < vout.size(); ++i)
    {
        const CTxOut &txout = vout[i];
        isminetype fIsMine = pwallet->IsMine(txout);
        // Only need to handle txouts if AT LEAST one of these is true:
        //   1) they debit from us (sent)
        //   2) the output is to us (received)
        if (nDebit > 0)
        {
            // Don't report 'change' txouts
            if (pwallet->IsChange(txout))
                continue;
        }
        else if (!(fIsMine & filter))
            continue;

        // In either case, we need to get the destination address
        CTxDestination address;

        if (!ExtractDestination(txout.scriptPubKey, address) && !txout.scriptPubKey.IsUnspendable())
        {
            LOGA("CWalletTx::GetAmounts: Unknown transaction type found, txid %s\n", this->GetHash().ToString());
            address = CNoDestination();
        }

        COutputEntry output = {address, txout.nValue, (int)i};

        // If we are debited by the transaction, add the output as a "sent" entry
        if (nDebit > 0)
            listSent.push_back(output);

        // If we are receiving the output, add it as a "received" entry
        if (fIsMine & filter)
            listReceived.push_back(output);
    }
}

void CWalletTx::GetAccountAmounts(const string &strAccount,
    CAmount &nReceived,
    CAmount &nSent,
    CAmount &nFee,
    const isminefilter &filter) const
{
    nReceived = nSent = nFee = 0;

    CAmount allFee;
    string strSentAccount;
    list<COutputEntry> listReceived;
    list<COutputEntry> listSent;
    GetAmounts(listReceived, listSent, allFee, strSentAccount, filter);

    if (strAccount == strSentAccount)
    {
        for (const COutputEntry &s : listSent)
        {
            nSent += s.amount;
        }
        nFee = allFee;
    }
    {
        LOCK(pwallet->cs_wallet);
        for (const COutputEntry &r : listReceived)
        {
            if (pwallet->mapAddressBook.count(r.destination))
            {
                map<CTxDestination, CAddressBookData>::const_iterator mi = pwallet->mapAddressBook.find(r.destination);
                if (mi != pwallet->mapAddressBook.end() && (*mi).second.name == strAccount)
                    nReceived += r.amount;
            }
            else if (strAccount.empty())
            {
                nReceived += r.amount;
            }
        }
    }
}


bool CWalletTx::WriteToDisk(CWalletDB *pwalletdb) { return pwalletdb->WriteTx(GetHash(), *this); }
/**
 * Scan the block chain (starting in pindexStart) for transactions
 * from or to us. If fUpdate is true, found transactions that already
 * exist in the wallet will be updated.
 */
int CWallet::ScanForWalletTransactions(CBlockIndex *pindexStart, bool fUpdate)
{
    // Begin rescan by setting fRescan to true.  This prevents any new inbound network connections
    // from being initiated and thus prevents us from banning repeated and failed network connection
    // attempts while the rescan is in progress.  Once the flag is set then it is safe to disconnect
    // any current connections. Note: we don't disconnect nodes in regtest as this prevents the tests
    // from passing since the nodes will not auto-reconnect after a wallet scan has completed.
    fRescan = true;
    if (Params().NetworkIDString() != "regtest")
    {
        LOCK(cs_vNodes);
        for (CNode *pnode : vNodes)
        {
            LOGA("Disconnecting peer: %s before wallet rescan\n", pnode->GetLogName());
            pnode->fDisconnect = true;
        }
    }

    int ret = 0;
    int64_t nNow = GetTime();
    const CChainParams &chainParams = Params();

    CBlockIndex *pindex = pindexStart;
    {
        LOCK2(cs_main, cs_wallet);

        // commented below out so that public labels with unspent utxos from any date/time may be tracked
        // no need to read and scan block, if block was created before
        // our wallet birthday (as adjusted for block time variability)
        //while (pindex && nTimeFirstKey && (pindex->GetBlockTime() < (nTimeFirstKey - 7200)))
        //    pindex = chainActive.Next(pindex);

        // show rescan progress in GUI as dialog or on splashscreen, if -rescan on startup
        ShowProgress(_("Rescanning..."), 0);
        double dProgressStart = Checkpoints::GuessVerificationProgress(chainParams.Checkpoints(), pindex, false);
        double dProgressTip =
            Checkpoints::GuessVerificationProgress(chainParams.Checkpoints(), chainActive.Tip(), false);
        while (pindex)
        {
            if (pindex->nHeight % 100 == 0 && dProgressTip - dProgressStart > 0.0)
                ShowProgress(
                    _("Rescanning..."), std::max(1, std::min(99, (int)((Checkpoints::GuessVerificationProgress(
                                                                            chainParams.Checkpoints(), pindex, false) -
                                                                           dProgressStart) /
                                                                       (dProgressTip - dProgressStart) * 100))));

            CBlock block;
            ReadBlockFromDisk(block, pindex, Params().GetConsensus());
            int txIdx = 0;
            for (const auto &ptx : block.vtx)
            {
                if (AddToWalletIfInvolvingMe(ptx, &block, fUpdate, txIdx))
                    ret++;
                txIdx++;
            }
            pindex = chainActive.Next(pindex);
            if (GetTime() >= nNow + 60)
            {
                nNow = GetTime();
                LOGA("Still rescanning. At block %d. Progress=%f\n", pindex->nHeight,
                    Checkpoints::GuessVerificationProgress(chainParams.Checkpoints(), pindex));
            }
        }
        ShowProgress(_("Rescanning..."), 100); // hide progress dialog in GUI
    }
    // Rescan is now finished. Set to false to allow network connections to resume.
    fRescan = false;

    return ret;
}

void CWallet::ReacceptWalletTransactions()
{
    // If transactions aren't being broadcasted, don't let them into local mempool either
    if (!fBroadcastTransactions)
        return;
    LOCK2(cs_main, cs_wallet);
    std::map<int64_t, CWalletTx *> mapSorted;

    // Sort pending wallet transactions based on their initial wallet insertion order
    for (PAIRTYPE(const uint256, CWalletTx) & item : mapWallet)
    {
        const uint256 &wtxid = item.first;
        CWalletTx &wtx = item.second;
        assert(wtx.GetHash() == wtxid);

        int nDepth = wtx.GetDepthInMainChain();

        if (!wtx.IsCoinBase() && (nDepth == 0 && !wtx.isAbandoned()))
        {
            mapSorted.insert(std::make_pair(wtx.nOrderPos, &wtx));
        }
    }

    // Try to add wallet transactions to memory pool
    for (std::pair<const int64_t, CWalletTx *> &item : mapSorted)
    {
        CWalletTx &wtx = *(item.second);

        wtx.AcceptToMemoryPool(false);
        SyncWithWallets(MakeTransactionRef(wtx), nullptr, -1);
    }
}

bool CWalletTx::RelayWalletTransaction()
{
    assert(pwallet->GetBroadcastTransactions());
    if (!IsCoinBase())
    {
        if (GetDepthInMainChain() == 0 && !isAbandoned() && InMempool())
        {
            LOGA("Relaying wtx %s\n", GetHash().ToString());
            RelayTransaction(MakeTransactionRef((CTransaction) * this));
            return true;
        }
    }
    return false;
}

set<uint256> CWalletTx::GetConflicts() const
{
    set<uint256> result;
    if (pwallet != nullptr)
    {
        uint256 myHash = GetHash();
        result = pwallet->GetConflicts(myHash);
        result.erase(myHash);
    }
    return result;
}

CAmount CWalletTx::GetDebit(const isminefilter &filter) const
{
    if (vin.empty())
        return 0;

    CAmount debit = 0;
    if (filter & ISMINE_SPENDABLE)
    {
        if (fDebitCached)
            debit += nDebitCached;
        else
        {
            nDebitCached = pwallet->GetDebit(*this, ISMINE_SPENDABLE);
            fDebitCached = true;
            debit += nDebitCached;
        }
    }
    if (filter & ISMINE_WATCH_ONLY)
    {
        if (fWatchDebitCached)
            debit += nWatchDebitCached;
        else
        {
            nWatchDebitCached = pwallet->GetDebit(*this, ISMINE_WATCH_ONLY);
            fWatchDebitCached = true;
            debit += nWatchDebitCached;
        }
    }
    return debit;
}

CAmount CWalletTx::GetCredit(const isminefilter &filter) const
{
    // Must wait until coinbase is safely deep enough in the chain before valuing it
    if (IsCoinBase() && GetBlocksToMaturity() > 0)
        return 0;

    int64_t credit = 0;
    if (filter & ISMINE_SPENDABLE)
    {
        // GetBalance can assume transactions in mapWallet won't change
        if (fCreditCached)
            credit += nCreditCached;
        else
        {
            nCreditCached = pwallet->GetCredit(*this, ISMINE_SPENDABLE);
            fCreditCached = true;
            credit += nCreditCached;
        }
    }
    if (filter & ISMINE_WATCH_ONLY)
    {
        if (fWatchCreditCached)
            credit += nWatchCreditCached;
        else
        {
            nWatchCreditCached = pwallet->GetCredit(*this, ISMINE_WATCH_ONLY);
            fWatchCreditCached = true;
            credit += nWatchCreditCached;
        }
    }
    return credit;
}

CAmount CWalletTx::GetImmatureCredit(bool fUseCache) const
{
    if (IsCoinBase() && GetBlocksToMaturity() > 0 && IsInMainChain())
    {
        if (fUseCache && fImmatureCreditCached)
            return nImmatureCreditCached;
        nImmatureCreditCached = pwallet->GetCredit(*this, ISMINE_SPENDABLE);
        fImmatureCreditCached = true;
        return nImmatureCreditCached;
    }

    return 0;
}

CAmount CWalletTx::GetAvailableCredit(bool fUseCache) const
{
    if (pwallet == 0)
        return 0;

    // Must wait until coinbase is safely deep enough in the chain before valuing it
    if (IsCoinBase() && GetBlocksToMaturity() > 0)
        return 0;

    if (fUseCache && fAvailableCreditCached)
        return nAvailableCreditCached;

    CAmount nCredit = 0;
    uint256 hashTx = GetHash();
    for (unsigned int i = 0; i < vout.size(); i++)
    {
        if (!pwallet->IsSpent(hashTx, i))
        {
            const CTxOut &txout = vout[i];
            nCredit += pwallet->GetCredit(txout, ISMINE_SPENDABLE);
            if (!MoneyRange(nCredit))
                throw std::runtime_error("CWalletTx::GetAvailableCredit(false) : value out of range");
        }
    }

    nAvailableCreditCached = nCredit;
    fAvailableCreditCached = true;
    return nCredit;
}

CAmount CWalletTx::GetImmatureWatchOnlyCredit(const bool &fUseCache) const
{
    if (IsCoinBase() && GetBlocksToMaturity() > 0 && IsInMainChain())
    {
        if (fUseCache && fImmatureWatchCreditCached)
            return nImmatureWatchCreditCached;
        nImmatureWatchCreditCached = pwallet->GetCredit(*this, ISMINE_WATCH_ONLY);
        fImmatureWatchCreditCached = true;
        return nImmatureWatchCreditCached;
    }

    return 0;
}

CAmount CWalletTx::GetAvailableWatchOnlyCredit(const bool &fUseCache) const
{
    if (pwallet == 0)
        return 0;

    // Must wait until coinbase is safely deep enough in the chain before valuing it
    if (IsCoinBase() && GetBlocksToMaturity() > 0)
        return 0;

    if (fUseCache && fAvailableWatchCreditCached)
        return nAvailableWatchCreditCached;

    CAmount nCredit = 0;
    for (unsigned int i = 0; i < vout.size(); i++)
    {
        if (!pwallet->IsSpent(GetHash(), i))
        {
            const CTxOut &txout = vout[i];
            nCredit += pwallet->GetCredit(txout, ISMINE_WATCH_ONLY);
            if (!MoneyRange(nCredit))
                throw std::runtime_error("CWalletTx::GetAvailableCredit(false) : value out of range");
        }
    }

    nAvailableWatchCreditCached = nCredit;
    fAvailableWatchCreditCached = true;
    return nCredit;
}

CAmount CWalletTx::GetChange() const
{
    if (fChangeCached)
        return nChangeCached;
    nChangeCached = pwallet->GetChange(*this);
    fChangeCached = true;
    return nChangeCached;
}

bool CWalletTx::InMempool() const
{
    if (mempool.exists(GetHash()))
    {
        return true;
    }
    return false;
}

bool CWalletTx::IsTrusted() const
{
    // Quick answer in most cases
    if (!CheckFinalTx(*this))
        return false;
    int nDepth = GetDepthInMainChain();
    if (nDepth >= 1)
        return true;
    if (nDepth < 0)
        return false;
    if (!bSpendZeroConfChange || !IsFromMe(ISMINE_ALL)) // using wtx's cached debit
        return false;

    // Don't trust unconfirmed transactions from us unless they are in the mempool.
    if (!InMempool())
        return false;

    // Trusted if all inputs are from us and are in the mempool:
    for (const CTxIn &txin : vin)
    {
        // Transactions not sent by us: not trusted
        const CWalletTx *parent = pwallet->GetWalletTx(txin.prevout.hash);
        if (parent == nullptr)
            return false;
        const CTxOut &parentOut = parent->vout[txin.prevout.n];
        if (pwallet->IsMine(parentOut) != ISMINE_SPENDABLE)
            return false;
    }
    return true;
}

std::vector<uint256> CWallet::ResendWalletTransactionsBefore(int64_t nTime)
{
    std::vector<uint256> result;

    LOCK(cs_wallet);
    // Sort them in chronological order
    multimap<unsigned int, CWalletTx *> mapSorted;
    for (PAIRTYPE(const uint256, CWalletTx) & item : mapWallet)
    {
        CWalletTx &wtx = item.second;
        // Don't rebroadcast if newer than nTime:
        if (wtx.nTimeReceived > nTime)
            continue;
        mapSorted.insert(make_pair(wtx.nTimeReceived, &wtx));
    }
    for (PAIRTYPE(const unsigned int, CWalletTx *) & item : mapSorted)
    {
        CWalletTx &wtx = *item.second;
        if (wtx.RelayWalletTransaction())
            result.push_back(wtx.GetHash());
    }
    return result;
}

void CWallet::ResendWalletTransactions(int64_t nBestBlockTime)
{
    // Do this infrequently and randomly to avoid giving away
    // that these are our transactions.
    if (GetTime() < nNextResend || !fBroadcastTransactions)
        return;
    bool fFirst = (nNextResend == 0);
    nNextResend = GetTime() + GetRand(30 * 60);
    if (fFirst)
        return;

    // Only do it if there's been a new block since last time
    if (nBestBlockTime < nLastResend)
        return;
    nLastResend = GetTime();

    // Rebroadcast unconfirmed txes older than 5 minutes before the last
    // block was found:
    std::vector<uint256> relayed = ResendWalletTransactionsBefore(nBestBlockTime - 5 * 60);
    if (!relayed.empty())
        LOGA("%s: rebroadcast %u unconfirmed transactions\n", __func__, relayed.size());
}

/** @} */ // end of mapWallet


/** @defgroup Actions
 *
 * @{
 */


CAmount CWallet::GetBalance() const
{
    CAmount nTotal = 0;
    {
        LOCK2(cs_main, cs_wallet);
        for (map<uint256, CWalletTx>::const_iterator it = mapWallet.begin(); it != mapWallet.end(); ++it)
        {
            const CWalletTx *pcoin = &(*it).second;
            if (pcoin->IsTrusted())
                nTotal += pcoin->GetAvailableCredit(false);
        }
    }

    return nTotal;
}

CAmount CWallet::GetUnconfirmedBalance() const
{
    CAmount nTotal = 0;
    {
        LOCK2(cs_main, cs_wallet);
        for (map<uint256, CWalletTx>::const_iterator it = mapWallet.begin(); it != mapWallet.end(); ++it)
        {
            const CWalletTx *pcoin = &(*it).second;
            if (!pcoin->IsTrusted() && pcoin->GetDepthInMainChain() == 0 && pcoin->InMempool())
                nTotal += pcoin->GetAvailableCredit(false);
        }
    }
    return nTotal;
}

CAmount CWallet::GetImmatureBalance() const
{
    CAmount nTotal = 0;
    {
        LOCK2(cs_main, cs_wallet);
        for (map<uint256, CWalletTx>::const_iterator it = mapWallet.begin(); it != mapWallet.end(); ++it)
        {
            const CWalletTx *pcoin = &(*it).second;
            nTotal += pcoin->GetImmatureCredit(false);
        }
    }
    return nTotal;
}

CAmount CWallet::GetWatchOnlyBalance() const
{
    CAmount nTotal = 0;
    {
        LOCK2(cs_main, cs_wallet);
        for (map<uint256, CWalletTx>::const_iterator it = mapWallet.begin(); it != mapWallet.end(); ++it)
        {
            const CWalletTx *pcoin = &(*it).second;
            if (pcoin->IsTrusted())
                nTotal += pcoin->GetAvailableWatchOnlyCredit(false);
        }
    }

    return nTotal;
}

CAmount CWallet::GetUnconfirmedWatchOnlyBalance() const
{
    CAmount nTotal = 0;
    {
        LOCK2(cs_main, cs_wallet);
        for (map<uint256, CWalletTx>::const_iterator it = mapWallet.begin(); it != mapWallet.end(); ++it)
        {
            const CWalletTx *pcoin = &(*it).second;
            if (!pcoin->IsTrusted() && pcoin->GetDepthInMainChain() == 0 && pcoin->InMempool())
                nTotal += pcoin->GetAvailableWatchOnlyCredit(false);
        }
    }
    return nTotal;
}

CAmount CWallet::GetImmatureWatchOnlyBalance() const
{
    CAmount nTotal = 0;
    {
        LOCK2(cs_main, cs_wallet);
        for (map<uint256, CWalletTx>::const_iterator it = mapWallet.begin(); it != mapWallet.end(); ++it)
        {
            const CWalletTx *pcoin = &(*it).second;
            nTotal += pcoin->GetImmatureWatchOnlyCredit(false);
        }
    }
    return nTotal;
}

void CWallet::AvailableCoins(vector<COutput> &vCoins,
    bool fOnlyConfirmed,
    const CCoinControl *coinControl,
    bool fIncludeZeroValue) const
{
    vCoins.clear();

    {
        LOCK2(cs_main, cs_wallet);
        for (map<uint256, CWalletTx>::const_iterator it = mapWallet.begin(); it != mapWallet.end(); ++it)
        {
            const uint256 &wtxid = it->first;
            const CWalletTx *pcoin = &(*it).second;

            if (!CheckFinalTx(*pcoin))
                continue;

            if (fOnlyConfirmed && !pcoin->IsTrusted())
                continue;

            if (pcoin->IsCoinBase() && pcoin->GetBlocksToMaturity() > 0)
                continue;

            int nDepth = pcoin->GetDepthInMainChain();
            if (nDepth < 0)
                continue;

            // We should not consider coins which aren't at least in our mempool
            // It's possible for these to be conflicted via ancestors which we may never be able to detect
            if (nDepth == 0 && !pcoin->InMempool())
                continue;

            for (unsigned int i = 0; i < pcoin->vout.size(); i++)
            {
                isminetype mine = IsMine(pcoin->vout[i]);
                if (!(IsSpent(wtxid, i)) && mine != ISMINE_NO && !IsLockedCoin((*it).first, i) &&
                    (pcoin->vout[i].nValue > 0 || fIncludeZeroValue) &&
                    (!coinControl || !coinControl->HasSelected() || coinControl->fAllowOtherInputs ||
                        coinControl->IsSelected((*it).first, i)))
                {
                    // The UTXO is available
                    COutput outpoint(pcoin, i, nDepth,
                        ((mine & ISMINE_SPENDABLE) != ISMINE_NO) || (coinControl && coinControl->fAllowWatchOnly &&
                                                                        (mine & ISMINE_WATCH_SOLVABLE) != ISMINE_NO));
                    vCoins.push_back(outpoint);
<<<<<<< HEAD
                    LOG(SELECTCOINS, "Freeze Available %s MINE=%s\n ", pcoin->vout[i].ToString(), mine);
=======

>>>>>>> e7ade5af
                }
            }
        }
    }
}

static void ApproximateBestSubset(vector<pair<CAmount, pair<const CWalletTx *, unsigned int> > > vValue,
    const CAmount &nTotalLower,
    const CAmount &nTargetValue,
    vector<char> &vfBest,
    CAmount &nBest,
    int iterations = 1000)
{
    vector<char> vfIncluded;

    vfBest.assign(vValue.size(), true);
    nBest = nTotalLower;

    FastRandomContext insecure_rand;

    for (int nRep = 0; nRep < iterations && nBest != nTargetValue; nRep++)
    {
        vfIncluded.assign(vValue.size(), false);
        CAmount nTotal = 0;
        bool fReachedTarget = false;
        for (int nPass = 0; nPass < 2 && !fReachedTarget; nPass++)
        {
            for (unsigned int i = 0; i < vValue.size(); i++)
            {
                // The solver here uses a randomized algorithm,
                // the randomness serves no real security purpose but is just
                // needed to prevent degenerate behavior and it is important
                // that the rng is fast. We do not use a constant random sequence,
                // because there may be some privacy improvement by making
                // the selection random.
                if (nPass == 0 ? insecure_rand.rand32() & 1 : !vfIncluded[i])
                {
                    nTotal += vValue[i].first;
                    vfIncluded[i] = true;
                    if (nTotal >= nTargetValue)
                    {
                        fReachedTarget = true;
                        if (nTotal < nBest)
                        {
                            nBest = nTotal;
                            vfBest = vfIncluded;
                        }
                        nTotal -= vValue[i].first;
                        vfIncluded[i] = false;
                    }
                }
            }
        }
    }

    // Reduces the approximate best subset by removing any inputs that are smaller than the surplus of nTotal beyond
    // nTargetValue.
    for (unsigned int i = 0; i < vValue.size(); i++)
    {
        if (vfBest[i] && (nBest - vValue[i].first) >= nTargetValue)
        {
            vfBest[i] = false;
            nBest -= vValue[i].first;
        }
    }
}

bool CWallet::SelectCoinsMinConf(const CAmount &nTargetValue,
    int nConfMine,
    int nConfTheirs,
    vector<COutput> vCoins,
    set<pair<const CWalletTx *, unsigned int> > &setCoinsRet,
    CAmount &nValueRet) const
{
    setCoinsRet.clear();
    nValueRet = 0;

    // List of values less than target
    pair<CAmount, pair<const CWalletTx *, unsigned int> > coinLowestLarger;
    coinLowestLarger.first = std::numeric_limits<CAmount>::max();
    coinLowestLarger.second.first = nullptr;
    vector<pair<CAmount, pair<const CWalletTx *, unsigned int> > > vValue;
    CAmount nTotalLower = 0;

    random_shuffle(vCoins.begin(), vCoins.end(), GetRandInt);

    for (const COutput &output : vCoins)
    {
        if (!output.fSpendable)
            continue;

        const CWalletTx *pcoin = output.tx;

        if (output.nDepth < (pcoin->IsFromMe(ISMINE_ALL) ? nConfMine : nConfTheirs))
            continue;

        int i = output.i;
        CAmount n = pcoin->vout[i].nValue;

        pair<CAmount, pair<const CWalletTx *, unsigned int> > coin = make_pair(n, make_pair(pcoin, i));

        if (n == nTargetValue)
        {
            setCoinsRet.insert(coin.second);
            nValueRet += coin.first;
            return true;
        }
        else if (n < nTargetValue + MIN_CHANGE)
        {
            vValue.push_back(coin);
            nTotalLower += n;
        }
        else if (n < coinLowestLarger.first)
        {
            coinLowestLarger = coin;
        }
    }

    if (nTotalLower == nTargetValue)
    {
        for (unsigned int i = 0; i < vValue.size(); ++i)
        {
            setCoinsRet.insert(vValue[i].second);
            nValueRet += vValue[i].first;
        }
        return true;
    }

    if (nTotalLower < nTargetValue)
    {
        if (coinLowestLarger.second.first == nullptr)
            return false;
        setCoinsRet.insert(coinLowestLarger.second);
        nValueRet += coinLowestLarger.first;
        return true;
    }

    // Solve subset sum by stochastic approximation
    sort(vValue.rbegin(), vValue.rend(), CompareValueOnly());
    vector<char> vfBest;
    CAmount nBest;

    ApproximateBestSubset(vValue, nTotalLower, nTargetValue, vfBest, nBest);
    if (nBest != nTargetValue && nTotalLower >= nTargetValue + MIN_CHANGE)
        ApproximateBestSubset(vValue, nTotalLower, nTargetValue + MIN_CHANGE, vfBest, nBest);

    // If we have a bigger coin and (either the stochastic approximation didn't find a good solution,
    //                                   or the next bigger coin is closer), return the bigger coin
    if (coinLowestLarger.second.first &&
        ((nBest != nTargetValue && nBest < nTargetValue + MIN_CHANGE) || coinLowestLarger.first <= nBest))
    {
        setCoinsRet.insert(coinLowestLarger.second);
        nValueRet += coinLowestLarger.first;
    }
    else
    {
        for (unsigned int i = 0; i < vValue.size(); i++)
            if (vfBest[i])
            {
                setCoinsRet.insert(vValue[i].second);
                nValueRet += vValue[i].first;
            }

        LOG(SELECTCOINS, "SelectCoins() best subset: ");
        for (unsigned int i = 0; i < vValue.size(); i++)
            if (vfBest[i])
                LOG(SELECTCOINS, "%s ", FormatMoney(vValue[i].first));
        LOG(SELECTCOINS, "total %s\n", FormatMoney(nBest));
    }

    return true;
}

bool CWallet::SelectCoins(const CAmount &nTargetValue,
    set<pair<const CWalletTx *, unsigned int> > &setCoinsRet,
    CAmount &nValueRet,
    const CCoinControl *coinControl) const
{
    vector<COutput> vCoins;
    AvailableCoins(vCoins, true, coinControl);

    // coin control -> return all selected outputs (we want all selected to go into the transaction for sure)
    if (coinControl && coinControl->HasSelected() && !coinControl->fAllowOtherInputs)
    {
        for (const COutput &out : vCoins)
        {
            if (!out.fSpendable)
                continue;
            nValueRet += out.tx->vout[out.i].nValue;
            setCoinsRet.insert(make_pair(out.tx, out.i));
        }
        return (nValueRet >= nTargetValue);
    }

    // calculate value from preset inputs and store them
    set<pair<const CWalletTx *, uint32_t> > setPresetCoins;
    CAmount nValueFromPresetInputs = 0;

    std::vector<COutPoint> vPresetInputs;
    if (coinControl)
        coinControl->ListSelected(vPresetInputs);
    for (const COutPoint &outpoint : vPresetInputs)
    {
        map<uint256, CWalletTx>::const_iterator it = mapWallet.find(outpoint.hash);
        if (it != mapWallet.end())
        {
            const CWalletTx *pcoin = &it->second;
            // Clearly invalid input, fail
            if (pcoin->vout.size() <= outpoint.n)
                return false;
            nValueFromPresetInputs += pcoin->vout[outpoint.n].nValue;
            setPresetCoins.insert(make_pair(pcoin, outpoint.n));
        }
        else
            return false; // TODO: Allow non-wallet inputs
    }

    // remove preset inputs from vCoins
    for (vector<COutput>::iterator it = vCoins.begin();
         it != vCoins.end() && coinControl && coinControl->HasSelected();)
    {
        if (setPresetCoins.count(make_pair(it->tx, it->i)))
            it = vCoins.erase(it);
        else
            ++it;
    }

    bool res = nTargetValue <= nValueFromPresetInputs ||
               SelectCoinsMinConf(nTargetValue - nValueFromPresetInputs, 1, 6, vCoins, setCoinsRet, nValueRet) ||
               SelectCoinsMinConf(nTargetValue - nValueFromPresetInputs, 1, 1, vCoins, setCoinsRet, nValueRet) ||
               (bSpendZeroConfChange &&
                   SelectCoinsMinConf(nTargetValue - nValueFromPresetInputs, 0, 1, vCoins, setCoinsRet, nValueRet));

    // because SelectCoinsMinConf clears the setCoinsRet, we now add the possible inputs to the coinset
    setCoinsRet.insert(setPresetCoins.begin(), setPresetCoins.end());

    // add preset inputs to the total value selected
    nValueRet += nValueFromPresetInputs;

    return res;
}

bool CWallet::FundTransaction(CMutableTransaction &tx,
    CAmount &nFeeRet,
    int &nChangePosRet,
    std::string &strFailReason,
    bool includeWatching)
{
    vector<CRecipient> vecSend;

    // Turn the txout set into a CRecipient vector
    for (const CTxOut &txOut : tx.vout)
    {
        CRecipient recipient = {txOut.scriptPubKey, txOut.nValue, false};
        vecSend.push_back(recipient);
    }

    CCoinControl coinControl;
    coinControl.fAllowOtherInputs = true;
    coinControl.fAllowWatchOnly = includeWatching;
    for (const CTxIn &txin : tx.vin)
    {
        coinControl.Select(txin.prevout);
    }

    CReserveKey reservekey(this);
    CWalletTx wtx;
    if (!CreateTransaction(vecSend, wtx, reservekey, nFeeRet, nChangePosRet, strFailReason, &coinControl, false))
        return false;

    if (nChangePosRet != -1)
    {
        tx.vout.insert(tx.vout.begin() + nChangePosRet, wtx.vout[nChangePosRet]);
        // we dont have the normal Create/Commit cycle, and dont want to risk reusing change,
        // so just remove the key from the keypool here.
        reservekey.KeepKey();
    }

    // Add new txins (keeping original txin scriptSig/order)
    for (const CTxIn &txin : wtx.vin)
    {
        bool found = false;
        for (const CTxIn &origTxIn : tx.vin)
        {
            if (txin.prevout.hash == origTxIn.prevout.hash && txin.prevout.n == origTxIn.prevout.n)
            {
                found = true;
                break;
            }
        }
        if (!found)
            tx.vin.push_back(txin);
    }

    if (tx.nLockTime == 0)
        tx.nLockTime = wtx.nLockTime;
    return true;
}

bool CWallet::CreateTransaction(const vector<CRecipient> &vecSend,
    CWalletTx &wtxNew,
    CReserveKey &reservekey,
    CAmount &nFeeRet,
    int &nChangePosRet,
    std::string &strFailReason,
    const CCoinControl *coinControl,
    bool sign)
{
    CAmount nValue = 0;
    unsigned int nSubtractFeeFromAmount = 0;
    bool involvesPublicLabel = false;
    for (const CRecipient &recipient : vecSend)
    {
        if (getLabelPublic(recipient.scriptPubKey) != "")
            involvesPublicLabel = true;
        if (nValue < 0 || recipient.nAmount < 0)
        {
            strFailReason = _("Transaction amounts must be positive");
            return false;
        }
        nValue += recipient.nAmount;

        if (recipient.fSubtractFeeFromAmount)
            nSubtractFeeFromAmount++;
    }
    if (vecSend.empty() || nValue < 0)
    {
        strFailReason = _("Transaction amounts must be positive");
        return false;
    }

    wtxNew.fTimeReceivedIsTxTime = true;
    wtxNew.BindWallet(this);
    CMutableTransaction txNew;

    // Discourage fee sniping.
    //
    // For a large miner the value of the transactions in the best block and
    // the mempool can exceed the cost of deliberately attempting to mine two
    // blocks to orphan the current best block. By setting nLockTime such that
    // only the next block can include the transaction, we discourage this
    // practice as the height restricted and limited blocksize gives miners
    // considering fee sniping fewer options for pulling off this attack.
    //
    // A simple way to think about this is from the wallet's point of view we
    // always want the blockchain to move forward. By setting nLockTime this
    // way we're basically making the statement that we only want this
    // transaction to appear in the next block; we don't want to potentially
    // encourage reorgs by allowing transactions to appear at lower heights
    // than the next block in forks of the best chain.
    //
    // Of course, the subsidy is high enough, and transaction volume low
    // enough, that fee sniping isn't a problem yet, but by implementing a fix
    // now we ensure code won't be written that makes assumptions about
    // nLockTime that preclude a fix later.
    txNew.nLockTime = chainActive.Height();

    // Secondly occasionally randomly pick a nLockTime even further back, so
    // that transactions that are delayed after signing for whatever reason,
    // e.g. high-latency mix networks and some CoinJoin implementations, have
    // better privacy.
    if (GetRandInt(10) == 0)
        txNew.nLockTime = std::max(0, (int)txNew.nLockTime - GetRandInt(100));

    assert(txNew.nLockTime <= (unsigned int)chainActive.Height());
    assert(txNew.nLockTime < LOCKTIME_THRESHOLD);

    {
        LOCK2(cs_main, cs_wallet);
        {
            nFeeRet = 0;
            // Start with no fee and loop until there is enough fee
            while (true)
            {
                txNew.vin.clear();
                txNew.vout.clear();
                wtxNew.fFromMe = true;
                nChangePosRet = -1;
                bool fFirst = true;

                CAmount nValueToSelect = nValue;
                if (nSubtractFeeFromAmount == 0)
                    nValueToSelect += nFeeRet;
                double dPriority = 0;
                // vouts to the payees
                for (const CRecipient &recipient : vecSend)
                {
                    CTxOut txout(recipient.nAmount, recipient.scriptPubKey);

                    if (recipient.fSubtractFeeFromAmount)
                    {
                        // Subtract fee equally from each selected recipient
                        txout.nValue -= nFeeRet / nSubtractFeeFromAmount;

                        if (fFirst) // first receiver pays the remainder not divisible by output count
                        {
                            fFirst = false;
                            txout.nValue -= nFeeRet % nSubtractFeeFromAmount;
                        }
                    }

                    if (txout.IsDust())
                    {
                        if (recipient.fSubtractFeeFromAmount && nFeeRet > 0)
                        {
                            if (txout.nValue < 0)
                                strFailReason = _("The transaction amount is too small to pay the fee");
                            else
                                strFailReason =
                                    _("The transaction amount is too small to send after the fee has been deducted");
                        }
                        else
                            strFailReason = _("Transaction amount too small");
                        return false;
                    }
                    txNew.vout.push_back(txout);
                }

                // Choose coins to use
                set<pair<const CWalletTx *, unsigned int> > setCoins;
                CAmount nValueIn = 0;
                if (!SelectCoins(nValueToSelect, setCoins, nValueIn, coinControl))
                {
                    strFailReason = _("Insufficient funds");
                    return false;
                }
                for (PAIRTYPE(const CWalletTx *, unsigned int) pcoin : setCoins)
                {
                    CAmount nCredit = pcoin.first->vout[pcoin.second].nValue;
                    // The coin age after the next block (depth+1) is used instead of the current,
                    // reflecting an assumption the user would accept a bit more delay for
                    // a chance at a free transaction.
                    // But mempool inputs might still be in the mempool, so their age stays 0
                    int age = pcoin.first->GetDepthInMainChain();
                    assert(age >= 0);
                    if (age != 0)
                        age += 1;
                    dPriority += (double)nCredit * age;
                }

                const CAmount nChange = nValueIn - nValueToSelect;
                if (nChange > 0)
                {
                    // Fill a vout to ourself
                    // TODO: pass in scriptChange instead of reservekey so
                    // change transaction isn't always pay-to-bitcoin-address
                    CScript scriptChange;

                    // coin control: send change to custom address
                    if (coinControl && !boost::get<CNoDestination>(&coinControl->destChange))
                        scriptChange = GetScriptForDestination(coinControl->destChange);

                    // no coin control: send change to newly generated address
                    else
                    {
                        // Note: We use a new key here to keep it from being obvious which side is the change.
                        //  The drawback is that by not reusing a previous key, the change may be lost if a
                        //  backup is restored, if the backup doesn't have the new private key for the change.
                        //  If we reused the old key, it would be possible to add code to look for and
                        //  rediscover unknown transactions that were written with keys of ours to recover
                        //  post-backup change.

                        // Reserve a new key pair from key pool
                        CPubKey vchPubKey;
                        bool ret;
                        ret = reservekey.GetReservedKey(vchPubKey);
                        if (!ret)
                        {
                            strFailReason = _("Keypool ran out, please call keypoolrefill first");
                            return false;
                        }

                        scriptChange = GetScriptForDestination(vchPubKey.GetID());
                    }

                    CTxOut newTxOut(nChange, scriptChange);

                    // We do not move dust-change to fees, because the sender would end up paying more than requested.
                    // This would be against the purpose of the all-inclusive feature.
                    // So instead we raise the change and deduct from the recipient.
                    if (nSubtractFeeFromAmount > 0 && newTxOut.IsDust())
                    {
                        CAmount nDust = newTxOut.GetDustThreshold() - newTxOut.nValue;
                        newTxOut.nValue += nDust; // raise change until no more dust
                        for (unsigned int i = 0; i < vecSend.size(); i++) // subtract from first recipient
                        {
                            if (vecSend[i].fSubtractFeeFromAmount)
                            {
                                txNew.vout[i].nValue -= nDust;
                                if (txNew.vout[i].IsDust())
                                {
                                    strFailReason = _(
                                        "The transaction amount is too small to send after the fee has been deducted");
                                    return false;
                                }
                                break;
                            }
                        }
                    }

                    // Never create dust outputs; if we would, just
                    // add the dust to the fee.
                    if (newTxOut.IsDust())
                    {
                        nFeeRet += nChange;
                        reservekey.ReturnKey();
                    }
                    else
                    {
                        if (!involvesPublicLabel)
                        {
<<<<<<< HEAD
                            // Insert change txn at random position:
                            nChangePosRet = GetRandInt(txNew.vout.size() + 1);
                            vector<CTxOut>::iterator position = txNew.vout.begin() + nChangePosRet;
                            txNew.vout.insert(position, newTxOut);
=======
                        // Insert change txn at random position:
                        nChangePosRet = GetRandInt(txNew.vout.size()+1);
                        vector<CTxOut>::iterator position = txNew.vout.begin()+nChangePosRet;
                        txNew.vout.insert(position, newTxOut);

>>>>>>> e7ade5af
                        }
                        else
                            // Insert change at end position because original txout order is critical for public label
                            txNew.vout.insert(txNew.vout.end(), newTxOut);
                    }
                }
                else
                    reservekey.ReturnKey();

                // Fill vin
                //
                // Note how the sequence number is set to max()-1 so that the
                // nLockTime set above actually works.
                for (const PAIRTYPE(const CWalletTx *, unsigned int) & coin : setCoins)
                {
                    txNew.vin.push_back(CTxIn(
                        coin.first->GetHash(), coin.second, CScript(), std::numeric_limits<unsigned int>::max() - 1));

                    // If the input is a Freeze CLTV lock-by-blocktime then update the txNew.nLockTime
                    CScriptNum nFreezeLockTime(0);
                    if (isFreezeCLTV(*this, coin.first->vout[coin.second].scriptPubKey, nFreezeLockTime))
                    {
                        if (nFreezeLockTime.getint64() > LOCKTIME_THRESHOLD)
                            txNew.nLockTime = chainActive.Tip()->GetMedianTimePast();
                    }
                }

                // Sign
                unsigned int sighashType = SIGHASH_ALL;
                if (IsUAHFforkActiveOnNextBlock(chainActive.Tip()->nHeight) && walletSignWithForkSig.Value())
                {
                    sighashType |= SIGHASH_FORKID;
                }
                int nIn = 0;
                CTransaction txNewConst(txNew);
                for (const PAIRTYPE(const CWalletTx *, unsigned int) & coin : setCoins)
                {
                    bool signSuccess;
                    const CScript &scriptPubKey = coin.first->vout[coin.second].scriptPubKey;
                    CAmount amountIn = coin.first->vout[coin.second].nValue;
                    CScript &scriptSigRes = txNew.vin[nIn].scriptSig;
                    if (sign)
                    {
                        signSuccess =
                            ProduceSignature(TransactionSignatureCreator(this, &txNewConst, nIn, amountIn, sighashType),
                                scriptPubKey, scriptSigRes);
                    }
                    else
                        signSuccess = ProduceSignature(DummySignatureCreator(this), scriptPubKey, scriptSigRes);

                    if (!signSuccess)
                    {
                        strFailReason = _("Signing transaction failed");
                        return false;
                    }
                    nIn++;
                }

                unsigned int nBytes = ::GetSerializeSize(txNew, SER_NETWORK, PROTOCOL_VERSION);

                // Remove scriptSigs if we used dummy signatures for fee calculation
                if (!sign)
                {
                    for (CTxIn &vin : txNew.vin)
                    {
                        vin.scriptSig = CScript();
                    }
                }

                // Embed the constructed transaction data in wtxNew.
                *static_cast<CTransaction *>(&wtxNew) = CTransaction(txNew);

                // Limit size
                if (nBytes >= MAX_STANDARD_TX_SIZE)
                {
                    strFailReason = _("Transaction too large");
                    return false;
                }

                dPriority = wtxNew.ComputePriority(dPriority, nBytes);

                // Can we complete this as a free transaction?
                if (fSendFreeTransactions && nBytes <= MAX_STANDARD_TX_SIZE &&
                    GetBoolArg("-relaypriority", DEFAULT_RELAYPRIORITY))
                {
                    // Not enough fee: enough priority?
                    double dPriorityNeeded = mempool.estimateSmartPriority(nTxConfirmTarget);
                    // Require at least hard-coded AllowFree.
                    if (dPriority >= dPriorityNeeded && AllowFree(dPriority))
                        break;
                }
                if (fSendFreeTransactions && AreFreeTxnsDisallowed())
                {
                    strFailReason =
                        _("You can not send free transactions if you have configured a -limitfreerelay of zero");
                    return false;
                }


                CAmount nFeeNeeded = GetMinimumFee(nBytes, nTxConfirmTarget, mempool);
                if (coinControl && nFeeNeeded > 0 && coinControl->nMinimumTotalFee > nFeeNeeded)
                {
                    nFeeNeeded = coinControl->nMinimumTotalFee;
                }

                // If we made it here and we aren't even able to meet the relay fee on the next pass, give up
                // because we must be at the maximum allowed fee.
                if (nFeeNeeded < ::minRelayTxFee.GetFee(nBytes))
                {
                    strFailReason = _("Transaction too large for fee policy");
                    return false;
                }

                if (nFeeRet >= nFeeNeeded)
                    break; // Done, enough fee included.

                // Include more fee and try again.
                nFeeRet = nFeeNeeded;
                continue;
            }
        }
    }

    return true;
}

/**
 * Call after CreateTransaction unless you want to abort
 */
bool CWallet::CommitTransaction(CWalletTx &wtxNew, CReserveKey &reservekey)
{
    {
        LOCK2(cs_main, cs_wallet);
        LOGA("CommitTransaction:\n%s", wtxNew.ToString());

#if 1
        if (fBroadcastTransactions)
        {
            // Broadcast
            if (!wtxNew.AcceptToMemoryPool(AreFreeTxnsDisallowed()))
            {
                // This must not fail. The transaction has already been signed and recorded.
                LOGA("CommitTransaction(): Error: Transaction not valid\n");
                return false;
            }
        }
#endif

        {
            // This is only to keep the database open to defeat the auto-flush for the
            // duration of this scope.  This is the only place where this optimization
            // maybe makes sense; please don't do it anywhere else.
            CWalletDB *pwalletdb = fFileBacked ? new CWalletDB(strWalletFile, "r+") : nullptr;

            // Take key pair from key pool so it won't be used again
            reservekey.KeepKey();

            // Add tx to wallet, because if it has change it's also ours,
            // otherwise just for transaction history.
            AddToWallet(wtxNew, false, pwalletdb);

            // Notify that old coins are spent
            set<CWalletTx *> setCoins;
            for (const CTxIn &txin : wtxNew.vin)
            {
                CWalletTx &coin = mapWallet[txin.prevout.hash];
                coin.BindWallet(this);
                NotifyTransactionChanged(this, coin.GetHash(), CT_UPDATED);
            }

            if (fFileBacked)
                delete pwalletdb;
        }

        // Track how many getdata requests our transaction gets
        mapRequestCount[wtxNew.GetHash()] = 0;

        if (fBroadcastTransactions)
        {
#if 0
            // Broadcast
            if (!wtxNew.AcceptToMemoryPool(false))
            {
                // This must not fail. The transaction has already been signed and recorded.
                LOGA("CommitTransaction(): Error: Transaction not valid\n");
                return false;
            }
#else
            SyncWithWallets(MakeTransactionRef(wtxNew), nullptr, -1);
#endif
            wtxNew.RelayWalletTransaction();
        }
    }
    return true;
}

bool CWallet::AddAccountingEntry(const CAccountingEntry &acentry, CWalletDB &pwalletdb)
{
    if (!pwalletdb.WriteAccountingEntry_Backend(acentry))
        return false;

    laccentries.push_back(acentry);
    CAccountingEntry &entry = laccentries.back();
    wtxOrdered.insert(make_pair(entry.nOrderPos, TxPair((CWalletTx *)0, &entry)));

    return true;
}

std::vector<std::pair<CWalletTx, int>> CWallet::GetPublicLabelTxs(std::string& comparePublicLabel) const
{
    // Make a list of all public label txs with unspent outputs that match the specified public label
    std::vector<std::pair<CWalletTx, int>> listPublicLabelTxs;
    BOOST_FOREACH(PAIRTYPE(uint256, CWalletTx) item, mapWalletPublicLabels)
    {
        const uint256& wtxid = item.first;
        CWalletTx& wtx = item.second;
        assert(wtx.GetHash() == wtxid);

        for (unsigned int i = 0; i < wtx.vout.size(); i++)
        {
            CTxOut txout = wtx.vout[i];
            std::string txPublicLabel = getLabelPublic(txout.scriptPubKey);

            if (txPublicLabel == comparePublicLabel)
            {
                std::pair<CAmount, int> utxoPublicLabel = UnspentPublicLabelAmount(wtx, txPublicLabel);
                txout.nValue = utxoPublicLabel.first;
                // Add to list if the public label's buddy is unspent
                if (txout.nValue > 0) listPublicLabelTxs.push_back(make_pair(wtx, utxoPublicLabel.second));
            }

        }
    }
    return listPublicLabelTxs;
}

CAmount CWallet::GetRequiredFee(unsigned int nTxBytes)
{
    return std::max(minTxFee.GetFee(nTxBytes), ::minRelayTxFee.GetFee(nTxBytes));
}

CAmount CWallet::GetMinimumFee(unsigned int nTxBytes, unsigned int nConfirmTarget, const CTxMemPool &pool)
{
    // payTxFee is user-set "I want to pay this much"
    CAmount nFeeNeeded = payTxFee.GetFee(nTxBytes);
    // User didn't set: use -txconfirmtarget to estimate...
    if (nFeeNeeded == 0)
    {
        int estimateFoundTarget = nConfirmTarget;
        nFeeNeeded = pool.estimateSmartFee(nConfirmTarget, &estimateFoundTarget).GetFee(nTxBytes);
        // ... unless we don't have enough mempool data for estimatefee, then use fallbackFee
        if (nFeeNeeded == 0)
            nFeeNeeded = fallbackFee.GetFee(nTxBytes);
    }
    // prevent user from paying a fee below minRelayTxFee or minTxFee
    nFeeNeeded = std::max(nFeeNeeded, GetRequiredFee(nTxBytes));
    // But always obey the maximum
    if (nFeeNeeded > maxTxFee.Value())
        nFeeNeeded = maxTxFee.Value();
    return nFeeNeeded;
}


DBErrors CWallet::LoadWallet(bool &fFirstRunRet)
{
    if (!fFileBacked)
        return DB_LOAD_OK;
    fFirstRunRet = false;
    DBErrors nLoadWalletRet = CWalletDB(strWalletFile, "cr+").LoadWallet(this);
    if (nLoadWalletRet == DB_NEED_REWRITE)
    {
        if (CDB::Rewrite(strWalletFile, "\x04pool"))
        {
            LOCK(cs_wallet);
            setKeyPool.clear();
            // Note: can't top-up keypool here, because wallet is locked.
            // User will be prompted to unlock wallet the next operation
            // that requires a new key.
        }
    }

    if (nLoadWalletRet != DB_LOAD_OK)
        return nLoadWalletRet;
    fFirstRunRet = !vchDefaultKey.IsValid();

    uiInterface.LoadWallet(this);

    return DB_LOAD_OK;
}

DBErrors CWallet::ZapSelectTx(vector<uint256> &vHashIn, vector<uint256> &vHashOut)
{
    if (!fFileBacked)
        return DB_LOAD_OK;
    DBErrors nZapSelectTxRet = CWalletDB(strWalletFile, "cr+").ZapSelectTx(this, vHashIn, vHashOut);
    if (nZapSelectTxRet == DB_NEED_REWRITE)
    {
        if (CDB::Rewrite(strWalletFile, "\x04pool"))
        {
            LOCK(cs_wallet);
            setKeyPool.clear();
            // Note: can't top-up keypool here, because wallet is locked.
            // User will be prompted to unlock wallet the next operation
            // that requires a new key.
        }
    }

    if (nZapSelectTxRet != DB_LOAD_OK)
        return nZapSelectTxRet;

    MarkDirty();

    return DB_LOAD_OK;
}

DBErrors CWallet::ZapWalletTx(std::vector<CWalletTx> &vWtx)
{
    if (!fFileBacked)
        return DB_LOAD_OK;
    DBErrors nZapWalletTxRet = CWalletDB(strWalletFile, "cr+").ZapWalletTx(this, vWtx);
    if (nZapWalletTxRet == DB_NEED_REWRITE)
    {
        if (CDB::Rewrite(strWalletFile, "\x04pool"))
        {
            LOCK(cs_wallet);
            setKeyPool.clear();
            // Note: can't top-up keypool here, because wallet is locked.
            // User will be prompted to unlock wallet the next operation
            // that requires a new key.
        }
    }

    if (nZapWalletTxRet != DB_LOAD_OK)
        return nZapWalletTxRet;

    return DB_LOAD_OK;
}

void CWallet::ZapOldPublicLabels()
{
    // Delete/remove all public label txs with zero unspent outputs
    std::vector<CWalletTx> vWtx;
    BOOST_FOREACH(PAIRTYPE(uint256, CWalletTx) item, mapWalletPublicLabels)
    {
        const uint256& wtxid = item.first;
        CWalletTx wtx = item.second;
        assert(wtx.GetHash() == wtxid);
        CAmount totalUnspent = 0;

        // scan outputs for public labels
        for (unsigned int i = 0; i < wtx.vout.size(); i++)
        {
            CTxOut txout = wtx.vout[i];
            std::string txPublicLabel = getLabelPublic(txout.scriptPubKey);

            if (txPublicLabel != "")
                    totalUnspent += UnspentPublicLabelAmount(wtx, txPublicLabel).first;

        }

        if (totalUnspent == 0) vWtx.push_back(wtx);
    }

    if (!vWtx.empty()) ZapWalletTx(vWtx);
}


bool CWallet::SetAddressBook(const CTxDestination &address, const string &strName, const string &strPurpose)
{
    bool fUpdated = false;
    {
        LOCK(cs_wallet); // mapAddressBook
        std::map<CTxDestination, CAddressBookData>::iterator mi = mapAddressBook.find(address);
        fUpdated = mi != mapAddressBook.end();
        mapAddressBook[address].name = strName;
        if (!strPurpose.empty()) /* update purpose only if requested */
            mapAddressBook[address].purpose = strPurpose;
    }
    // double negative means it IS mine
    NotifyAddressBookChanged(this, address, strName, ::IsMine(*this, address, chainActive.Tip()) != ISMINE_NO,
        strPurpose, (fUpdated ? CT_UPDATED : CT_NEW));
    if (!fFileBacked)
        return false;

    if (!strPurpose.empty() && !CWalletDB(strWalletFile).WritePurpose(address, strPurpose))
    {
        return false;
    }

    return CWalletDB(strWalletFile).WriteName(address, strName);
}

bool CWallet::DelAddressBook(const CTxDestination &address)
{
    {
        LOCK(cs_wallet); // mapAddressBook

        if (fFileBacked)
        {
            // Delete destdata tuples associated with address.
            for (const std::pair<std::string, std::string> &item : mapAddressBook[address].destdata)
            {
                CWalletDB(strWalletFile).EraseDestData(address, item.first);
            }
        }
        mapAddressBook.erase(address);
    }

    NotifyAddressBookChanged(
        this, address, "", ::IsMine(*this, address, chainActive.Tip()) != ISMINE_NO, "", CT_DELETED);

    if (!fFileBacked)
        return false;

    CWalletDB(strWalletFile).ErasePurpose(address);
    return CWalletDB(strWalletFile).EraseName(address);
}

bool CWallet::SetDefaultKey(const CPubKey &vchPubKey)
{
    if (fFileBacked)
    {
        if (!CWalletDB(strWalletFile).WriteDefaultKey(vchPubKey))
            return false;
    }
    vchDefaultKey = vchPubKey;
    return true;
}

/**
 * Mark old keypool keys as used,
 * and generate all new keys
 */
bool CWallet::NewKeyPool()
{
    LOCK(cs_wallet);
    CWalletDB walletdb(strWalletFile);
    for (int64_t nIndex : setKeyPool)
    {
        walletdb.ErasePool(nIndex);
    }
    setKeyPool.clear();

    if (IsLocked())
        return false;

    int64_t nKeys = max(GetArg("-keypool", DEFAULT_KEYPOOL_SIZE), (int64_t)0);
    for (int i = 0; i < nKeys; i++)
    {
        int64_t nIndex = i + 1;
        walletdb.WritePool(nIndex, CKeyPool(GenerateNewKey()));
        setKeyPool.insert(nIndex);
    }
    LOGA("CWallet::NewKeyPool wrote %d new keys\n", nKeys);
    return true;
}

bool CWallet::TopUpKeyPool(unsigned int kpSize)
{
    LOCK(cs_wallet);

    if (IsLocked())
        return false;

    CWalletDB walletdb(strWalletFile);

    // Top up key pool
    unsigned int nTargetSize;
    if (kpSize > 0)
        nTargetSize = kpSize;
    else
        nTargetSize = max(GetArg("-keypool", DEFAULT_KEYPOOL_SIZE), (int64_t)0);

    while (setKeyPool.size() < (nTargetSize + 1))
    {
        int64_t nEnd = 1;
        if (!setKeyPool.empty())
            nEnd = *(--setKeyPool.end()) + 1;
        if (!walletdb.WritePool(nEnd, CKeyPool(GenerateNewKey())))
            throw runtime_error("TopUpKeyPool(): writing generated key failed");
        setKeyPool.insert(nEnd);
        LOGA("keypool added key %d, size=%u\n", nEnd, setKeyPool.size());
    }
    return true;
}

void CWallet::ReserveKeyFromKeyPool(int64_t &nIndex, CKeyPool &keypool)
{
    nIndex = -1;
    keypool.vchPubKey = CPubKey();
    {
        LOCK(cs_wallet);

        if (!IsLocked())
            TopUpKeyPool();

        // Get the oldest key
        if (setKeyPool.empty())
            return;

        CWalletDB walletdb(strWalletFile);

        nIndex = *(setKeyPool.begin());
        setKeyPool.erase(setKeyPool.begin());
        if (!walletdb.ReadPool(nIndex, keypool))
            throw runtime_error("ReserveKeyFromKeyPool(): read failed");
        if (!HaveKey(keypool.vchPubKey.GetID()))
            throw runtime_error("ReserveKeyFromKeyPool(): unknown key in key pool");
        assert(keypool.vchPubKey.IsValid());
        LOG(DBASE, "keypool reserve %d\n", nIndex);
    }
}

void CWallet::KeepKey(int64_t nIndex)
{
    // Remove from key pool
    if (fFileBacked)
    {
        CWalletDB walletdb(strWalletFile);
        walletdb.ErasePool(nIndex);
    }
    LOG(DBASE, "keypool keep %d\n", nIndex);
}

void CWallet::ReturnKey(int64_t nIndex)
{
    // Return to key pool
    {
        LOCK(cs_wallet);
        setKeyPool.insert(nIndex);
    }
    LOG(DBASE, "keypool return %d\n", nIndex);
}

bool CWallet::GetKeyFromPool(CPubKey &result)
{
    int64_t nIndex = 0;
    CKeyPool keypool;
    {
        LOCK(cs_wallet);
        ReserveKeyFromKeyPool(nIndex, keypool);
        if (nIndex == -1)
        {
            if (IsLocked())
                return false;
            result = GenerateNewKey();
            return true;
        }
        KeepKey(nIndex);
        result = keypool.vchPubKey;
    }
    return true;
}

int64_t CWallet::GetOldestKeyPoolTime()
{
    int64_t nIndex = 0;
    CKeyPool keypool;
    ReserveKeyFromKeyPool(nIndex, keypool);
    if (nIndex == -1)
        return GetTime();
    ReturnKey(nIndex);
    return keypool.nTime;
}

std::map<CTxDestination, CAmount> CWallet::GetAddressBalances()
{
    map<CTxDestination, CAmount> balances;

    {
        LOCK(cs_wallet);
        for (PAIRTYPE(uint256, CWalletTx) walletEntry : mapWallet)
        {
            CWalletTx *pcoin = &walletEntry.second;

            if (!CheckFinalTx(*pcoin) || !pcoin->IsTrusted())
                continue;

            if (pcoin->IsCoinBase() && pcoin->GetBlocksToMaturity() > 0)
                continue;

            int nDepth = pcoin->GetDepthInMainChain();
            if (nDepth < (pcoin->IsFromMe(ISMINE_ALL) ? 0 : 1))
                continue;

            for (unsigned int i = 0; i < pcoin->vout.size(); i++)
            {
                CTxDestination addr;
                if (!IsMine(pcoin->vout[i]))
                    continue;
                if (!ExtractDestination(pcoin->vout[i].scriptPubKey, addr))
                    continue;

                CAmount n = IsSpent(walletEntry.first, i) ? 0 : pcoin->vout[i].nValue;

                if (!balances.count(addr))
                    balances[addr] = 0;
                balances[addr] += n;
            }
        }
    }

    return balances;
}

set<set<CTxDestination> > CWallet::GetAddressGroupings()
{
    AssertLockHeld(cs_wallet); // mapWallet
    set<set<CTxDestination> > groupings;
    set<CTxDestination> grouping;

    for (PAIRTYPE(uint256, CWalletTx) walletEntry : mapWallet)
    {
        CWalletTx *pcoin = &walletEntry.second;

        if (pcoin->vin.size() > 0)
        {
            bool any_mine = false;
            // group all input addresses with each other
            for (CTxIn txin : pcoin->vin)
            {
                CTxDestination address;
                if (!IsMine(txin)) /* If this input isn't mine, ignore it */
                    continue;
                if (!ExtractDestination(mapWallet[txin.prevout.hash].vout[txin.prevout.n].scriptPubKey, address))
                    continue;
                grouping.insert(address);
                any_mine = true;
            }

            // group change with input addresses
            if (any_mine)
            {
                for (CTxOut txout : pcoin->vout)
                {
                    if (IsChange(txout))
                    {
                        CTxDestination txoutAddr;
                        if (!ExtractDestination(txout.scriptPubKey, txoutAddr))
                            continue;
                        grouping.insert(txoutAddr);
                    }
                }
            }
            if (grouping.size() > 0)
            {
                groupings.insert(grouping);
                grouping.clear();
            }
        }

        // group lone addrs by themselves
        for (unsigned int i = 0; i < pcoin->vout.size(); i++)
        {
            if (IsMine(pcoin->vout[i]))
            {
                CTxDestination address;
                if (!ExtractDestination(pcoin->vout[i].scriptPubKey, address))
                    continue;
                grouping.insert(address);
                groupings.insert(grouping);
                grouping.clear();
            }
        }
    }

    set<set<CTxDestination> *> uniqueGroupings; // a set of pointers to groups of addresses
    map<CTxDestination, set<CTxDestination> *> setmap; // map addresses to the unique group containing it
    for (set<CTxDestination> grouping2 : groupings)
    {
        // make a set of all the groups hit by this new group
        set<set<CTxDestination> *> hits;
        map<CTxDestination, set<CTxDestination> *>::iterator it;
        for (CTxDestination address : grouping2)
        {
            if ((it = setmap.find(address)) != setmap.end())
                hits.insert((*it).second);
        }

        // merge all hit groups into a new single group and delete old groups
        set<CTxDestination> *merged = new set<CTxDestination>(grouping2);
        for (set<CTxDestination> *hit : hits)
        {
            merged->insert(hit->begin(), hit->end());
            uniqueGroupings.erase(hit);
            delete hit;
        }
        uniqueGroupings.insert(merged);

        // update setmap
        for (CTxDestination element : *merged)
        {
            setmap[element] = merged;
        }
    }

    set<set<CTxDestination> > ret;
    for (set<CTxDestination> *uniqueGrouping : uniqueGroupings)
    {
        ret.insert(*uniqueGrouping);
        delete uniqueGrouping;
    }

    return ret;
}

std::set<CTxDestination> CWallet::GetAccountAddresses(const std::string &strAccount) const
{
    LOCK(cs_wallet);
    set<CTxDestination> result;
    for (const PAIRTYPE(CTxDestination, CAddressBookData) & item : mapAddressBook)
    {
        const CTxDestination &address = item.first;
        const string &strName = item.second.name;
        if (strName == strAccount)
            result.insert(address);
    }
    return result;
}

bool CReserveKey::GetReservedKey(CPubKey &pubkey)
{
    if (nIndex == -1)
    {
        CKeyPool keypool;
        pwallet->ReserveKeyFromKeyPool(nIndex, keypool);
        if (nIndex != -1)
            vchPubKey = keypool.vchPubKey;
        else
        {
            return false;
        }
    }
    assert(vchPubKey.IsValid());
    pubkey = vchPubKey;
    return true;
}

void CReserveKey::KeepKey()
{
    if (nIndex != -1)
        pwallet->KeepKey(nIndex);
    nIndex = -1;
    vchPubKey = CPubKey();
}

void CReserveKey::ReturnKey()
{
    if (nIndex != -1)
        pwallet->ReturnKey(nIndex);
    nIndex = -1;
    vchPubKey = CPubKey();
}

void CWallet::GetAllReserveKeys(set<CKeyID> &setAddress) const
{
    setAddress.clear();

    CWalletDB walletdb(strWalletFile);

    LOCK2(cs_main, cs_wallet);
    for (const int64_t &id : setKeyPool)
    {
        CKeyPool keypool;
        if (!walletdb.ReadPool(id, keypool))
            throw runtime_error("GetAllReserveKeyHashes(): read failed");
        assert(keypool.vchPubKey.IsValid());
        CKeyID keyID = keypool.vchPubKey.GetID();
        if (!HaveKey(keyID))
            throw runtime_error("GetAllReserveKeyHashes(): unknown key in key pool");
        setAddress.insert(keyID);
    }
}

void CWallet::UpdatedTransaction(const uint256 &hashTx)
{
    LOCK(cs_wallet);
    // Only notify UI if this transaction is in this wallet
    map<uint256, CWalletTx>::const_iterator mi = mapWallet.find(hashTx);
    if (mi != mapWallet.end())
        NotifyTransactionChanged(this, hashTx, CT_UPDATED);
}

void CWallet::GetScriptForMining(boost::shared_ptr<CReserveScript> &script)
{
    boost::shared_ptr<CReserveKey> rKey(new CReserveKey(this));
    CPubKey pubkey;
    if (!rKey->GetReservedKey(pubkey))
        return;

    script = rKey;
    script->reserveScript = CScript() << ToByteVector(pubkey) << OP_CHECKSIG;
}

void CWallet::LockCoin(COutPoint &output)
{
    AssertLockHeld(cs_wallet); // setLockedCoins
    setLockedCoins.insert(output);
}

void CWallet::UnlockCoin(COutPoint &output)
{
    AssertLockHeld(cs_wallet); // setLockedCoins
    setLockedCoins.erase(output);
}

void CWallet::UnlockAllCoins()
{
    AssertLockHeld(cs_wallet); // setLockedCoins
    setLockedCoins.clear();
}

bool CWallet::IsLockedCoin(uint256 hash, unsigned int n) const
{
    AssertLockHeld(cs_wallet); // setLockedCoins
    COutPoint outpt(hash, n);

    return (setLockedCoins.count(outpt) > 0);
}

void CWallet::ListLockedCoins(std::vector<COutPoint> &vOutpts)
{
    AssertLockHeld(cs_wallet); // setLockedCoins
    for (std::set<COutPoint>::iterator it = setLockedCoins.begin(); it != setLockedCoins.end(); it++)
    {
        COutPoint outpt = (*it);
        vOutpts.push_back(outpt);
    }
}

/** @} */ // end of Actions

class CAffectedKeysVisitor : public boost::static_visitor<void>
{
private:
    const CKeyStore &keystore;
    std::vector<CKeyID> &vKeys;

public:
    CAffectedKeysVisitor(const CKeyStore &keystoreIn, std::vector<CKeyID> &vKeysIn)
        : keystore(keystoreIn), vKeys(vKeysIn)
    {
    }

    void Process(const CScript &script)
    {
        txnouttype type;
        std::vector<CTxDestination> vDest;
        int nRequired;
        if (ExtractDestinations(script, type, vDest, nRequired))
        {
            for (const CTxDestination &dest : vDest)
            {
                boost::apply_visitor(*this, dest);
            }
        }
    }

    void operator()(const CKeyID &keyId)
    {
        if (keystore.HaveKey(keyId))
            vKeys.push_back(keyId);
    }

    void operator()(const CScriptID &scriptId)
    {
        CScript script;
        if (keystore.GetCScript(scriptId, script))
            Process(script);
    }

    void operator()(const CNoDestination &none) {}
};

void CWallet::GetKeyBirthTimes(std::map<CKeyID, int64_t> &mapKeyBirth) const
{
    AssertLockHeld(cs_wallet); // mapKeyMetadata
    mapKeyBirth.clear();

    // get birth times for keys with metadata
    for (std::map<CKeyID, CKeyMetadata>::const_iterator it = mapKeyMetadata.begin(); it != mapKeyMetadata.end(); it++)
        if (it->second.nCreateTime)
            mapKeyBirth[it->first] = it->second.nCreateTime;

    // map in which we'll infer heights of other keys
    // the tip can be reorganised; use a 144-block safety margin
    CBlockIndex *pindexMax = chainActive[std::max(0, chainActive.Height() - 144)];
    std::map<CKeyID, CBlockIndex *> mapKeyFirstBlock;
    std::set<CKeyID> setKeys;
    GetKeys(setKeys);
    for (const CKeyID &keyid : setKeys)
    {
        if (mapKeyBirth.count(keyid) == 0)
            mapKeyFirstBlock[keyid] = pindexMax;
    }
    setKeys.clear();

    // if there are no such keys, we're done
    if (mapKeyFirstBlock.empty())
        return;

    // find first block that affects those keys, if there are any left
    std::vector<CKeyID> vAffected;
    for (std::map<uint256, CWalletTx>::const_iterator it = mapWallet.begin(); it != mapWallet.end(); it++)
    {
        // iterate over all wallet transactions...
        const CWalletTx &wtx = (*it).second;
        BlockMap::const_iterator blit = mapBlockIndex.find(wtx.hashBlock);
        if (blit != mapBlockIndex.end() && chainActive.Contains(blit->second))
        {
            // ... which are already in a block
            int nHeight = blit->second->nHeight;
            for (const CTxOut &txout : wtx.vout)
            {
                // iterate over all their outputs
                CAffectedKeysVisitor(*this, vAffected).Process(txout.scriptPubKey);
                for (const CKeyID &keyid : vAffected)
                {
                    // ... and all their affected keys
                    std::map<CKeyID, CBlockIndex *>::iterator rit = mapKeyFirstBlock.find(keyid);
                    if (rit != mapKeyFirstBlock.end() && nHeight < rit->second->nHeight)
                        rit->second = blit->second;
                }
                vAffected.clear();
            }
        }
    }

    // Extract block timestamps for those keys
    for (std::map<CKeyID, CBlockIndex *>::const_iterator it = mapKeyFirstBlock.begin(); it != mapKeyFirstBlock.end();
         it++)
        mapKeyBirth[it->first] = it->second->GetBlockTime() - 7200; // block times can be 2h off
}

bool CWallet::AddDestData(const CTxDestination &dest, const std::string &key, const std::string &value)
{
    if (boost::get<CNoDestination>(&dest))
        return false;

    mapAddressBook[dest].destdata.insert(std::make_pair(key, value));
    if (!fFileBacked)
        return true;

    return CWalletDB(strWalletFile).WriteDestData(dest, key, value);
}

bool CWallet::EraseDestData(const CTxDestination &dest, const std::string &key)
{
    if (!mapAddressBook[dest].destdata.erase(key))
        return false;
    if (!fFileBacked)
        return true;

    return CWalletDB(strWalletFile).EraseDestData(dest, key);
}

bool CWallet::LoadDestData(const CTxDestination &dest, const std::string &key, const std::string &value)
{
    mapAddressBook[dest].destdata.insert(std::make_pair(key, value));
    return true;
}

bool CWallet::GetDestData(const CTxDestination &dest, const std::string &key, std::string *value) const
{
    std::map<CTxDestination, CAddressBookData>::const_iterator i = mapAddressBook.find(dest);
    if (i != mapAddressBook.end())
    {
        CAddressBookData::StringMap::const_iterator j = i->second.destdata.find(key);
        if (j != i->second.destdata.end())
        {
            if (value)
                *value = j->second;
            return true;
        }
    }
    return false;
}

bool CWallet::InitLoadWallet()
{
    std::string walletFile = GetArg("-wallet", DEFAULT_WALLET_DAT);

    // needed to restore wallet transaction meta data after -zapwallettxes
    std::vector<CWalletTx> vWtx;

    if (GetBoolArg("-zapwallettxes", false))
    {
        uiInterface.InitMessage(_("Zapping all transactions from wallet..."));

        CWallet *tempWallet = new CWallet(walletFile);
        DBErrors nZapWalletRet = tempWallet->ZapWalletTx(vWtx);
        if (nZapWalletRet != DB_LOAD_OK)
        {
            return InitError(strprintf(_("Error loading %s: Wallet corrupted"), walletFile));
        }

        delete tempWallet;
        tempWallet = nullptr;
    }

    uiInterface.InitMessage(_("Loading wallet..."));

    int64_t nStart = GetTimeMillis();
    bool fFirstRun = true;
    CWallet *walletInstance = new CWallet(walletFile);
    DBErrors nLoadWalletRet = walletInstance->LoadWallet(fFirstRun);
    if (nLoadWalletRet != DB_LOAD_OK)
    {
        if (nLoadWalletRet == DB_CORRUPT)
            return InitError(strprintf(_("Error loading %s: Wallet corrupted"), walletFile));
        else if (nLoadWalletRet == DB_NONCRITICAL_ERROR)
        {
            InitWarning(strprintf(_("Error reading %s! All keys read correctly, but transaction data"
                                    " or address book entries might be missing or incorrect."),
                walletFile));
        }
        else if (nLoadWalletRet == DB_TOO_NEW)
            return InitError(
                strprintf(_("Error loading %s: Wallet requires newer version of %s"), walletFile, _(PACKAGE_NAME)));
        else if (nLoadWalletRet == DB_NEED_REWRITE)
        {
            return InitError(strprintf(_("Wallet needed to be rewritten: restart %s to complete"), _(PACKAGE_NAME)));
        }
        else
            return InitError(strprintf(_("Error loading %s"), walletFile));
    }

    if (GetBoolArg("-upgradewallet", fFirstRun))
    {
        int nMaxVersion = GetArg("-upgradewallet", 0);
        if (nMaxVersion == 0) // the -upgradewallet without argument case
        {
            LOGA("Performing wallet upgrade to %i\n", FEATURE_LATEST);
            nMaxVersion = CLIENT_VERSION;
            walletInstance->SetMinVersion(FEATURE_LATEST); // permanently upgrade the wallet immediately
        }
        else
            LOGA("Allowing wallet upgrade up to %i\n", nMaxVersion);
        if (nMaxVersion < walletInstance->GetVersion())
        {
            return InitError(_("Cannot downgrade wallet"));
        }
        walletInstance->SetMaxVersion(nMaxVersion);
    }

    if (fFirstRun)
    {
        // Create new keyUser and set as default key
        RandAddSeedPerfmon();

        if (GetBoolArg("-usehd", DEFAULT_USE_HD_WALLET) && !walletInstance->IsHDEnabled())
        {
            // generate a new master key
            CKey key;
            CPubKey masterPubKey = walletInstance->GenerateNewHDMasterKey();
            if (!walletInstance->SetHDMasterKey(masterPubKey))
                throw std::runtime_error("CWallet::GenerateNewKey(): Storing master key failed");

            // ensure this wallet.dat can only be opened by clients supporting HD
            walletInstance->SetMinVersion(FEATURE_HD);
        }
        CPubKey newDefaultKey;
        if (walletInstance->GetKeyFromPool(newDefaultKey))
        {
            walletInstance->SetDefaultKey(newDefaultKey);
            if (!walletInstance->SetAddressBook(walletInstance->vchDefaultKey.GetID(), "", "receive"))
                return InitError(_("Cannot write default address") += "\n");
        }

        walletInstance->SetBestChain(chainActive.GetLocator());
    }
    else if (mapArgs.count("-usehd"))
    {
        bool useHD = GetBoolArg("-usehd", DEFAULT_USE_HD_WALLET);
        if (walletInstance->IsHDEnabled() && !useHD)
            return InitError(
                strprintf(_("Error loading %s: You can't disable HD on a already existing HD wallet"), walletFile));
        if (!walletInstance->IsHDEnabled() && useHD)
            return InitError(
                strprintf(_("Error loading %s: You can't enable HD on a already existing non-HD wallet"), walletFile));
    }

    LOGA(" wallet      %15dms\n", GetTimeMillis() - nStart);

    RegisterValidationInterface(walletInstance);

    CBlockIndex *pindexRescan = nullptr;
    if (GetBoolArg("-rescan", false))
        pindexRescan = chainActive.Genesis();
    else
    {
        CWalletDB walletdb(walletFile);
        CBlockLocator locator;
        if (walletdb.ReadBestBlock(locator))
            pindexRescan = FindForkInGlobalIndex(chainActive, locator);
        else
            pindexRescan = chainActive.Genesis();
    }
    if (chainActive.Tip() && chainActive.Tip() != pindexRescan)
    {
        // We can't rescan beyond non-pruned blocks, stop and throw an error
        // this might happen if a user uses a old wallet within a pruned node
        // or if he ran -disablewallet for a longer time, then decided to re-enable
        if (fPruneMode)
        {
            CBlockIndex *block = chainActive.Tip();
            while (block && block->pprev && (block->pprev->nStatus & BLOCK_HAVE_DATA) && block->pprev->nTx > 0 &&
                   pindexRescan != block)
                block = block->pprev;

            if (pindexRescan != block)
                return InitError(_("Prune: last wallet synchronisation goes beyond pruned data. You need to -reindex "
                                   "(download the whole blockchain again in case of pruned node)"));
        }

        uiInterface.InitMessage(_("Rescanning..."));
        LOGA("Rescanning last %i blocks (from block %i)...\n", chainActive.Height() - pindexRescan->nHeight,
            pindexRescan->nHeight);
        nStart = GetTimeMillis();
        walletInstance->ScanForWalletTransactions(pindexRescan, true);
        LOGA(" rescan      %15dms\n", GetTimeMillis() - nStart);
        walletInstance->SetBestChain(chainActive.GetLocator());
        nWalletDBUpdated++;

        // Clear spent public labels
        walletInstance->ZapOldPublicLabels();

        // Restore wallet transaction metadata after -zapwallettxes=1
        if (GetBoolArg("-zapwallettxes", false) && GetArg("-zapwallettxes", "1") != "2")
        {
            CWalletDB walletdb(walletFile);

            for (const CWalletTx &wtxOld : vWtx)
            {
                uint256 hash = wtxOld.GetHash();
                std::map<uint256, CWalletTx>::iterator mi = walletInstance->mapWallet.find(hash);
                if (mi != walletInstance->mapWallet.end())
                {
                    const CWalletTx *copyFrom = &wtxOld;
                    CWalletTx *copyTo = &mi->second;
                    copyTo->mapValue = copyFrom->mapValue;
                    copyTo->vOrderForm = copyFrom->vOrderForm;
                    copyTo->nTimeReceived = copyFrom->nTimeReceived;
                    copyTo->nTimeSmart = copyFrom->nTimeSmart;
                    copyTo->fFromMe = copyFrom->fFromMe;
                    copyTo->strFromAccount = copyFrom->strFromAccount;
                    copyTo->nOrderPos = copyFrom->nOrderPos;
                    copyTo->WriteToDisk(&walletdb);
                }
            }
        }
    }
    walletInstance->SetBroadcastTransactions(GetBoolArg("-walletbroadcast", DEFAULT_WALLETBROADCAST));

    pwalletMain = walletInstance;
    return true;
}

bool CWallet::ParameterInteraction()
{
    if (mapArgs.count("-mintxfee"))
    {
        CAmount n = 0;
        if (ParseMoney(mapArgs["-mintxfee"], n) && n > 0)
            CWallet::minTxFee = CFeeRate(n);
        else
            return InitError(AmountErrMsg("mintxfee", mapArgs["-mintxfee"]));
    }
    if (mapArgs.count("-fallbackfee"))
    {
        CAmount nFeePerK = 0;
        if (!ParseMoney(mapArgs["-fallbackfee"], nFeePerK))
            return InitError(strprintf(_("Invalid amount for -fallbackfee=<amount>: '%s'"), mapArgs["-fallbackfee"]));
        if (nFeePerK > HIGH_TX_FEE_PER_KB)
            InitWarning(_("-fallbackfee is set very high! This is the transaction fee you may pay when fee estimates "
                          "are not available."));
        CWallet::fallbackFee = CFeeRate(nFeePerK);
    }
    if (mapArgs.count("-paytxfee"))
    {
        CAmount nFeePerK = 0;
        if (!ParseMoney(mapArgs["-paytxfee"], nFeePerK))
            return InitError(AmountErrMsg("paytxfee", mapArgs["-paytxfee"]));
        if (nFeePerK > HIGH_TX_FEE_PER_KB)
            InitWarning(
                _("-paytxfee is set very high! This is the transaction fee you will pay if you send a transaction."));
        payTxFee = CFeeRate(nFeePerK, 1000);
        if (payTxFee < ::minRelayTxFee)
        {
            return InitError(strprintf(_("Invalid amount for -paytxfee=<amount>: '%s' (must be at least %s)"),
                mapArgs["-paytxfee"], ::minRelayTxFee.ToString()));
        }
    }
    if (mapArgs.count("-maxtxfee"))
    {
        CAmount nMaxFee = 0;
        if (!ParseMoney(mapArgs["-maxtxfee"], nMaxFee))
            return InitError(AmountErrMsg("maxtxfee", mapArgs["-maxtxfee"]));
        if (nMaxFee > HIGH_MAX_TX_FEE)
            InitWarning(_("-maxtxfee is set very high! Fees this large could be paid on a single transaction."));
        maxTxFee.Set(nMaxFee);
        if (CFeeRate(maxTxFee.Value(), 1000) < ::minRelayTxFee)
        {
            return InitError(strprintf(_("Invalid amount for -maxtxfee=<amount>: '%s' (must be at least the minrelay "
                                         "fee of %s to prevent stuck transactions)"),
                mapArgs["-maxtxfee"], ::minRelayTxFee.ToString()));
        }
    }
    nTxConfirmTarget = GetArg("-txconfirmtarget", DEFAULT_TX_CONFIRM_TARGET);
    bSpendZeroConfChange = GetBoolArg("-spendzeroconfchange", DEFAULT_SPEND_ZEROCONF_CHANGE);
    fSendFreeTransactions = GetBoolArg("-sendfreetransactions", DEFAULT_SEND_FREE_TRANSACTIONS);

    return true;
}

CKeyPool::CKeyPool() { nTime = GetTime(); }
CKeyPool::CKeyPool(const CPubKey &vchPubKeyIn)
{
    nTime = GetTime();
    vchPubKey = vchPubKeyIn;
}

CWalletKey::CWalletKey(int64_t nExpires)
{
    nTimeCreated = (nExpires ? GetTime() : 0);
    nTimeExpires = nExpires;
}

int CMerkleTx::SetMerkleBranch(const CBlock &block, int txIdx)
{
    AssertLockHeld(cs_main);
    // if a bad txIdx is passed, then in release builds set the tx index to "I don't know". In debug builds assert.
    DbgAssert(txIdx >= -1, txIdx = -1);
    CBlock blockTmp;

    // Update the tx's hashBlock
    hashBlock = block.GetHash();

    if (txIdx != -1)
    {
        nIndex = txIdx;
    }
    else
    {
        // Locate the transaction
        nIndex = block.find(((CTransactionRef) this)->GetHash());
        if (nIndex == -1)
        {
            LOGA("ERROR: SetMerkleBranch(): couldn't find tx in block\n");
            return 0;
        }
    }

    // Is the tx in a block that's in the main chain
    BlockMap::iterator mi = mapBlockIndex.find(hashBlock);
    if (mi == mapBlockIndex.end())
        return 0;
    const CBlockIndex *pindex = (*mi).second;
    if (!pindex || !chainActive.Contains(pindex))
        return 0;

    return chainActive.Height() - pindex->nHeight + 1;
}

int CMerkleTx::GetDepthInMainChain(const CBlockIndex *&pindexRet) const
{
    if (hashUnset())
        return 0;

    AssertLockHeld(cs_main);

    // Find the block it claims to be in
    BlockMap::iterator mi = mapBlockIndex.find(hashBlock);
    if (mi == mapBlockIndex.end())
        return 0;
    CBlockIndex *pindex = (*mi).second;
    if (!pindex || !chainActive.Contains(pindex))
        return 0;

    pindexRet = pindex;
    return ((nIndex == -1) ? (-1) : 1) * (chainActive.Height() - pindex->nHeight + 1);
}

int CMerkleTx::GetBlocksToMaturity() const
{
    if (!IsCoinBase())
        return 0;
    return max(0, (COINBASE_MATURITY + 1) - GetDepthInMainChain());
}


bool CMerkleTx::AcceptToMemoryPool(bool fLimitFree, bool fRejectAbsurdFee)
{
    CValidationState state;
    return ::AcceptToMemoryPool(
        mempool, state, MakeTransactionRef(*this), fLimitFree, nullptr, false, fRejectAbsurdFee);
}


void ThreadRescan()
{
    pwalletMain->ScanForWalletTransactions(chainActive.Genesis(), true);
    pwalletMain->ReacceptWalletTransactions();
    pwalletMain->Flush();
    statusStrings.Clear("rescanning");
}

void StartWalletRescanThread()
{
    statusStrings.Set("rescanning");
    boost::thread rescanThread(boost::bind(&TraceThread<void (*)()>, "rescan", &ThreadRescan));
    rescanThread.detach();
}<|MERGE_RESOLUTION|>--- conflicted
+++ resolved
@@ -732,12 +732,8 @@
     if (fFromLoadWallet)
     {
         mapWallet[hash] = wtxIn;
-<<<<<<< HEAD
+        if (UnspentPublicLabelAmount(wtxIn, "").first > 0) mapWalletPublicLabels[hash] = wtxIn;
         CWalletTx &wtx = mapWallet[hash];
-=======
-        if (UnspentPublicLabelAmount(wtxIn, "").first > 0) mapWalletPublicLabels[hash] = wtxIn;
-        CWalletTx& wtx = mapWallet[hash];
->>>>>>> e7ade5af
         wtx.BindWallet(this);
         wtxOrdered.insert(make_pair(wtx.nOrderPos, TxPair(&wtx, (CAccountingEntry *)0)));
         AddToSpends(hash);
@@ -895,21 +891,14 @@
         }
     }
 
-<<<<<<< HEAD
     bool fExisted = mapWallet.count(ptx->GetHash()) != 0;
     if (fExisted && !fUpdate)
         return false;
-    if (fExisted || IsMine(*ptx) || IsFromMe(*ptx))
+    CAmount unspentPublicLabelAmount = UnspentPublicLabelAmount(*ptx, "").first;
+    if (fExisted || IsMine(*ptx) || IsFromMe(*ptx) || unspentPublicLabelAmount > 0)
     {
         CWalletTx wtx(this, *ptx);
-=======
-        bool fExisted = mapWallet.count(tx.GetHash()) != 0;
-        if (fExisted && !fUpdate) return false;
-        CAmount unspentPublicLabelAmount = UnspentPublicLabelAmount(tx, "").first;
-        if (fExisted || IsMine(tx) || IsFromMe(tx) || unspentPublicLabelAmount > 0)
-        {
-            CWalletTx wtx(this,tx);
->>>>>>> e7ade5af
+
 
         // Get merkle branch if transaction was found in a block
         if (pblock)
@@ -920,19 +909,15 @@
         // SetBestChain-mechanism
         CWalletDB walletdb(strWalletFile, "r+", false);
 
-<<<<<<< HEAD
+
+        // Keep map of txs involving public label
+        if (unspentPublicLabelAmount > 0)
+        {
+
+            mapWalletPublicLabels[wtx.GetHash()] = wtx;
+        }
+
         return AddToWallet(wtx, false, &walletdb);
-=======
-            // Keep map of txs involving public label
-            if (unspentPublicLabelAmount > 0)
-            {
-
-                mapWalletPublicLabels[wtx.GetHash()] = wtx;
-            }
-
-            return AddToWallet(wtx, false, &walletdb);
-        }
->>>>>>> e7ade5af
     }
     return false;
 }
@@ -1111,32 +1096,23 @@
     return ISMINE_NO;
 }
 
-bool CWallet::IsMine(const CTransaction& tx) const
-{
-<<<<<<< HEAD
+bool CWallet::IsMine(const CTransaction &tx) const
+{
     for (const CTxOut &txout : tx.vout)
     {
         if (IsMine(txout) != ISMINE_NO)
-=======
-    BOOST_FOREACH(const CTxOut& txout, tx.vout)
-	{
-        if (IsMine(txout) > ISMINE_NO)
->>>>>>> e7ade5af
             return true;
 	}
     return false;
 }
 
-<<<<<<< HEAD
-CAmount CWallet::GetCredit(const CTxOut &txout, const isminefilter &filter) const
-=======
 std::pair<CAmount, int> CWallet::UnspentPublicLabelAmount(const CTransaction& tx, const std::string comparePublicLabel) const
 { // Returns unspent output amount associated with public label
 
     // A public label exists BEFORE its txout buddy
     bool nextIsPublicLabelBuddy = false;
     int i = 0;
-    BOOST_FOREACH(const CTxOut& txout, tx.vout)
+    for (const CTxOut &txout : tx.vout)
     {
         // Speeds up the search but doesn't effect the result
         if ((!nextIsPublicLabelBuddy && txout.nValue == 0) || (nextIsPublicLabelBuddy && txout.nValue > 0))
@@ -1174,8 +1150,7 @@
     return make_pair(0, NULL);
 }
 
-CAmount CWallet::GetCredit(const CTxOut& txout, const isminefilter& filter) const
->>>>>>> e7ade5af
+CAmount CWallet::GetCredit(const CTxOut &txout, const isminefilter &filter) const
 {
     if (!MoneyRange(txout.nValue))
         throw std::runtime_error("CWallet::GetCredit(): value out of range");
@@ -1977,11 +1952,7 @@
                         ((mine & ISMINE_SPENDABLE) != ISMINE_NO) || (coinControl && coinControl->fAllowWatchOnly &&
                                                                         (mine & ISMINE_WATCH_SOLVABLE) != ISMINE_NO));
                     vCoins.push_back(outpoint);
-<<<<<<< HEAD
                     LOG(SELECTCOINS, "Freeze Available %s MINE=%s\n ", pcoin->vout[i].ToString(), mine);
-=======
-
->>>>>>> e7ade5af
                 }
             }
         }
@@ -2493,18 +2464,10 @@
                     {
                         if (!involvesPublicLabel)
                         {
-<<<<<<< HEAD
                             // Insert change txn at random position:
                             nChangePosRet = GetRandInt(txNew.vout.size() + 1);
                             vector<CTxOut>::iterator position = txNew.vout.begin() + nChangePosRet;
                             txNew.vout.insert(position, newTxOut);
-=======
-                        // Insert change txn at random position:
-                        nChangePosRet = GetRandInt(txNew.vout.size()+1);
-                        vector<CTxOut>::iterator position = txNew.vout.begin()+nChangePosRet;
-                        txNew.vout.insert(position, newTxOut);
-
->>>>>>> e7ade5af
                         }
                         else
                             // Insert change at end position because original txout order is critical for public label
