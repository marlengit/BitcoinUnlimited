--- conflicted
+++ resolved
@@ -1973,19 +1973,11 @@
     }
 
   TxoGroup g;
-<<<<<<< HEAD
   g =  CoinSelection(available, tgtValue,::minRelayTxFee.GetFee(100));  // 100 is about half of a normal transaction, so overpay the fee by about half to avoid change
   if ((!filled)&&(g.first == 0)) // Ok no solution was found.  So let's regenerate the TXOs and try again.
     {  
       FillAvailableCoins(coinControl);
       g =  CoinSelection(available, tgtValue,::minRelayTxFee.GetFee(100));
-=======
-  g =  CoinSelection(available, tgtValue);
-  if ((!filled)&&(g.first == 0)) // Ok no solution was found.  So let's regenerate the TXOs and try again.
-    {  
-      FillAvailableCoins(coinControl);
-      g =  CoinSelection(available, tgtValue);
->>>>>>> 2c15e8fb
     }
   if (g.first == 0 ) return false;  // no solution found
   
@@ -2356,11 +2348,7 @@
 
 		    // Remove scriptSigs if we used dummy signatures for fee calculation
 		    if (!sign) {
-<<<<<<< HEAD
-		        BOOST_FOREACH (CTxIn& vin, txNew.vin)
-=======
 		      BOOST_FOREACH (CTxIn& vin, txNew.vin)
->>>>>>> 2c15e8fb
                         vin.scriptSig = CScript();
 		    }
 		    // Embed the constructed transaction data in wtxNew.
