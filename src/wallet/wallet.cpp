--- conflicted
+++ resolved
@@ -733,12 +733,7 @@
     if (fFromLoadWallet)
     {
         mapWallet[hash] = wtxIn;
-<<<<<<< HEAD
         CWalletTx &wtx = mapWallet[hash];
-=======
-        if (UnspentPublicLabelAmount(wtxIn, "").first > 0) mapWalletPublicLabels[hash] = wtxIn;
-        CWalletTx& wtx = mapWallet[hash];
->>>>>>> e7ade5af
         wtx.BindWallet(this);
         wtxOrdered.insert(make_pair(wtx.nOrderPos, TxPair(&wtx, (CAccountingEntry *)0)));
         AddToSpends(hash);
@@ -905,21 +900,12 @@
         }
     }
 
-<<<<<<< HEAD
     bool fExisted = mapWallet.count(ptx->GetHash()) != 0;
     if (fExisted && !fUpdate)
         return false;
     if (fExisted || IsMine(*ptx) || IsFromMe(*ptx))
     {
         CWalletTx wtx(this, *ptx);
-=======
-        bool fExisted = mapWallet.count(tx.GetHash()) != 0;
-        if (fExisted && !fUpdate) return false;
-        CAmount unspentPublicLabelAmount = UnspentPublicLabelAmount(tx, "").first;
-        if (fExisted || IsMine(tx) || IsFromMe(tx) || unspentPublicLabelAmount > 0)
-        {
-            CWalletTx wtx(this,tx);
->>>>>>> e7ade5af
 
         // Get merkle branch if transaction was found in a block
         if (pblock)
@@ -930,19 +916,7 @@
         // SetBestChain-mechanism
         CWalletDB walletdb(strWalletFile, "r+", false);
 
-<<<<<<< HEAD
         return AddToWallet(wtx, false, &walletdb);
-=======
-            // Keep map of txs involving public label
-            if (unspentPublicLabelAmount > 0)
-            {
-
-                mapWalletPublicLabels[wtx.GetHash()] = wtx;
-            }
-
-            return AddToWallet(wtx, false, &walletdb);
-        }
->>>>>>> e7ade5af
     }
     return false;
 }
@@ -1123,69 +1097,15 @@
 
 bool CWallet::IsMine(const CTransaction& tx) const
 {
-<<<<<<< HEAD
     for (const CTxOut &txout : tx.vout)
     {
         if (IsMine(txout) != ISMINE_NO)
-=======
-    BOOST_FOREACH(const CTxOut& txout, tx.vout)
-	{
-        if (IsMine(txout) > ISMINE_NO)
->>>>>>> e7ade5af
             return true;
 	}
     return false;
 }
 
-<<<<<<< HEAD
 CAmount CWallet::GetCredit(const CTxOut &txout, const isminefilter &filter) const
-=======
-std::pair<CAmount, int> CWallet::UnspentPublicLabelAmount(const CTransaction& tx, const std::string comparePublicLabel) const
-{ // Returns unspent output amount associated with public label
-
-    // A public label exists BEFORE its txout buddy
-    bool nextIsPublicLabelBuddy = false;
-    int i = 0;
-    BOOST_FOREACH(const CTxOut& txout, tx.vout)
-    {
-        // Speeds up the search but doesn't effect the result
-        if ((!nextIsPublicLabelBuddy && txout.nValue == 0) || (nextIsPublicLabelBuddy && txout.nValue > 0))
-        {
-
-            std::string txPublicLabel = getLabelPublic(txout.scriptPubKey);
-
-            if (nextIsPublicLabelBuddy)
-            {
-                // Skip in case there are many public labels on the same target txout.nValue
-                if (txPublicLabel != "")
-                {
-                    i++;
-                    continue;
-                }
-
-                // This is the target txout.nValue
-                CAmount nValue = IsSpent(tx.GetHash(), i) ? 0 : txout.nValue;
-                if (nValue > 0)
-                {
-                    // found unspent outputs related to public label
-                    return make_pair(nValue, i);
-                }
-
-            }
-            else if ((comparePublicLabel != "" && txPublicLabel == comparePublicLabel)  // matches the specified public label
-                     || (comparePublicLabel == "" && txPublicLabel != ""))              // matches for any public label
-            {
-                // if the public label exists the next txout.nValue is the target
-                nextIsPublicLabelBuddy = true;
-            }
-        }
-        i++;
-    }
-    return make_pair(0, NULL);
-}
-
-CAmount CWallet::GetCredit(const CTxOut& txout, const isminefilter& filter) const
->>>>>>> e7ade5af
 {
     if (!MoneyRange(txout.nValue))
         throw std::runtime_error("CWallet::GetCredit(): value out of range");
@@ -1991,11 +1911,7 @@
                         ((mine & ISMINE_SPENDABLE) != ISMINE_NO) || (coinControl && coinControl->fAllowWatchOnly &&
                                                                         (mine & ISMINE_WATCH_SOLVABLE) != ISMINE_NO));
                     vCoins.push_back(outpoint);
-<<<<<<< HEAD
                     LOG(SELECTCOINS, "Freeze Available %s MINE=%s\n ", pcoin->vout[i].ToString(), mine);
-=======
-
->>>>>>> e7ade5af
                 }
             }
         }
@@ -2507,18 +2423,10 @@
                     {
                         if (!involvesPublicLabel)
                         {
-<<<<<<< HEAD
                             // Insert change txn at random position:
                             nChangePosRet = GetRandInt(txNew.vout.size() + 1);
                             vector<CTxOut>::iterator position = txNew.vout.begin() + nChangePosRet;
                             txNew.vout.insert(position, newTxOut);
-=======
-                        // Insert change txn at random position:
-                        nChangePosRet = GetRandInt(txNew.vout.size()+1);
-                        vector<CTxOut>::iterator position = txNew.vout.begin()+nChangePosRet;
-                        txNew.vout.insert(position, newTxOut);
-
->>>>>>> e7ade5af
                         }
                         else
                             // Insert change at end position because original txout order is critical for public label
