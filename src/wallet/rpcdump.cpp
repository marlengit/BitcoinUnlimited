// Copyright (c) 2009-2015 The Bitcoin Core developers
// Copyright (c) 2015-2017 The Bitcoin Unlimited developers
// Distributed under the MIT software license, see the accompanying
// file COPYING or http://www.opensource.org/licenses/mit-license.php.

#include "base58.h"
#include "chain.h"
#include "dstencode.h"
#include "rpc/server.h"
#include "core_io.h"
#include "init.h"
#include "main.h"
#include "merkleblock.h"
#include "rpc/server.h"
#include "script/script.h"
#include "script/standard.h"
#include "sync.h"
#include "util.h"
#include "utiltime.h"
#include "wallet.h"

#include <fstream>
#include <stdint.h>

#include <boost/algorithm/string.hpp>
#include <boost/date_time/posix_time/posix_time.hpp>

#include <univalue.h>

#include <boost/foreach.hpp>

using namespace std;

void EnsureWalletIsUnlocked();
bool EnsureWalletIsAvailable(bool avoidException);

std::string static EncodeDumpTime(int64_t nTime) { return DateTimeStrFormat("%Y-%m-%dT%H:%M:%SZ", nTime); }
int64_t static DecodeDumpTime(const std::string &str)
{
    static const boost::posix_time::ptime epoch = boost::posix_time::from_time_t(0);
    static const std::locale loc(std::locale::classic(), new boost::posix_time::time_input_facet("%Y-%m-%dT%H:%M:%SZ"));
    std::istringstream iss(str);
    iss.imbue(loc);
    boost::posix_time::ptime ptime(boost::date_time::not_a_date_time);
    iss >> ptime;
    if (ptime.is_not_a_date_time())
        return 0;
    return (ptime - epoch).total_seconds();
}

std::string static EncodeDumpString(const std::string &str)
{
    std::stringstream ret;
    BOOST_FOREACH (unsigned char c, str)
    {
        if (c <= 32 || c >= 128 || c == '%')
        {
            ret << '%' << HexStr(&c, &c + 1);
        }
        else
        {
            ret << c;
        }
    }
    return ret.str();
}

std::string DecodeDumpString(const std::string &str)
{
    std::stringstream ret;
    for (unsigned int pos = 0; pos < str.length(); pos++)
    {
        unsigned char c = str[pos];
        if (c == '%' && pos + 2 < str.length())
        {
            c = (((str[pos + 1] >> 6) * 9 + ((str[pos + 1] - '0') & 15)) << 4) |
                ((str[pos + 2] >> 6) * 9 + ((str[pos + 2] - '0') & 15));
            pos += 2;
        }
        ret << c;
    }
    return ret.str();
}

UniValue importprivkey(const UniValue &params, bool fHelp)
{
    if (!EnsureWalletIsAvailable(fHelp))
        return NullUniValue;

    if (fHelp || params.size() < 1 || params.size() > 3)
        throw runtime_error(
            "importprivkey \"bitcoinprivkey\" ( \"label\" rescan )\n"
            "\nAdds a private key (as returned by dumpprivkey) to your wallet.\n"
            "\nArguments:\n"
            "1. \"bitcoinprivkey\"   (string, required) The private key (see dumpprivkey)\n"
            "2. \"label\"            (string, optional, default=\"\") An optional label\n"
            "3. rescan               (boolean, optional, default=true) Scan the blockchain for transactions\n"
            "\nNote: This call can take hours to complete if rescan is true.  To import multiple private keys\n"
            "\nuse the importprivatekeys RPC call.\n"
            "\nExamples:\n"
            "\nDump a private key\n" +
            HelpExampleCli("dumpprivkey", "\"myaddress\"") + "\nImport the private key with rescan\n" +
            HelpExampleCli("importprivkey", "\"mykey\"") + "\nImport using a label and without rescan\n" +
            HelpExampleCli("importprivkey", "\"mykey\" \"testing\" false") + "\nAs a JSON-RPC call\n" +
            HelpExampleRpc("importprivkey", "\"mykey\", \"testing\", false"));


    LOCK2(cs_main, pwalletMain->cs_wallet);

    EnsureWalletIsUnlocked();

    string strSecret = params[0].get_str();
    string strLabel = "";
    if (params.size() > 1)
        strLabel = params[1].get_str();

    // Whether to perform rescan after import
    bool fRescan = true;
    if (params.size() > 2)
        fRescan = params[2].get_bool();

    if (fRescan && fPruneMode)
        throw JSONRPCError(RPC_WALLET_ERROR, "Rescan is disabled in pruned mode");

    CBitcoinSecret vchSecret;
    bool fGood = vchSecret.SetString(strSecret);

    if (!fGood)
        throw JSONRPCError(RPC_INVALID_ADDRESS_OR_KEY, "Invalid private key encoding");

    CKey key = vchSecret.GetKey();
    if (!key.IsValid())
        throw JSONRPCError(RPC_INVALID_ADDRESS_OR_KEY, "Private key outside allowed range");

    CPubKey pubkey = key.GetPubKey();
    assert(key.VerifyPubKey(pubkey));
    CKeyID vchAddress = pubkey.GetID();
    {
        pwalletMain->MarkDirty();
        pwalletMain->SetAddressBook(vchAddress, strLabel, "receive");

        // Don't throw error in case a key is already there
        if (pwalletMain->HaveKey(vchAddress))
            return NullUniValue;

        pwalletMain->mapKeyMetadata[vchAddress].nCreateTime = 1;

        if (!pwalletMain->AddKeyPubKey(key, pubkey))
            throw JSONRPCError(RPC_WALLET_ERROR, "Error adding key to wallet");

        // whenever a key is imported, we need to scan the whole chain
        pwalletMain->nTimeFirstKey = 1; // 0 would be considered 'no value'

        if (fRescan)
        {
            pwalletMain->ScanForWalletTransactions(chainActive.Genesis(), true);
        }
    }

    return NullUniValue;
}

UniValue importprivatekeys(const UniValue &params, bool fHelp)
{
<<<<<<< HEAD
    if (!EnsureWalletIsAvailable(fHelp))
        return NullUniValue;

    if (fHelp || params.size() < 1)
        throw runtime_error(
            "importprivatekeys [rescan | no-rescan] \"bitcoinprivatekey\"...\n"
            "\nAdds private keys (as returned by dumpprivkey) to your wallet.\n"
            "\nArguments:\n"
            "1. \"rescan | no-rescan\" (string, optional default rescan) If \"no-rescan\", skip wallet rescan\n"
            "2. \"bitcoinprivatekey\"   (string, at least 1 required) The private keys (see dumpprivkey)\n"
            "\nNote: This command will return before the rescan (may take hours) is complete.\n"
            "\nExamples:\n"
            "\nDump a private key\n" +
            HelpExampleCli("dumpprivkey", "\"myaddress\"") + "\nImport the private key with rescan\n" +
            HelpExampleCli("importprivatekey", "\"mykey\"") + "\nImport using a label and without rescan\n" +
            HelpExampleCli("importprivatekeys", "no-rescan \"mykey\"") + "\nAs a JSON-RPC call\n" +
            HelpExampleRpc("importprivatekeys", "\"mykey\""));

    LOCK2(cs_main, pwalletMain->cs_wallet);

    EnsureWalletIsUnlocked();

    unsigned int paramNum = 0;
    bool fRescan = true;

    if (params[0].get_str() == "no-rescan")
    {
        fRescan = false;
        paramNum++;
    }
    else if (params[0].get_str() == "rescan")
    {
        fRescan = true;
        paramNum++;
    }

    for (; paramNum < params.size(); paramNum++)
    {
        string strSecret = params[paramNum].get_str();
        string strLabel = "";

        CBitcoinSecret vchSecret;
        bool fGood = vchSecret.SetString(strSecret);

        if (!fGood)
            throw JSONRPCError(RPC_INVALID_ADDRESS_OR_KEY, "Invalid private key encoding");

        CKey key = vchSecret.GetKey();
        if (!key.IsValid())
            throw JSONRPCError(RPC_INVALID_ADDRESS_OR_KEY, "Private key outside allowed range");

        CPubKey pubkey = key.GetPubKey();
        assert(key.VerifyPubKey(pubkey));
        CKeyID vchAddress = pubkey.GetID();

        pwalletMain->MarkDirty();
        pwalletMain->SetAddressBook(vchAddress, strLabel, "receive");

        // Don't throw error in case a key is already there
        if (!pwalletMain->HaveKey(vchAddress))
        {
            pwalletMain->mapKeyMetadata[vchAddress].nCreateTime = 1;

            if (!pwalletMain->AddKeyPubKey(key, pubkey))
                throw JSONRPCError(RPC_WALLET_ERROR, "Error adding key to wallet");

            // whenever a key is imported, we need to scan the whole chain
            pwalletMain->nTimeFirstKey = 1; // 0 would be considered 'no value'
        }
    }

    if (fRescan)
    {
        StartWalletRescanThread();
    }

    return NullUniValue;
}

void ImportAddress(const CTxDestination &dest, const std::string &strLabel);
void ImportScript(const CScript &script, const std::string &strLabel,
                  bool isRedeemScript)
{
    if (!isRedeemScript && ::IsMine(*pwalletMain, script, chainActive.Tip()) == ISMINE_SPENDABLE)
        throw JSONRPCError(RPC_WALLET_ERROR, "The wallet already contains the "
                                             "private key for this address or "
                                             "script");
=======
    if (!isRedeemScript && ::IsMine(*pwalletMain, script, chainActive.Tip()) == ISMINE_SPENDABLE)
        throw JSONRPCError(RPC_WALLET_ERROR, "The wallet already contains the private key for this address or script");
>>>>>>> 7534960b

    pwalletMain->MarkDirty();

    if (!pwalletMain->HaveWatchOnly(script) && !pwalletMain->AddWatchOnly(script))
        throw JSONRPCError(RPC_WALLET_ERROR, "Error adding address to wallet");

    if (isRedeemScript)
    {
        if (!pwalletMain->HaveCScript(script) && !pwalletMain->AddCScript(script))
            throw JSONRPCError(RPC_WALLET_ERROR, "Error adding p2sh redeemScript to wallet");
        ImportAddress(CScriptID(script), strLabel);
    }
    else
    {
        CTxDestination destination;
        if (ExtractDestination(script, destination))
        {
            pwalletMain->SetAddressBook(destination, strLabel, "receive");
        }
    }
}

void ImportAddress(const CTxDestination &dest, const std::string &strLabel)
{
    CScript script = GetScriptForDestination(dest);
    ImportScript(script, strLabel, false);
    // add to address book or update label
    if (IsValidDestination(dest))
        pwalletMain->SetAddressBook(dest, strLabel, "receive");
}


UniValue importaddress(const UniValue &params, bool fHelp)
{
    if (!EnsureWalletIsAvailable(fHelp))
        return NullUniValue;

    if (fHelp || params.size() < 1 || params.size() > 4)
        throw runtime_error(
            "importaddress \"address\" ( \"label\" rescan p2sh )\n"
            "\nAdds a script (in hex) or address that can be watched as if it were in your wallet but cannot be used "
            "to spend.\n"
            "\nArguments:\n"
            "1. \"script\"           (string, required) The hex-encoded script (or address)\n"
            "2. \"label\"            (string, optional, default=\"\") An optional label\n"
            "3. rescan               (boolean, optional, default=true) Rescan the wallet for transactions\n"
            "4. p2sh                 (boolean, optional, default=false) Add the P2SH version of the script as well\n"
            "\nNote: This call can take hours to complete if rescan is true.\n"
            "If you have the full public key, you should call importpublickey instead of this.\n"
            "\nExamples:\n"
            "\nImport a script with rescan\n" +
            HelpExampleCli("importaddress", "\"myscript\"") + "\nImport using a label without rescan\n" +
            HelpExampleCli("importaddress", "\"myscript\" \"testing\" false") + "\nAs a JSON-RPC call\n" +
            HelpExampleRpc("importaddress", "\"myscript\", \"testing\", false"));


    string strLabel = "";
    if (params.size() > 1)
        strLabel = params[1].get_str();

    // Whether to perform rescan after import
    bool fRescan = true;
    if (params.size() > 2)
        fRescan = params[2].get_bool();

    if (fRescan && fPruneMode)
        throw JSONRPCError(RPC_WALLET_ERROR, "Rescan is disabled in pruned mode");

    // Whether to import a p2sh version, too
    bool fP2SH = false;
    if (params.size() > 3)
        fP2SH = params[3].get_bool();

    LOCK2(cs_main, pwalletMain->cs_wallet);

    CTxDestination dest = DecodeDestination(params[0].get_str());
    if (IsValidDestination(dest))
    {
        if (fP2SH)
        {
            throw JSONRPCError(RPC_INVALID_ADDRESS_OR_KEY, "Cannot use the p2sh flag with an address - use "
                                                           "a script instead");
        }
        ImportAddress(dest, strLabel);
    }
    else if (IsHex(params[0].get_str()))
    {
        std::vector<uint8_t> data(ParseHex(params[0].get_str()));
        ImportScript(CScript(data.begin(), data.end()), strLabel, fP2SH);
    }
    else
    {
        throw JSONRPCError(RPC_INVALID_ADDRESS_OR_KEY, "Invalid Bitcoin address or script");
    }

    if (fRescan)
    {
        pwalletMain->ScanForWalletTransactions(chainActive.Genesis(), true);
        pwalletMain->ReacceptWalletTransactions();
    }

    return NullUniValue;
}

UniValue importaddresses(const UniValue &params, bool fHelp)
{
    if (!EnsureWalletIsAvailable(fHelp))
        return NullUniValue;

    if (fHelp || params.size() < 1 || params.size() > 4)
        throw runtime_error(
            "importaddresses [rescan | no-rescan] \"address\"...\n"
            "\nAdds a script (in hex) or address that can be watched as if it were in your wallet but cannot be used "
            "to spend.\n"
            "\nArguments:\n"
            "1. \"rescan | no-rescan\" (string, optional default rescan) If \"no-rescan\", skip wallet rescan\n"
            "1. \"address\"           (string, 0 or more) The address or hex-encoded P2SH script\n"
            "\nNote, this command will return before the rescan (may take hours) is complete..\n"
            "If you have the full public key, you should call importpublickey instead of this.\n"
            "This command assumes all scripts are P2SH, so you should call importaddress to\n"
            "import a nonstandard non-P2SH script.\n"
            "\nExamples:\n"
            "\nImport a script with rescan\n" +
            HelpExampleCli("importaddresses", "\"myscript\"") + "\nImport using a label without rescan\n" +
            HelpExampleCli("importaddresses", "no-rescan \"myscript\"") + "\nAs a JSON-RPC call\n" +
            HelpExampleRpc("importaddress", "\"myscript\""));

    string strLabel = "";
    if (params.size() > 1)
        strLabel = params[1].get_str();

    // Whether to perform rescan after import
    bool fRescan = true;

    unsigned int paramNum = 0;

    if (params[0].get_str() == "no-rescan")
    {
        fRescan = false;
        paramNum++;
    }
    else if (params[0].get_str() == "rescan")
    {
        fRescan = true;
        paramNum++;
    }

    if (fRescan && fPruneMode)
        throw JSONRPCError(RPC_WALLET_ERROR, "Rescan is disabled in pruned mode");

    LOCK2(cs_main, pwalletMain->cs_wallet);

    for (; paramNum < params.size(); paramNum++)
    {
        std::string param = params[paramNum].get_str();
        CTxDestination dest = DecodeDestination(param);
        if (IsValidDestination(dest))
        {
            ImportAddress(dest, strLabel);
        }
        else if (IsHex(param))
        {
            bool fP2SH = true;
            std::vector<unsigned char> data(ParseHex(param));
            ImportScript(CScript(data.begin(), data.end()), strLabel, fP2SH);
        }
        else
        {
            throw JSONRPCError(RPC_INVALID_ADDRESS_OR_KEY, "Invalid Bitcoin address or script");
        }
    }

    if (fRescan)
    {
        StartWalletRescanThread();
    }

    return NullUniValue;
}

UniValue importprunedfunds(const UniValue &params, bool fHelp)
{
    if (!EnsureWalletIsAvailable(fHelp))
        return NullUniValue;

    if (fHelp || params.size() < 2 || params.size() > 3)
        throw runtime_error(
            "importprunedfunds\n"
            "\nImports funds without rescan. Corresponding address or script must previously be included in wallet. "
            "Aimed towards pruned wallets. The end-user is responsible to import additional transactions that "
            "subsequently spend the imported outputs or rescan after the point in the blockchain the transaction is "
            "included.\n"
            "\nArguments:\n"
            "1. \"rawtransaction\" (string, required) A raw transaction in hex funding an already-existing address in "
            "wallet\n"
            "2. \"txoutproof\"     (string, required) The hex output from gettxoutproof that contains the transaction\n"
            "3. \"label\"          (string, optional) An optional label\n");

    CTransaction tx;
    if (!DecodeHexTx(tx, params[0].get_str()))
        throw JSONRPCError(RPC_DESERIALIZATION_ERROR, "TX decode failed");
    uint256 hashTx = tx.GetHash();
    CWalletTx wtx(pwalletMain, tx);

    CDataStream ssMB(ParseHexV(params[1], "proof"), SER_NETWORK, PROTOCOL_VERSION);
    CMerkleBlock merkleBlock;
    ssMB >> merkleBlock;

    string strLabel = "";
    if (params.size() == 3)
        strLabel = params[2].get_str();

    // Search partial merkle tree in proof for our transaction and index in valid block
    vector<uint256> vMatch;
    vector<unsigned int> vIndex;
    unsigned int txnIndex = 0;
    if (merkleBlock.txn.ExtractMatches(vMatch, vIndex) == merkleBlock.header.hashMerkleRoot)
    {
        LOCK(cs_main);

        if (!mapBlockIndex.count(merkleBlock.header.GetHash()) ||
            !chainActive.Contains(mapBlockIndex[merkleBlock.header.GetHash()]))
            throw JSONRPCError(RPC_INVALID_ADDRESS_OR_KEY, "Block not found in chain");

        vector<uint256>::const_iterator it;
        if ((it = std::find(vMatch.begin(), vMatch.end(), hashTx)) == vMatch.end())
        {
            throw JSONRPCError(RPC_INVALID_ADDRESS_OR_KEY, "Transaction given doesn't exist in proof");
        }

        txnIndex = vIndex[it - vMatch.begin()];
    }
    else
    {
        throw JSONRPCError(RPC_INVALID_ADDRESS_OR_KEY, "Something wrong with merkleblock");
    }

    wtx.nIndex = txnIndex;
    wtx.hashBlock = merkleBlock.header.GetHash();

    LOCK2(cs_main, pwalletMain->cs_wallet);

    if (pwalletMain->IsMine(tx))
    {
        CWalletDB walletdb(pwalletMain->strWalletFile, "r+", false);
        pwalletMain->AddToWallet(wtx, false, &walletdb);
        return NullUniValue;
    }

    throw JSONRPCError(RPC_INVALID_ADDRESS_OR_KEY, "No addresses in wallet correspond to included transaction");
}

UniValue removeprunedfunds(const UniValue &params, bool fHelp)
{
    if (!EnsureWalletIsAvailable(fHelp))
        return NullUniValue;

    if (fHelp || params.size() != 1)
        throw runtime_error(
            "removeprunedfunds \"txid\"\n"
            "\nDeletes the specified transaction from the wallet. Meant for use with pruned wallets and as a companion "
            "to importprunedfunds. This will effect wallet balances.\n"
            "\nArguments:\n"
            "1. \"txid\"           (string, required) The hex-encoded id of the transaction you are deleting\n"
            "\nExamples:\n" +
            HelpExampleCli(
                "removeprunedfunds", "\"a8d0c0184dde994a09ec054286f1ce581bebf46446a512166eae7628734ea0a5\"") +
            "\nAs a JSON-RPC call\n" +
            HelpExampleRpc("removprunedfunds", "\"a8d0c0184dde994a09ec054286f1ce581bebf46446a512166eae7628734ea0a5\""));

    LOCK2(cs_main, pwalletMain->cs_wallet);

    uint256 hash;
    hash.SetHex(params[0].get_str());
    vector<uint256> vHash;
    vHash.push_back(hash);
    vector<uint256> vHashOut;

    if (pwalletMain->ZapSelectTx(vHash, vHashOut) != DB_LOAD_OK)
    {
        throw JSONRPCError(RPC_INTERNAL_ERROR, "Could not properly delete the transaction.");
    }

    if (vHashOut.empty())
    {
        throw JSONRPCError(RPC_INTERNAL_ERROR, "Transaction does not exist in wallet.");
    }

    return NullUniValue;
}

UniValue importpubkey(const UniValue &params, bool fHelp)
{
    if (!EnsureWalletIsAvailable(fHelp))
        return NullUniValue;

    if (fHelp || params.size() < 1 || params.size() > 4)
        throw runtime_error(
            "importpubkey \"pubkey\" ( \"label\" rescan )\n"
            "\nAdds a public key (in hex) that can be watched as if it were in your wallet but cannot be used to "
            "spend.\n"
            "\nArguments:\n"
            "1. \"pubkey\"           (string, required) The hex-encoded public key\n"
            "2. \"label\"            (string, optional, default=\"\") An optional label\n"
            "3. rescan               (boolean, optional, default=true) Rescan the wallet for transactions\n"
            "\nNote: This call can take minutes to complete if rescan is true.\n"
            "\nExamples:\n"
            "\nImport a public key with rescan\n" +
            HelpExampleCli("importpubkey", "\"mypubkey\"") + "\nImport using a label without rescan\n" +
            HelpExampleCli("importpubkey", "\"mypubkey\" \"testing\" false") + "\nAs a JSON-RPC call\n" +
            HelpExampleRpc("importpubkey", "\"mypubkey\", \"testing\", false"));


    string strLabel = "";
    if (params.size() > 1)
        strLabel = params[1].get_str();

    // Whether to perform rescan after import
    bool fRescan = true;
    if (params.size() > 2)
        fRescan = params[2].get_bool();

    if (fRescan && fPruneMode)
        throw JSONRPCError(RPC_WALLET_ERROR, "Rescan is disabled in pruned mode");

    if (!IsHex(params[0].get_str()))
        throw JSONRPCError(RPC_INVALID_ADDRESS_OR_KEY, "Pubkey must be a hex string");
    std::vector<unsigned char> data(ParseHex(params[0].get_str()));
    CPubKey pubKey(data.begin(), data.end());
    if (!pubKey.IsFullyValid())
        throw JSONRPCError(RPC_INVALID_ADDRESS_OR_KEY, "Pubkey is not a valid public key");

    LOCK2(cs_main, pwalletMain->cs_wallet);

    ImportAddress(pubKey.GetID(), strLabel);
    ImportScript(GetScriptForRawPubKey(pubKey), strLabel, false);

    if (fRescan)
    {
        pwalletMain->ScanForWalletTransactions(chainActive.Genesis(), true);
        pwalletMain->ReacceptWalletTransactions();
    }

    return NullUniValue;
}


UniValue importwallet(const UniValue &params, bool fHelp)
{
    if (!EnsureWalletIsAvailable(fHelp))
        return NullUniValue;

    if (fHelp || params.size() != 1)
        throw runtime_error("importwallet \"filename\"\n"
                            "\nImports keys from a wallet dump file (see dumpwallet).\n"
                            "\nArguments:\n"
                            "1. \"filename\"    (string, required) The wallet file\n"
                            "\nExamples:\n"
                            "\nDump the wallet\n" +
                            HelpExampleCli("dumpwallet", "\"test\"") + "\nImport the wallet\n" +
                            HelpExampleCli("importwallet", "\"test\"") + "\nImport using the json rpc call\n" +
                            HelpExampleRpc("importwallet", "\"test\""));

    if (fPruneMode)
        throw JSONRPCError(RPC_WALLET_ERROR, "Importing wallets is disabled in pruned mode");

    LOCK2(cs_main, pwalletMain->cs_wallet);

    EnsureWalletIsUnlocked();

    ifstream file;
    file.open(params[0].get_str().c_str(), std::ios::in | std::ios::ate);
    if (!file.is_open())
        throw JSONRPCError(RPC_INVALID_PARAMETER, "Cannot open wallet dump file");

    int64_t nTimeBegin = chainActive.Tip()->GetBlockTime();

    bool fGood = true;

    int64_t nFilesize = std::max((int64_t)1, (int64_t)file.tellg());
    file.seekg(0, file.beg);

    pwalletMain->ShowProgress(_("Importing..."), 0); // show progress dialog in GUI
    while (file.good())
    {
        pwalletMain->ShowProgress(
            "", std::max(1, std::min(99, (int)(((double)file.tellg() / (double)nFilesize) * 100))));
        std::string line;
        std::getline(file, line);
        if (line.empty() || line[0] == '#')
            continue;

        std::vector<std::string> vstr;
        boost::split(vstr, line, boost::is_any_of(" "));
        if (vstr.size() < 2)
            continue;
        CBitcoinSecret vchSecret;
        if (!vchSecret.SetString(vstr[0]))
            continue;
        CKey key = vchSecret.GetKey();
        CPubKey pubkey = key.GetPubKey();
        assert(key.VerifyPubKey(pubkey));
        CKeyID keyid = pubkey.GetID();
        if (pwalletMain->HaveKey(keyid))
        {
            LogPrintf("Skipping import of %s (key already present)\n", EncodeDestination(keyid));
            continue;
        }
        int64_t nTime = DecodeDumpTime(vstr[1]);
        std::string strLabel;
        bool fLabel = true;
        for (unsigned int nStr = 2; nStr < vstr.size(); nStr++)
        {
            if (boost::algorithm::starts_with(vstr[nStr], "#"))
                break;
            if (vstr[nStr] == "change=1")
                fLabel = false;
            if (vstr[nStr] == "reserve=1")
                fLabel = false;
            if (boost::algorithm::starts_with(vstr[nStr], "label="))
            {
                strLabel = DecodeDumpString(vstr[nStr].substr(6));
                fLabel = true;
            }
        }
        LogPrintf("Importing %s...\n", EncodeDestination(keyid));
        if (!pwalletMain->AddKeyPubKey(key, pubkey))
        {
            fGood = false;
            continue;
        }
        pwalletMain->mapKeyMetadata[keyid].nCreateTime = nTime;
        if (fLabel)
            pwalletMain->SetAddressBook(keyid, strLabel, "receive");
        nTimeBegin = std::min(nTimeBegin, nTime);
    }
    file.close();
    pwalletMain->ShowProgress("", 100); // hide progress dialog in GUI

    CBlockIndex *pindex = chainActive.Tip();
    while (pindex && pindex->pprev && pindex->GetBlockTime() > nTimeBegin - 7200)
        pindex = pindex->pprev;

    if (!pwalletMain->nTimeFirstKey || nTimeBegin < pwalletMain->nTimeFirstKey)
        pwalletMain->nTimeFirstKey = nTimeBegin;

    LogPrintf("Rescanning last %i blocks\n", chainActive.Height() - pindex->nHeight + 1);
    pwalletMain->ScanForWalletTransactions(pindex);
    pwalletMain->MarkDirty();

    if (!fGood)
        throw JSONRPCError(RPC_WALLET_ERROR, "Error adding some keys to wallet");

    return NullUniValue;
}

UniValue dumpprivkey(const UniValue &params, bool fHelp)
{
    if (!EnsureWalletIsAvailable(fHelp))
        return NullUniValue;

    if (fHelp || params.size() != 1)
        throw runtime_error("dumpprivkey \"bitcoinaddress\"\n"
                            "\nReveals the private key corresponding to 'bitcoinaddress'.\n"
                            "Then the importprivkey can be used with this output\n"
                            "\nArguments:\n"
                            "1. \"bitcoinaddress\"   (string, required) The bitcoin address for the private key\n"
                            "\nResult:\n"
                            "\"key\"                (string) The private key\n"
                            "\nExamples:\n" +
                            HelpExampleCli("dumpprivkey", "\"myaddress\"") +
                            HelpExampleCli("importprivkey", "\"mykey\"") +
                            HelpExampleRpc("dumpprivkey", "\"myaddress\""));

    LOCK2(cs_main, pwalletMain->cs_wallet);

    EnsureWalletIsUnlocked();

    std::string strAddress = params[0].get_str();
    CTxDestination dest = DecodeDestination(strAddress);
    if (!IsValidDestination(dest))
    {
        throw JSONRPCError(RPC_INVALID_ADDRESS_OR_KEY, "Invalid Bitcoin address");
    }
    const CKeyID *keyID = boost::get<CKeyID>(&dest);
    if (!keyID)
    {
        throw JSONRPCError(RPC_TYPE_ERROR, "Address does not refer to a key");
    }
    CKey vchSecret;
    if (!pwalletMain->GetKey(*keyID, vchSecret))
        throw JSONRPCError(RPC_WALLET_ERROR, "Private key for address " + strAddress + " is not known");
    return CBitcoinSecret(vchSecret).ToString();
}


UniValue dumpwallet(const UniValue &params, bool fHelp)
{
    if (!EnsureWalletIsAvailable(fHelp))
        return NullUniValue;

    if (fHelp || params.size() != 1)
        throw runtime_error("dumpwallet \"filename\"\n"
                            "\nDumps all wallet keys in a human-readable format.\n"
                            "\nArguments:\n"
                            "1. \"filename\"    (string, required) The filename\n"
                            "\nExamples:\n" +
                            HelpExampleCli("dumpwallet", "\"test\"") + HelpExampleRpc("dumpwallet", "\"test\""));

    LOCK2(cs_main, pwalletMain->cs_wallet);

    EnsureWalletIsUnlocked();

    ofstream file;
    file.open(params[0].get_str().c_str());
    if (!file.is_open())
        throw JSONRPCError(RPC_INVALID_PARAMETER, "Cannot open wallet dump file");

    std::map<CKeyID, int64_t> mapKeyBirth;
    std::set<CKeyID> setKeyPool;
    pwalletMain->GetKeyBirthTimes(mapKeyBirth);
    pwalletMain->GetAllReserveKeys(setKeyPool);

    // sort time/key pairs
    std::vector<std::pair<int64_t, CKeyID> > vKeyBirth;
    for (std::map<CKeyID, int64_t>::const_iterator it = mapKeyBirth.begin(); it != mapKeyBirth.end(); it++)
    {
        vKeyBirth.push_back(std::make_pair(it->second, it->first));
    }
    mapKeyBirth.clear();
    std::sort(vKeyBirth.begin(), vKeyBirth.end());

    // produce output
    file << strprintf("# Wallet dump created by Bitcoin %s (%s)\n", CLIENT_BUILD, CLIENT_DATE);
    file << strprintf("# * Created on %s\n", EncodeDumpTime(GetTime()));
    file << strprintf("# * Best block at time of backup was %i (%s),\n", chainActive.Height(),
        chainActive.Tip()->GetBlockHash().ToString());
    file << strprintf("#   mined on %s\n", EncodeDumpTime(chainActive.Tip()->GetBlockTime()));
    file << "\n";
    for (std::vector<std::pair<int64_t, CKeyID> >::const_iterator it = vKeyBirth.begin(); it != vKeyBirth.end(); it++)
    {
        const CKeyID &keyid = it->second;
        std::string strTime = EncodeDumpTime(it->first);
        std::string strAddr = EncodeDestination(keyid);
        CKey key;
        if (pwalletMain->GetKey(keyid, key))
        {
            if (pwalletMain->mapAddressBook.count(keyid))
            {
                file << strprintf("%s %s label=%s # addr=%s\n", CBitcoinSecret(key).ToString(), strTime,
                    EncodeDumpString(pwalletMain->mapAddressBook[keyid].name), strAddr);
            }
            else if (setKeyPool.count(keyid))
            {
                file << strprintf("%s %s reserve=1 # addr=%s\n", CBitcoinSecret(key).ToString(), strTime, strAddr);
            }
            else
            {
                file << strprintf("%s %s change=1 # addr=%s\n", CBitcoinSecret(key).ToString(), strTime, strAddr);
            }
        }
    }
    file << "\n";
    file << "# End of dump\n";
    file.close();
    return NullUniValue;
}<|MERGE_RESOLUTION|>--- conflicted
+++ resolved
@@ -162,7 +162,6 @@
 
 UniValue importprivatekeys(const UniValue &params, bool fHelp)
 {
-<<<<<<< HEAD
     if (!EnsureWalletIsAvailable(fHelp))
         return NullUniValue;
 
@@ -250,10 +249,7 @@
         throw JSONRPCError(RPC_WALLET_ERROR, "The wallet already contains the "
                                              "private key for this address or "
                                              "script");
-=======
-    if (!isRedeemScript && ::IsMine(*pwalletMain, script, chainActive.Tip()) == ISMINE_SPENDABLE)
-        throw JSONRPCError(RPC_WALLET_ERROR, "The wallet already contains the private key for this address or script");
->>>>>>> 7534960b
+
 
     pwalletMain->MarkDirty();
 
