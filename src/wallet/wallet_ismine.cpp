--- conflicted
+++ resolved
@@ -33,7 +33,6 @@
     return nResult;
 }
 
-<<<<<<< HEAD
 /*
  * Return the OP_RETURN data associated with a script.
  * Called from AddressTableModel::labelForAddress()
@@ -64,8 +63,7 @@
     return "";
 }
 
-=======
->>>>>>> c9cfca88
+
 bool isFreezeCLTV(const CKeyStore &keystore, const CScript& scriptPubKey, CScriptNum& nFreezeLockTime)
 {
 	vector<valtype> vSolutions;
