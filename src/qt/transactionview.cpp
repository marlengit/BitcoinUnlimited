--- conflicted
+++ resolved
@@ -196,12 +196,8 @@
     if (_model)
     {
         transactionProxyModel = new TransactionFilterProxy(this);
-<<<<<<< HEAD
+        transactionProxyModel->setPublicLabelFilter(false);
         transactionProxyModel->setSourceModel(_model->getTransactionTableModel());
-=======
-        transactionProxyModel->setPublicLabelFilter(false);
-        transactionProxyModel->setSourceModel(model->getTransactionTableModel());
->>>>>>> e7ade5af
         transactionProxyModel->setDynamicSortFilter(true);
         transactionProxyModel->setSortCaseSensitivity(Qt::CaseInsensitive);
         transactionProxyModel->setFilterCaseSensitivity(Qt::CaseInsensitive);
