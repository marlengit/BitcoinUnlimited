// Copyright (c) 2011-2015 The Bitcoin Core developers
// Copyright (c) 2015-2017 The Bitcoin Unlimited developers
// Distributed under the MIT software license, see the accompanying
// file COPYING or http://www.opensource.org/licenses/mit-license.php.

#include "guiutil.h"

#include "bitcoinaddressvalidator.h"
#include "bitcoinunits.h"
#include "clientversion.h"
#include "qvalidatedlineedit.h"
#include "walletmodel.h"

#include "cashaddr.h"
#include "config.h"
#include "dstencode.h"
#include "fs.h"
#include "init.h"
#include "main.h" // For minRelayTxFee
#include "primitives/transaction.h"
#include "protocol.h"
#include "script/script.h"
#include "script/standard.h"
#include "util.h"
#include "utilstrencodings.h"

#ifdef WIN32
#ifdef _WIN32_WINNT
#undef _WIN32_WINNT
#endif
#define _WIN32_WINNT 0x0501
#ifdef _WIN32_IE
#undef _WIN32_IE
#endif
#define _WIN32_IE 0x0501
#define WIN32_LEAN_AND_MEAN 1
#ifndef NOMINMAX
#define NOMINMAX
#endif
#include "shellapi.h"
#include "shlobj.h"
#include "shlwapi.h"
#endif

#include <boost/scoped_array.hpp>

#include <QAbstractItemView>
#include <QApplication>
#include <QClipboard>
#include <QDateTime>
#include <QDesktopServices>
#include <QDesktopWidget>
#include <QDoubleValidator>
#include <QFileDialog>
#include <QFont>
#include <QLineEdit>
#include <QSettings>
#include <QTextDocument> // for Qt::mightBeRichText
#include <QThread>

#if QT_VERSION < 0x050000
#include <QUrl>
#else
#include <QUrlQuery>
#endif

#if QT_VERSION >= 0x50200
#include <QFontDatabase>
#endif

static fs::detail::utf8_codecvt_facet utf8;

#if defined(Q_OS_MAC)
extern double NSAppKitVersionNumber;
#if !defined(NSAppKitVersionNumber10_8)
#define NSAppKitVersionNumber10_8 1187
#endif
#if !defined(NSAppKitVersionNumber10_9)
#define NSAppKitVersionNumber10_9 1265
#endif
#endif

namespace GUIUtil
{
QString dateTimeStr(const QDateTime &date)
{
    return date.date().toString(Qt::SystemLocaleShortDate) + QString(" ") + date.toString("hh:mm");
}

QString dateTimeStr(qint64 nTime) { return dateTimeStr(QDateTime::fromTime_t((qint32)nTime)); }
QFont fixedPitchFont()
{
#if QT_VERSION >= 0x50200
    return QFontDatabase::systemFont(QFontDatabase::FixedFont);
#else
    QFont font("Monospace");
#if QT_VERSION >= 0x040800
    font.setStyleHint(QFont::Monospace);
#else
    font.setStyleHint(QFont::TypeWriter);
#endif
    return font;
#endif
}

static std::string MakeAddrInvalid(std::string addr)
{
    if (addr.size() < 2)
    {
        return "";
    }

    // Checksum is at the end of the address. Swapping chars to make it invalid.
    std::swap(addr[addr.size() - 1], addr[addr.size() - 2]);
    if (!IsValidDestinationString(addr))
    {
        return addr;
    }
    return "";
}

std::string DummyAddress(const CChainParams &params, const Config &cfg)
{
    // Just some dummy data to generate an convincing random-looking (but
    // consistent) address
    static const std::vector<uint8_t> dummydata = {0xeb, 0x15, 0x23, 0x1d, 0xfc, 0xeb, 0x60, 0x92, 0x58, 0x86, 0xb6,
        0x7d, 0x06, 0x52, 0x99, 0x92, 0x59, 0x15, 0xae, 0xb1};

    const CTxDestination dstKey = CKeyID(uint160(dummydata));
    return MakeAddrInvalid(EncodeDestination(dstKey, params, cfg));
}

void setupAddressWidget(QValidatedLineEdit *widget, QWidget *parent)
{
    parent->setFocusProxy(widget);

    widget->setFont(fixedPitchFont());
    const CChainParams &params = Params();
#if QT_VERSION >= 0x040700
    // We don't want translators to use own addresses in translations
    // and this is the only place, where this address is supplied.
    widget->setPlaceholderText(QObject::tr("Enter a Bitcoin address (e.g. %1)")
                                   .arg(QString::fromStdString(DummyAddress(params, GetConfig()))));
#endif
    widget->setValidator(new BitcoinAddressEntryValidator(params.CashAddrPrefix(), parent));
    widget->setCheckValidator(new BitcoinAddressCheckValidator(parent));
}

void setupAmountWidget(QLineEdit *widget, QWidget *parent)
{
    QDoubleValidator *amountValidator = new QDoubleValidator(parent);
    amountValidator->setDecimals(8);
    amountValidator->setBottom(0.0);
    widget->setValidator(amountValidator);
    widget->setAlignment(Qt::AlignRight | Qt::AlignVCenter);
}

QString bitcoinURIScheme(const CChainParams &params, bool useCashAddr)
{
    if (!useCashAddr)
    {
        return "bitcoincash";
    }
    return QString::fromStdString(params.CashAddrPrefix());
}

QString bitcoinURIScheme(const Config &cfg)
{
    return bitcoinURIScheme(cfg.GetChainParams(), cfg.UseCashAddrEncoding());
}

static bool IsCashAddrEncoded(const QUrl &uri)
{
    const std::string addr = (uri.scheme() + ":" + uri.path()).toStdString();
    auto decoded = cashaddr::Decode(addr, "");
    return !decoded.first.empty();
}

bool parseBitcoinURI(const QString &scheme, const QUrl &uri, SendCoinsRecipient *out)
{
    // return if URI has wrong scheme.
    if (!uri.isValid() || uri.scheme() != scheme)
    {
        return false;
    }

    SendCoinsRecipient rv;
    if (IsCashAddrEncoded(uri))
    {
        rv.address = uri.scheme() + ":" + uri.path();
    }
    else
    {
        // strip out uri scheme for base58 encoded addresses
        rv.address = uri.path();
    }
    // Trim any following forward slash which may have been added by the OS
    if (rv.address.endsWith("/"))
    {
        rv.address.truncate(rv.address.length() - 1);
    }
    rv.amount = 0;

#if QT_VERSION < 0x050000
    QList<QPair<QString, QString> > items = uri.queryItems();
#else
    QUrlQuery uriQuery(uri);
    QList<QPair<QString, QString> > items = uriQuery.queryItems();
#endif
    for (QList<QPair<QString, QString> >::iterator i = items.begin(); i != items.end(); i++)
    {
        bool fShouldReturnFalse = false;
        if (i->first.startsWith("req-"))
        {
            i->first.remove(0, 4);
            fShouldReturnFalse = true;
        }

        if (i->first == "label")
        {
            rv.label = i->second;
            fShouldReturnFalse = false;
        }
        if (i->first == "message")
        {
            rv.message = i->second;
            fShouldReturnFalse = false;
        }
        else if (i->first == "amount")
        {
            if (!i->second.isEmpty())
            {
                if (!BitcoinUnits::parse(BitcoinUnits::BTC, i->second, &rv.amount))
                {
                    return false;
                }
            }
            fShouldReturnFalse = false;
        }

        if (fShouldReturnFalse)
            return false;
    }
    if (out)
    {
        *out = rv;
    }
    return true;
}

bool parseBitcoinURI(const QString &scheme, QString uri, SendCoinsRecipient *out)
{
    //
    //    Cannot handle this later, because bitcoincash://
    //    will cause Qt to see the part after // as host,
    //    which will lower-case it (and thus invalidate the address).
    if (uri.startsWith(scheme + "://", Qt::CaseInsensitive))
    {
        uri.replace(0, scheme.length() + 3, scheme + ":");
    }
    QUrl uriInstance(uri);
    return parseBitcoinURI(scheme, uriInstance, out);
}

QString formatBitcoinURI(const Config &cfg, const SendCoinsRecipient &info)
{
    QString ret = info.address;
    if (!cfg.UseCashAddrEncoding())
    {
        // prefix address with uri scheme for base58 encoded addresses.
        ret = (bitcoinURIScheme(cfg) + ":%1").arg(ret);
    }
    int paramCount = 0;

    if (info.amount)
    {
        ret += QString("?amount=%1")
                   .arg(BitcoinUnits::format(BitcoinUnits::BTC, info.amount, false, BitcoinUnits::separatorNever));
        paramCount++;
    }

    if (!info.label.isEmpty())
    {
        QString lbl(QUrl::toPercentEncoding(info.label));
        ret += QString("%1label=%2").arg(paramCount == 0 ? "?" : "&").arg(lbl);
        paramCount++;
    }

    if (!info.message.isEmpty())
    {
        QString msg(QUrl::toPercentEncoding(info.message));
        ;
        ret += QString("%1message=%2").arg(paramCount == 0 ? "?" : "&").arg(msg);
        paramCount++;
    }
    // TODO Unsure whether it helps to include the Freeze message (info.freezeLockTime) in the URL ?

    return ret;
}

bool isDust(const QString &address, const CAmount &amount)
{
    CTxDestination dest = DecodeDestination(address.toStdString());
    CScript script = GetScriptForDestination(dest);
    CTxOut txOut(amount, script);
    return txOut.IsDust(::minRelayTxFee);
}

QString HtmlEscape(const QString &str, bool fMultiLine)
{
#if QT_VERSION < 0x050000
    QString escaped = Qt::escape(str);
#else
    QString escaped = str.toHtmlEscaped();
#endif
    if (fMultiLine)
    {
        escaped = escaped.replace("\n", "<br>\n");
    }
    return escaped;
}

QString HtmlEscape(const std::string &str, bool fMultiLine)
{
    return HtmlEscape(QString::fromStdString(str), fMultiLine);
}

void copyEntryData(QAbstractItemView *view, int column, int role)
{
    if (!view || !view->selectionModel())
        return;
    QModelIndexList selection = view->selectionModel()->selectedRows(column);

    if (!selection.isEmpty())
    {
        // Copy first item
        setClipboard(selection.at(0).data(role).toString());
    }
}

QString getEntryData(QAbstractItemView *view, int column, int role)
{
    if (!view || !view->selectionModel())
        return QString();
    QModelIndexList selection = view->selectionModel()->selectedRows(column);

    if (!selection.isEmpty())
    {
        // Return first item
        return (selection.at(0).data(role).toString());
    }
    return QString();
}

QString getSaveFileName(QWidget *parent,
    const QString &caption,
    const QString &dir,
    const QString &filter,
    QString *selectedSuffixOut)
{
    QString selectedFilter;
    QString myDir;
    if (dir.isEmpty()) // Default to user documents location
    {
#if QT_VERSION < 0x050000
        myDir = QDesktopServices::storageLocation(QDesktopServices::DocumentsLocation);
#else
        myDir = QStandardPaths::writableLocation(QStandardPaths::DocumentsLocation);
#endif
    }
    else
    {
        myDir = dir;
    }
    /* Directly convert path to native OS path separators */
    QString result =
        QDir::toNativeSeparators(QFileDialog::getSaveFileName(parent, caption, myDir, filter, &selectedFilter));

    /* Extract first suffix from filter pattern "Description (*.foo)" or "Description (*.foo *.bar ...) */
    QRegExp filter_re(".* \\(\\*\\.(.*)[ \\)]");
    QString selectedSuffix;
    if (filter_re.exactMatch(selectedFilter))
    {
        selectedSuffix = filter_re.cap(1);
    }

    /* Add suffix if needed */
    QFileInfo info(result);
    if (!result.isEmpty())
    {
        if (info.suffix().isEmpty() && !selectedSuffix.isEmpty())
        {
            /* No suffix specified, add selected suffix */
            if (!result.endsWith("."))
                result.append(".");
            result.append(selectedSuffix);
        }
    }

    /* Return selected suffix if asked to */
    if (selectedSuffixOut)
    {
        *selectedSuffixOut = selectedSuffix;
    }
    return result;
}

QString getOpenFileName(QWidget *parent,
    const QString &caption,
    const QString &dir,
    const QString &filter,
    QString *selectedSuffixOut)
{
    QString selectedFilter;
    QString myDir;
    if (dir.isEmpty()) // Default to user documents location
    {
#if QT_VERSION < 0x050000
        myDir = QDesktopServices::storageLocation(QDesktopServices::DocumentsLocation);
#else
        myDir = QStandardPaths::writableLocation(QStandardPaths::DocumentsLocation);
#endif
    }
    else
    {
        myDir = dir;
    }
    /* Directly convert path to native OS path separators */
    QString result =
        QDir::toNativeSeparators(QFileDialog::getOpenFileName(parent, caption, myDir, filter, &selectedFilter));

    if (selectedSuffixOut)
    {
        /* Extract first suffix from filter pattern "Description (*.foo)" or "Description (*.foo *.bar ...) */
        QRegExp filter_re(".* \\(\\*\\.(.*)[ \\)]");
        QString selectedSuffix;
        if (filter_re.exactMatch(selectedFilter))
        {
            selectedSuffix = filter_re.cap(1);
        }
        *selectedSuffixOut = selectedSuffix;
    }
    return result;
}

Qt::ConnectionType blockingGUIThreadConnection()
{
    if (QThread::currentThread() != qApp->thread())
    {
        return Qt::BlockingQueuedConnection;
    }
    else
    {
        return Qt::DirectConnection;
    }
}

bool checkPoint(const QPoint &p, const QWidget *w)
{
    QWidget *atW = QApplication::widgetAt(w->mapToGlobal(p));
    if (!atW)
        return false;
    return atW->topLevelWidget() == w;
}

bool isObscured(QWidget *w)
{
    return !(checkPoint(QPoint(0, 0), w) && checkPoint(QPoint(w->width() - 1, 0), w) &&
             checkPoint(QPoint(0, w->height() - 1), w) && checkPoint(QPoint(w->width() - 1, w->height() - 1), w) &&
             checkPoint(QPoint(w->width() / 2, w->height() / 2), w));
}

void openDebugLogfile()
{
    fs::path pathDebug = GetDataDir() / "debug.log";

    /* Open debug.log with the associated application */
    if (fs::exists(pathDebug))
        QDesktopServices::openUrl(QUrl::fromLocalFile(boostPathToQString(pathDebug)));
}

void SubstituteFonts(const QString &language)
{
#if defined(Q_OS_MAC)
// Background:
// OSX's default font changed in 10.9 and Qt is unable to find it with its
// usual fallback methods when building against the 10.7 sdk or lower.
// The 10.8 SDK added a function to let it find the correct fallback font.
// If this fallback is not properly loaded, some characters may fail to
// render correctly.
//
// The same thing happened with 10.10. .Helvetica Neue DeskInterface is now default.
//
// Solution: If building with the 10.7 SDK or lower and the user's platform
// is 10.9 or higher at runtime, substitute the correct font. This needs to
// happen before the QApplication is created.
#if defined(MAC_OS_X_VERSION_MAX_ALLOWED) && MAC_OS_X_VERSION_MAX_ALLOWED < MAC_OS_X_VERSION_10_8
    if (floor(NSAppKitVersionNumber) > NSAppKitVersionNumber10_8)
    {
        if (floor(NSAppKitVersionNumber) <= NSAppKitVersionNumber10_9)
            /* On a 10.9 - 10.9.x system */
            QFont::insertSubstitution(".Lucida Grande UI", "Lucida Grande");
        else
        {
            /* 10.10 or later system */
            if (language == "zh_CN" || language == "zh_TW" || language == "zh_HK") // traditional or simplified Chinese
                QFont::insertSubstitution(".Helvetica Neue DeskInterface", "Heiti SC");
            else if (language == "ja") // Japanesee
                QFont::insertSubstitution(".Helvetica Neue DeskInterface", "Songti SC");
            else
                QFont::insertSubstitution(".Helvetica Neue DeskInterface", "Lucida Grande");
        }
    }
#endif
#endif
}

ToolTipToRichTextFilter::ToolTipToRichTextFilter(int size_threshold, QObject *parent)
    : QObject(parent), size_threshold(size_threshold)
{
}

bool ToolTipToRichTextFilter::eventFilter(QObject *obj, QEvent *evt)
{
    if (evt->type() == QEvent::ToolTipChange)
    {
        QWidget *widget = static_cast<QWidget *>(obj);
        QString tooltip = widget->toolTip();
        if (tooltip.size() > size_threshold && !tooltip.startsWith("<qt") && !Qt::mightBeRichText(tooltip))
        {
            // Envelop with <qt></qt> to make sure Qt detects this as rich text
            // Escape the current message as HTML and replace \n by <br>
            tooltip = "<qt>" + HtmlEscape(tooltip, true) + "</qt>";
            widget->setToolTip(tooltip);
            return true;
        }
    }
    return QObject::eventFilter(obj, evt);
}

void TableViewLastColumnResizingFixer::connectViewHeadersSignals()
{
    connect(tableView->horizontalHeader(), SIGNAL(sectionResized(int, int, int)), this,
        SLOT(on_sectionResized(int, int, int)));
    connect(tableView->horizontalHeader(), SIGNAL(geometriesChanged()), this, SLOT(on_geometriesChanged()));
}

// We need to disconnect these while handling the resize events, otherwise we can enter infinite loops.
void TableViewLastColumnResizingFixer::disconnectViewHeadersSignals()
{
    disconnect(tableView->horizontalHeader(), SIGNAL(sectionResized(int, int, int)), this,
        SLOT(on_sectionResized(int, int, int)));
    disconnect(tableView->horizontalHeader(), SIGNAL(geometriesChanged()), this, SLOT(on_geometriesChanged()));
}

// Setup the resize mode, handles compatibility for Qt5 and below as the method signatures changed.
// Refactored here for readability.
void TableViewLastColumnResizingFixer::setViewHeaderResizeMode(int logicalIndex, QHeaderView::ResizeMode resizeMode)
{
#if QT_VERSION < 0x050000
    tableView->horizontalHeader()->setResizeMode(logicalIndex, resizeMode);
#else
    tableView->horizontalHeader()->setSectionResizeMode(logicalIndex, resizeMode);
#endif
}

void TableViewLastColumnResizingFixer::resizeColumn(int nColumnIndex, int width)
{
    tableView->setColumnWidth(nColumnIndex, width);
    tableView->horizontalHeader()->resizeSection(nColumnIndex, width);
}

int TableViewLastColumnResizingFixer::getColumnsWidth()
{
    int nColumnsWidthSum = 0;
    for (int i = 0; i < columnCount; i++)
    {
        nColumnsWidthSum += tableView->horizontalHeader()->sectionSize(i);
    }
    return nColumnsWidthSum;
}

int TableViewLastColumnResizingFixer::getAvailableWidthForColumn(int column)
{
    int nResult = lastColumnMinimumWidth;
    int nTableWidth = tableView->horizontalHeader()->width();

    if (nTableWidth > 0)
    {
        int nOtherColsWidth = getColumnsWidth() - tableView->horizontalHeader()->sectionSize(column);
        nResult = std::max(nResult, nTableWidth - nOtherColsWidth);
    }

    return nResult;
}

// Make sure we don't make the columns wider than the tables viewport width.
void TableViewLastColumnResizingFixer::adjustTableColumnsWidth()
{
    disconnectViewHeadersSignals();
    resizeColumn(lastColumnIndex, getAvailableWidthForColumn(lastColumnIndex));
    connectViewHeadersSignals();

    int nTableWidth = tableView->horizontalHeader()->width();
    int nColsWidth = getColumnsWidth();
    if (nColsWidth > nTableWidth)
    {
        resizeColumn(secondToLastColumnIndex, getAvailableWidthForColumn(secondToLastColumnIndex));
    }
}

// Make column use all the space available, useful during window resizing.
void TableViewLastColumnResizingFixer::stretchColumnWidth(int column)
{
    disconnectViewHeadersSignals();
    resizeColumn(column, getAvailableWidthForColumn(column));
    connectViewHeadersSignals();
}

// When a section is resized this is a slot-proxy for ajustAmountColumnWidth().
void TableViewLastColumnResizingFixer::on_sectionResized(int logicalIndex, int oldSize, int newSize)
{
    adjustTableColumnsWidth();
    int remainingWidth = getAvailableWidthForColumn(logicalIndex);
    if (newSize > remainingWidth)
    {
        resizeColumn(logicalIndex, remainingWidth);
    }
}

// When the tabless geometry is ready, we manually perform the stretch of the "Message" column,
// as the "Stretch" resize mode does not allow for interactive resizing.
void TableViewLastColumnResizingFixer::on_geometriesChanged()
{
    if ((getColumnsWidth() - this->tableView->horizontalHeader()->width()) != 0)
    {
        disconnectViewHeadersSignals();
        resizeColumn(secondToLastColumnIndex, getAvailableWidthForColumn(secondToLastColumnIndex));
        connectViewHeadersSignals();
    }
}

/**
 * Initializes all internal variables and prepares the
 * the resize modes of the last 2 columns of the table and
 */
TableViewLastColumnResizingFixer::TableViewLastColumnResizingFixer(QTableView *table,
    int lastColMinimumWidth,
    int allColsMinimumWidth)
    : tableView(table), lastColumnMinimumWidth(lastColMinimumWidth), allColumnsMinimumWidth(allColsMinimumWidth)
{
    columnCount = tableView->horizontalHeader()->count();
    lastColumnIndex = columnCount - 1;
    secondToLastColumnIndex = columnCount - 2;
    tableView->horizontalHeader()->setMinimumSectionSize(allColumnsMinimumWidth);
    setViewHeaderResizeMode(secondToLastColumnIndex, QHeaderView::Interactive);
    setViewHeaderResizeMode(lastColumnIndex, QHeaderView::Interactive);
}

#ifdef WIN32
fs::path static StartupShortcutPath()
{
    std::string chain = ChainNameFromCommandLine();
    if (chain == CBaseChainParams::MAIN)
        return GetSpecialFolderPath(CSIDL_STARTUP) / "Bitcoin.lnk";
    if (chain == CBaseChainParams::TESTNET) // Remove this special case when CBaseChainParams::TESTNET = "testnet4"
        return GetSpecialFolderPath(CSIDL_STARTUP) / "Bitcoin (testnet).lnk";
    return GetSpecialFolderPath(CSIDL_STARTUP) / strprintf("Bitcoin (%s).lnk", chain);
}

bool GetStartOnSystemStartup()
{
    // check for Bitcoin*.lnk
    return fs::exists(StartupShortcutPath());
}

bool SetStartOnSystemStartup(bool fAutoStart)
{
    // If the shortcut exists already, remove it for updating
    fs::remove(StartupShortcutPath());

    if (fAutoStart)
    {
        CoInitialize(NULL);

        // Get a pointer to the IShellLink interface.
        IShellLink *psl = NULL;
        HRESULT hres = CoCreateInstance(
            CLSID_ShellLink, NULL, CLSCTX_INPROC_SERVER, IID_IShellLink, reinterpret_cast<void **>(&psl));

        if (SUCCEEDED(hres))
        {
            // Get the current executable path
            TCHAR pszExePath[MAX_PATH];
            GetModuleFileName(NULL, pszExePath, sizeof(pszExePath));

            // Start client minimized
            QString strArgs = "-min";
            // Set -testnet /-regtest options
            strArgs += QString::fromStdString(
                strprintf(" -testnet=%d -regtest=%d", GetBoolArg("-testnet", false), GetBoolArg("-regtest", false)));

#ifdef UNICODE
            boost::scoped_array<TCHAR> args(new TCHAR[strArgs.length() + 1]);
            // Convert the QString to TCHAR*
            strArgs.toWCharArray(args.get());
            // Add missing '\0'-termination to string
            args[strArgs.length()] = '\0';
#endif

            // Set the path to the shortcut target
            psl->SetPath(pszExePath);
            PathRemoveFileSpec(pszExePath);
            psl->SetWorkingDirectory(pszExePath);
            psl->SetShowCmd(SW_SHOWMINNOACTIVE);
#ifndef UNICODE
            psl->SetArguments(strArgs.toStdString().c_str());
#else
            psl->SetArguments(args.get());
#endif

            // Query IShellLink for the IPersistFile interface for
            // saving the shortcut in persistent storage.
            IPersistFile *ppf = NULL;
            hres = psl->QueryInterface(IID_IPersistFile, reinterpret_cast<void **>(&ppf));
            if (SUCCEEDED(hres))
            {
                WCHAR pwsz[MAX_PATH];
                // Ensure that the string is ANSI.
                MultiByteToWideChar(CP_ACP, 0, StartupShortcutPath().string().c_str(), -1, pwsz, MAX_PATH);
                // Save the link by calling IPersistFile::Save.
                hres = ppf->Save(pwsz, TRUE);
                ppf->Release();
                psl->Release();
                CoUninitialize();
                return true;
            }
            psl->Release();
        }
        CoUninitialize();
        return false;
    }
    return true;
}
#elif defined(Q_OS_LINUX)

// Follow the Desktop Application Autostart Spec:
// http://standards.freedesktop.org/autostart-spec/autostart-spec-latest.html

fs::path static GetAutostartDir()
{
    char *pszConfigHome = getenv("XDG_CONFIG_HOME");
    if (pszConfigHome)
        return fs::path(pszConfigHome) / "autostart";
    char *pszHome = getenv("HOME");
    if (pszHome)
        return fs::path(pszHome) / ".config" / "autostart";
    return fs::path();
}

fs::path static GetAutostartFilePath()
{
    std::string chain = ChainNameFromCommandLine();
    if (chain == CBaseChainParams::MAIN)
        return GetAutostartDir() / "bitcoin.desktop";
    return GetAutostartDir() / strprintf("bitcoin-%s.lnk", chain);
}

bool GetStartOnSystemStartup()
{
    fs::ifstream optionFile(GetAutostartFilePath());
    if (!optionFile.good())
        return false;
    // Scan through file for "Hidden=true":
    std::string line;
    while (!optionFile.eof())
    {
        getline(optionFile, line);
        if (line.find("Hidden") != std::string::npos && line.find("true") != std::string::npos)
            return false;
    }
    optionFile.close();

    return true;
}

bool SetStartOnSystemStartup(bool fAutoStart)
{
    if (!fAutoStart)
        fs::remove(GetAutostartFilePath());
    else
    {
        char pszExePath[MAX_PATH + 1];
        memset(pszExePath, 0, sizeof(pszExePath));
        if (readlink("/proc/self/exe", pszExePath, sizeof(pszExePath) - 1) == -1)
            return false;

        fs::create_directories(GetAutostartDir());

        fs::ofstream optionFile(GetAutostartFilePath(), std::ios_base::out | std::ios_base::trunc);
        if (!optionFile.good())
            return false;
        std::string chain = ChainNameFromCommandLine();
        // Write a bitcoin.desktop file to the autostart directory:
        optionFile << "[Desktop Entry]\n";
        optionFile << "Type=Application\n";
        if (chain == CBaseChainParams::MAIN)
            optionFile << "Name=Bitcoin\n";
        else
            optionFile << strprintf("Name=Bitcoin (%s)\n", chain);
        optionFile << "Exec=" << pszExePath << strprintf(" -min -testnet=%d -regtest=%d\n",
                                                   GetBoolArg("-testnet", false), GetBoolArg("-regtest", false));
        optionFile << "Terminal=false\n";
        optionFile << "Hidden=false\n";
        optionFile.close();
    }
    return true;
}


#elif defined(Q_OS_MAC)
// based on: https://github.com/Mozketo/LaunchAtLoginController/blob/master/LaunchAtLoginController.m

#include <CoreFoundation/CoreFoundation.h>
#include <CoreServices/CoreServices.h>

// NB: caller must release returned ref if it's not NULL
LSSharedFileListItemRef findStartupItemInList(LSSharedFileListRef list, CFURLRef findUrl);
LSSharedFileListItemRef findStartupItemInList(LSSharedFileListRef list, CFURLRef findUrl)
{
    LSSharedFileListItemRef foundItem = NULL;

    // loop through the list of startup items and try to find the app
    CFArrayRef listSnapshot = LSSharedFileListCopySnapshot(list, NULL);
    for (int i = 0; !foundItem && i < CFArrayGetCount(listSnapshot); ++i)
    {
        LSSharedFileListItemRef item = (LSSharedFileListItemRef)CFArrayGetValueAtIndex(listSnapshot, i);
        UInt32 resolutionFlags = kLSSharedFileListNoUserInteraction | kLSSharedFileListDoNotMountVolumes;
        CFURLRef currentItemURL = NULL;

#if defined(MAC_OS_X_VERSION_MAX_ALLOWED) && MAC_OS_X_VERSION_MAX_ALLOWED >= 10100
        if (&LSSharedFileListItemCopyResolvedURL)
            currentItemURL = LSSharedFileListItemCopyResolvedURL(item, resolutionFlags, NULL);
#if defined(MAC_OS_X_VERSION_MIN_REQUIRED) && MAC_OS_X_VERSION_MIN_REQUIRED < 10100
        else
            LSSharedFileListItemResolve(item, resolutionFlags, &currentItemURL, NULL);
#endif
#else
        LSSharedFileListItemResolve(item, resolutionFlags, &currentItemURL, NULL);
#endif

        if (currentItemURL && CFEqual(currentItemURL, findUrl))
        {
            // found
            CFRetain(foundItem = item);
        }
        if (currentItemURL)
        {
            CFRelease(currentItemURL);
        }
    }
    CFRelease(listSnapshot);
    return foundItem;
}

bool GetStartOnSystemStartup()
{
    CFURLRef bitcoinAppUrl = CFBundleCopyBundleURL(CFBundleGetMainBundle());
    LSSharedFileListRef loginItems = LSSharedFileListCreate(NULL, kLSSharedFileListSessionLoginItems, NULL);
    LSSharedFileListItemRef foundItem = findStartupItemInList(loginItems, bitcoinAppUrl);
    // findStartupItemInList retains the item it returned, need to release
    if (foundItem)
        CFRelease(foundItem);
    CFRelease(loginItems);
    CFRelease(bitcoinAppUrl);
    return !!foundItem;
}

bool SetStartOnSystemStartup(bool fAutoStart)
{
    CFURLRef bitcoinAppUrl = CFBundleCopyBundleURL(CFBundleGetMainBundle());
    LSSharedFileListRef loginItems = LSSharedFileListCreate(NULL, kLSSharedFileListSessionLoginItems, NULL);
    LSSharedFileListItemRef foundItem = findStartupItemInList(loginItems, bitcoinAppUrl);

    if (fAutoStart && !foundItem)
    {
        // add bitcoin app to startup item list
        LSSharedFileListInsertItemURL(
            loginItems, kLSSharedFileListItemBeforeFirst, NULL, NULL, bitcoinAppUrl, NULL, NULL);
    }
    else if (!fAutoStart && foundItem)
    {
        // remove item
        LSSharedFileListItemRemove(loginItems, foundItem);
    }
    // findStartupItemInList retains the item it returned, need to release
    if (foundItem)
        CFRelease(foundItem);
    CFRelease(loginItems);
    CFRelease(bitcoinAppUrl);
    return true;
}
#else

bool GetStartOnSystemStartup() { return false; }
bool SetStartOnSystemStartup(bool fAutoStart) { return false; }

#endif

void saveWindowGeometry(const QString &strSetting, QWidget *parent)
{
    QSettings settings;
    settings.setValue(strSetting + "Pos", parent->pos());
    settings.setValue(strSetting + "Size", parent->size());
}

void restoreWindowGeometry(const QString &strSetting, const QSize &defaultSize, QWidget *parent)
{
    QSettings settings;
    QPoint pos = settings.value(strSetting + "Pos").toPoint();
    QSize size = settings.value(strSetting + "Size", defaultSize).toSize();
    QRect screen = QApplication::desktop()->screenGeometry();
    QPoint posCenter(
        abs((screen.width() - size.width()) / 2),
        abs((screen.height() - size.height()) / 2));

    if (!pos.x() && !pos.y())
<<<<<<< HEAD
        pos = posCenter;
=======
    {
        QRect screen = QApplication::desktop()->screenGeometry();
        pos.setX((screen.width() - size.width()) / 2);
        pos.setY((screen.height() - size.height()) / 2);
    }
>>>>>>> 0f19c3c3

    parent->resize(size);
    parent->move(pos);

    if (QApplication::desktop()->screenNumber(parent) == -1)
        parent->move(posCenter);
}

void setClipboard(const QString &str)
{
    QApplication::clipboard()->setText(str, QClipboard::Clipboard);
    QApplication::clipboard()->setText(str, QClipboard::Selection);
}

fs::path qstringToBoostPath(const QString &path) { return fs::path(path.toStdString(), utf8); }
QString boostPathToQString(const fs::path &path) { return QString::fromStdString(path.string(utf8)); }
QString formatDurationStr(int secs)
{
    QStringList strList;
    int days = secs / 86400;
    int hours = (secs % 86400) / 3600;
    int mins = (secs % 3600) / 60;
    int seconds = secs % 60;

    if (days)
        strList.append(QString(QObject::tr("%1 d")).arg(days));
    if (hours)
        strList.append(QString(QObject::tr("%1 h")).arg(hours));
    if (mins)
        strList.append(QString(QObject::tr("%1 m")).arg(mins));
    if (seconds || (!days && !hours && !mins))
        strList.append(QString(QObject::tr("%1 s")).arg(seconds));

    return strList.join(" ");
}

QString formatServicesStr(quint64 mask)
{
    QStringList strList;

    // Just scan the last 8 bits for now.
    for (int i = 0; i < 8; i++)
    {
        uint64_t check = 1 << i;
        if (mask & check)
        {
            switch (check)
            {
            case NODE_NETWORK:
                strList.append("NETWORK");
                break;
            case NODE_GETUTXO:
                strList.append("GETUTXO");
                break;
            case NODE_BLOOM:
                strList.append("BLOOM");
                break;
            case NODE_WITNESS:
                strList.append("WITNESS");
                break;
            case NODE_XTHIN:
                strList.append("XTHIN");
                break;
#ifdef BITCOIN_CASH
            case NODE_BITCOIN_CASH:
                strList.append("CASH");
                break;
#endif
            default:
                strList.append(QString("%1[%2]").arg("UNKNOWN").arg(check));
            }
        }
    }

    if (strList.size())
        return strList.join(" & ");
    else
        return QObject::tr("None");
}

QString formatPingTime(double dPingTime)
{
    return dPingTime == 0 ? QObject::tr("N/A") :
                            QString(QObject::tr("%1 ms")).arg(QString::number((int)(dPingTime * 1000), 10));
}

QString formatTimeOffset(int64_t nTimeOffset)
{
    return QString(QObject::tr("%1 s")).arg(QString::number((int)nTimeOffset, 10));
}

QString uriPrefix()
{
#ifdef BITCOIN_CASH
    return "bitcoincash";
#else
    return "bitcoin";
#endif
}

} // namespace GUIUtil<|MERGE_RESOLUTION|>--- conflicted
+++ resolved
@@ -925,15 +925,11 @@
         abs((screen.height() - size.height()) / 2));
 
     if (!pos.x() && !pos.y())
-<<<<<<< HEAD
-        pos = posCenter;
-=======
     {
         QRect screen = QApplication::desktop()->screenGeometry();
         pos.setX((screen.width() - size.width()) / 2);
         pos.setY((screen.height() - size.height()) / 2);
     }
->>>>>>> 0f19c3c3
 
     parent->resize(size);
     parent->move(pos);
