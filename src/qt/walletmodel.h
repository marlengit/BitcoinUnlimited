--- conflicted
+++ resolved
@@ -38,7 +38,6 @@
 class SendCoinsRecipient
 {
 public:
-<<<<<<< HEAD
     explicit SendCoinsRecipient()
         : amount(0), fSubtractFeeFromAmount(false), nVersion(SendCoinsRecipient::CURRENT_VERSION)
     {
@@ -53,11 +52,7 @@
           freezeLockTime(freezeLockTime), fSubtractFeeFromAmount(false), nVersion(SendCoinsRecipient::CURRENT_VERSION)
     {
     }
-=======
-    explicit SendCoinsRecipient() : amount(0), fSubtractFeeFromAmount(false), nVersion(SendCoinsRecipient::CURRENT_VERSION) { }
-    explicit SendCoinsRecipient(const QString &addr, const QString &label, const CAmount& amount, const QString &message, const QString& freezeLockTime,  const QString &labelPublic):
-        address(addr), label(label), labelPublic(labelPublic), amount(amount), message(message), freezeLockTime(freezeLockTime), fSubtractFeeFromAmount(false), nVersion(SendCoinsRecipient::CURRENT_VERSION) {}
->>>>>>> 7534960b
+
 
     // If from an unauthenticated payment request, this is used for storing
     // the addresses, e.g. address-A<br />address-B<br />address-C.
@@ -106,12 +101,9 @@
         READWRITE(sMessage);
         READWRITE(sPaymentRequest);
         READWRITE(sAuthenticatedMerchant);
-<<<<<<< HEAD
         if (nVersion >= 2)
             READWRITE(sFreezeLockTime);
-=======
-        if (nVersion >= 2) READWRITE(sFreezeLockTime);
->>>>>>> 7534960b
+
 
         if (ser_action.ForRead())
         {
@@ -225,20 +217,12 @@
 
     UnlockContext requestUnlock();
 
-<<<<<<< HEAD
     bool getPubKey(const CKeyID &address, CPubKey &vchPubKeyOut) const;
     bool IsSpendable(const CTxDestination &dest) const;
     void getOutputs(const std::vector<COutPoint> &vOutpoints, std::vector<COutput> &vOutputs);
     bool isSpent(const COutPoint &outpoint) const;
     void listCoins(std::map<QString, std::vector<COutput> > &mapCoins) const;
-=======
-    bool getPubKey(const CKeyID &address, CPubKey& vchPubKeyOut) const;
-    CPubKey getNewPubKey();
-    bool havePrivKey(const CKeyID &address) const;
-    void getOutputs(const std::vector<COutPoint>& vOutpoints, std::vector<COutput>& vOutputs);
-    bool isSpent(const COutPoint& outpoint) const;
-    void listCoins(std::map<QString, std::vector<COutput> >& mapCoins) const;
->>>>>>> 7534960b
+
 
     bool isLockedCoin(uint256 hash, unsigned int n) const;
     void lockCoin(COutPoint &output);
