--- conflicted
+++ resolved
@@ -98,7 +98,6 @@
     {
     }
 
-<<<<<<< HEAD
     TransactionRecord(uint256 _hash,
         qint64 _time,
         Type _type,
@@ -106,16 +105,7 @@
         const CAmount &_debit,
         const CAmount &_credit)
         : hash(_hash), time(_time), type(_type), addresses(_addresses), debit(_debit), credit(_credit), idx(0)
-=======
-    TransactionRecord(uint256 hash,
-        qint64 time,
-        Type type,
-        const AddressList &addresses,
-        const CAmount &debit,
-        const CAmount &credit)
-        : hash(hash), time(time), type(type), addresses(addresses), debit(debit), credit(credit), idx(0)
 
->>>>>>> e7ade5af
     {
     }
 
