--- conflicted
+++ resolved
@@ -141,8 +141,8 @@
     this->walletModel = _walletModel;
 
     // Put transaction list in tabs
-<<<<<<< HEAD
     transactionView->setModel(_walletModel);
+    publicLabelView->setModel(_walletModel);
     overviewPage->setWalletModel(_walletModel);
     receiveCoinsPage->setModel(_walletModel);
     sendCoinsPage->setModel(_walletModel);
@@ -150,17 +150,6 @@
     usedSendingAddressesPage->setModel(_walletModel->getAddressTableModel());
 
     if (_walletModel)
-=======
-    transactionView->setModel(walletModel);
-    publicLabelView->setModel(walletModel);
-    overviewPage->setWalletModel(walletModel);
-    receiveCoinsPage->setModel(walletModel);
-    sendCoinsPage->setModel(walletModel);
-    usedReceivingAddressesPage->setModel(walletModel->getAddressTableModel());
-    usedSendingAddressesPage->setModel(walletModel->getAddressTableModel());
-
-    if (walletModel)
->>>>>>> e7ade5af
     {
         // Receive and pass through messages from wallet model
         connect(_walletModel, SIGNAL(message(QString, QString, unsigned int)), this,
