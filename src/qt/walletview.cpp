// Copyright (c) 2011-2015 The Bitcoin Core developers
// Copyright (c) 2015-2018 The Bitcoin Unlimited developers
// Distributed under the MIT software license, see the accompanying
// file COPYING or http://www.opensource.org/licenses/mit-license.php.

#include "walletview.h"

#include "addressbookpage.h"
#include "askpassphrasedialog.h"
#include "bitcoingui.h"
#include "clientmodel.h"
#include "guiutil.h"
#include "optionsmodel.h"
#include "overviewpage.h"
#include "platformstyle.h"
#include "receivecoinsdialog.h"
#include "sendcoinsdialog.h"
#include "signverifymessagedialog.h"
#include "transactiontablemodel.h"
#include "transactionview.h"
#include "publiclabelview.h"
#include "walletmodel.h"

#include "ui_interface.h"

#include <QAction>
#include <QActionGroup>
#include <QFileDialog>
#include <QHBoxLayout>
#include <QProgressDialog>
#include <QPushButton>
#include <QVBoxLayout>

WalletView::WalletView(const PlatformStyle *_platformStyle, const Config *cfg, QWidget *parent)
    : QStackedWidget(parent), clientModel(0), walletModel(0), platformStyle(_platformStyle)
{
    // Create tabs
    overviewPage = new OverviewPage(platformStyle);

    transactionsPage = new QWidget(this);
    QVBoxLayout *vbox = new QVBoxLayout();
    QHBoxLayout *hbox_buttons = new QHBoxLayout();
    transactionView = new TransactionView(platformStyle, this);
    vbox->addWidget(transactionView);
    QPushButton *exportButton = new QPushButton(tr("&Export"), this);
    exportButton->setToolTip(tr("Export the data in the current tab to a file"));
    if (platformStyle->getImagesOnButtons())
    {
        exportButton->setIcon(platformStyle->SingleColorIcon(":/icons/export"));
    }
    hbox_buttons->addStretch();
    hbox_buttons->addWidget(exportButton);
    vbox->addLayout(hbox_buttons);
    transactionsPage->setLayout(vbox);



    publicLabelPage = new QWidget(this);
    QVBoxLayout *vbox2 = new QVBoxLayout();
    publicLabelView = new PublicLabelView(platformStyle, this);
    vbox2->addWidget(publicLabelView);
    publicLabelPage->setLayout(vbox2);


    receiveCoinsPage = new ReceiveCoinsDialog(platformStyle);
    sendCoinsPage = new SendCoinsDialog(platformStyle);

    usedSendingAddressesPage =
        new AddressBookPage(platformStyle, AddressBookPage::ForEditing, AddressBookPage::SendingTab, this);
    usedReceivingAddressesPage =
        new AddressBookPage(platformStyle, AddressBookPage::ForEditing, AddressBookPage::ReceivingTab, this);

    addWidget(overviewPage);
    addWidget(transactionsPage);
    addWidget(publicLabelPage);
    addWidget(receiveCoinsPage);
    addWidget(sendCoinsPage);

    // Clicking on a transaction on the overview pre-selects the transaction on the transaction history page
    connect(
        overviewPage, SIGNAL(transactionClicked(QModelIndex)), transactionView, SLOT(focusTransaction(QModelIndex)));

    // Double-clicking on a transaction on the transaction history or public label list page shows details
    connect(transactionView, SIGNAL(doubleClicked(QModelIndex)), transactionView, SLOT(showDetails()));
    connect(publicLabelView, SIGNAL(doubleClicked(QModelIndex)), publicLabelView, SLOT(showDetails()));

    // Clicking on "Export" allows to export the transaction list
    connect(exportButton, SIGNAL(clicked()), transactionView, SLOT(exportClicked()));

    // Pass through messages from sendCoinsPage
    connect(sendCoinsPage, SIGNAL(message(QString, QString, unsigned int)), this,
        SIGNAL(message(QString, QString, unsigned int)));
    // Pass through messages from transactionView

    connect(transactionView, SIGNAL(message(QString,QString,unsigned int)), this, SIGNAL(message(QString,QString,unsigned int)));
    // Pass through messages from publicLabelView
    connect(publicLabelView, SIGNAL(message(QString,QString,unsigned int)), this, SIGNAL(message(QString,QString,unsigned int)));
}

WalletView::~WalletView()
{
}

WalletView::~WalletView() {}
void WalletView::setBitcoinGUI(BitcoinGUI *gui)
{
    if (gui)
    {
        // Clicking on a transaction on the overview page simply sends you to transaction history page
        connect(overviewPage, SIGNAL(transactionClicked(QModelIndex)), gui, SLOT(gotoHistoryPage()));

        // Menu action Send public label on the public labe page sends you to the send tx page with the public label pre-filled
        connect(publicLabelView, SIGNAL(menuActionSendPublicLabel(QString, QString)), gui, SLOT(gotoSendCoinsPage(QString, QString)));

        // Receive and report messages
        connect(
            this, SIGNAL(message(QString, QString, unsigned int)), gui, SLOT(message(QString, QString, unsigned int)));

        // Pass through encryption status changed signals
        connect(this, SIGNAL(encryptionStatusChanged(int)), gui, SLOT(setEncryptionStatus(int)));

        // Pass through transaction notifications
        connect(this, SIGNAL(incomingTransaction(QString, int, CAmount, QString, QString, QString)), gui,
            SLOT(incomingTransaction(QString, int, CAmount, QString, QString, QString)));

        // Connect HD enabled state signal
        connect(this, SIGNAL(hdEnabledStatusChanged(int)), gui, SLOT(setHDStatus(int)));
    }
}

void WalletView::setClientModel(ClientModel *_clientModel)
{
    this->clientModel = _clientModel;

    overviewPage->setClientModel(_clientModel);
    sendCoinsPage->setClientModel(_clientModel);
}

void WalletView::setWalletModel(WalletModel *_walletModel)
{
    this->walletModel = _walletModel;

    // Put transaction list in tabs
    transactionView->setModel(_walletModel);
<<<<<<< HEAD
=======
    publicLabelView->setModel(_walletModel);
>>>>>>> a11bd813
    overviewPage->setWalletModel(_walletModel);
    receiveCoinsPage->setModel(_walletModel);
    sendCoinsPage->setModel(_walletModel);
    usedReceivingAddressesPage->setModel(_walletModel->getAddressTableModel());
    usedSendingAddressesPage->setModel(_walletModel->getAddressTableModel());

    if (_walletModel)
    {
        // Receive and pass through messages from wallet model
        connect(_walletModel, SIGNAL(message(QString, QString, unsigned int)), this,
            SIGNAL(message(QString, QString, unsigned int)));

        // Handle changes in encryption status
        connect(_walletModel, SIGNAL(encryptionStatusChanged(int)), this, SIGNAL(encryptionStatusChanged(int)));
        updateEncryptionStatus();

        // update HD status
        Q_EMIT hdEnabledStatusChanged(_walletModel->hdEnabled());

        // Balloon pop-up for new transaction
        connect(_walletModel->getTransactionTableModel(), SIGNAL(rowsInserted(QModelIndex, int, int)), this,
            SLOT(processNewTransaction(QModelIndex, int, int)));

        // Ask for passphrase if needed
        connect(_walletModel, SIGNAL(requireUnlock()), this, SLOT(unlockWallet()));

        // Show progress dialog
        connect(_walletModel, SIGNAL(showProgress(QString, int)), this, SLOT(showProgress(QString, int)));
    }
}

void WalletView::processNewTransaction(const QModelIndex &parent, int start, int /*end*/)
{
    // Prevent balloon-spam when initial block download is in progress
    if (!walletModel || !clientModel || clientModel->inInitialBlockDownload())
        return;

    TransactionTableModel *ttm = walletModel->getTransactionTableModel();
    if (!ttm || ttm->processingQueuedTransactions())
        return;

    QString date = ttm->index(start, TransactionTableModel::Date, parent).data().toString();
    qint64 amount = ttm->index(start, TransactionTableModel::Amount, parent).data(Qt::EditRole).toULongLong();
    QString type = ttm->index(start, TransactionTableModel::Type, parent).data().toString();
    QModelIndex index = ttm->index(start, 0, parent);
    QString address = ttm->data(index, TransactionTableModel::AddressRole).toString();
    QString label = ttm->data(index, TransactionTableModel::LabelRole).toString();

    Q_EMIT incomingTransaction(date, walletModel->getOptionsModel()->getDisplayUnit(), amount, type, address, label);
}

void WalletView::gotoOverviewPage() { setCurrentWidget(overviewPage); }
void WalletView::gotoHistoryPage() { setCurrentWidget(transactionsPage); }
void WalletView::gotoPublicLabelPage() { setCurrentWidget(publicLabelPage); }
void WalletView::gotoReceiveCoinsPage() { setCurrentWidget(receiveCoinsPage); }
void WalletView::gotoSendCoinsPage(QString addr)
{
    setCurrentWidget(sendCoinsPage);

    // Add self address for public labels
    if (addr.isEmpty() and !labelPublic.isEmpty())
    {
        CPubKey pubkey;
        pubkey = walletModel->getNewPubKey();

        if (pubkey.IsValid()) addr = QString::fromStdString(CBitcoinAddress(pubkey.GetID()).ToString());
    }

    sendCoinsPage->setAddress(addr);

    if (!labelPublic.isEmpty())
        sendCoinsPage->setPublicLabel(labelPublic);

}

void WalletView::gotoSignMessageTab(QString addr)
{
    // calls show() in showTab_SM()
    SignVerifyMessageDialog *signVerifyMessageDialog = new SignVerifyMessageDialog(platformStyle, this);
    signVerifyMessageDialog->setAttribute(Qt::WA_DeleteOnClose);
    signVerifyMessageDialog->setModel(walletModel);
    signVerifyMessageDialog->showTab_SM(true);

    if (!addr.isEmpty())
        signVerifyMessageDialog->setAddress_SM(addr);
}

void WalletView::gotoVerifyMessageTab(QString addr)
{
    // calls show() in showTab_VM()
    SignVerifyMessageDialog *signVerifyMessageDialog = new SignVerifyMessageDialog(platformStyle, this);
    signVerifyMessageDialog->setAttribute(Qt::WA_DeleteOnClose);
    signVerifyMessageDialog->setModel(walletModel);
    signVerifyMessageDialog->showTab_VM(true);

    if (!addr.isEmpty())
        signVerifyMessageDialog->setAddress_VM(addr);
}

bool WalletView::handlePaymentRequest(const SendCoinsRecipient &recipient)
{
    return sendCoinsPage->handlePaymentRequest(recipient);
}

void WalletView::showOutOfSyncWarning(bool fShow) { overviewPage->showOutOfSyncWarning(fShow); }
void WalletView::updateEncryptionStatus() { Q_EMIT encryptionStatusChanged(walletModel->getEncryptionStatus()); }
void WalletView::encryptWallet(bool status)
{
    if (!walletModel)
        return;
    AskPassphraseDialog dlg(status ? AskPassphraseDialog::Encrypt : AskPassphraseDialog::Decrypt, this);
    dlg.setModel(walletModel);
    dlg.exec();

    updateEncryptionStatus();
}

void WalletView::backupWallet()
{
    QString filename = GUIUtil::getSaveFileName(this, tr("Backup Wallet"), QString(), tr("Wallet Data (*.dat)"), NULL);

    if (filename.isEmpty())
        return;

    if (!walletModel->backupWallet(filename))
    {
        Q_EMIT message(tr("Backup Failed"),
            tr("There was an error trying to save the wallet data to %1.").arg(filename),
            CClientUIInterface::MSG_ERROR);
    }
    else
    {
        Q_EMIT message(tr("Backup Successful"), tr("The wallet data was successfully saved to %1.").arg(filename),
            CClientUIInterface::MSG_INFORMATION);
    }
}

void WalletView::changePassphrase()
{
    AskPassphraseDialog dlg(AskPassphraseDialog::ChangePass, this);
    dlg.setModel(walletModel);
    dlg.exec();
}

void WalletView::unlockWallet()
{
    if (!walletModel)
        return;
    // Unlock wallet when requested by wallet model
    if (walletModel->getEncryptionStatus() == WalletModel::Locked)
    {
        AskPassphraseDialog dlg(AskPassphraseDialog::Unlock, this);
        dlg.setModel(walletModel);
        dlg.exec();
    }
}

void WalletView::usedSendingAddresses()
{
    if (!walletModel)
        return;

    usedSendingAddressesPage->show();
    usedSendingAddressesPage->raise();
    usedSendingAddressesPage->activateWindow();
}

void WalletView::usedReceivingAddresses()
{
    if (!walletModel)
        return;

    usedReceivingAddressesPage->show();
    usedReceivingAddressesPage->raise();
    usedReceivingAddressesPage->activateWindow();
}

void WalletView::showProgress(const QString &title, int nProgress)
{
    if (nProgress == 0)
    {
        progressDialog = new QProgressDialog(title, "", 0, 100);
        progressDialog->setWindowModality(Qt::ApplicationModal);
        progressDialog->setMinimumDuration(0);
        progressDialog->setCancelButton(0);
        progressDialog->setAutoClose(false);
        progressDialog->setValue(0);
    }
    else if (nProgress == 100)
    {
        if (progressDialog)
        {
            progressDialog->close();
            progressDialog->deleteLater();
        }
    }
    else if (progressDialog)
        progressDialog->setValue(nProgress);
}<|MERGE_RESOLUTION|>--- conflicted
+++ resolved
@@ -142,10 +142,7 @@
 
     // Put transaction list in tabs
     transactionView->setModel(_walletModel);
-<<<<<<< HEAD
-=======
     publicLabelView->setModel(_walletModel);
->>>>>>> a11bd813
     overviewPage->setWalletModel(_walletModel);
     receiveCoinsPage->setModel(_walletModel);
     sendCoinsPage->setModel(_walletModel);
