--- conflicted
+++ resolved
@@ -63,15 +63,9 @@
     {
     case NewReceivingAddress:
     case NewSendingAddress:
-<<<<<<< HEAD
         address = model->addRow(mode == NewSendingAddress ? AddressTableModel::Send : AddressTableModel::Receive,
             ui->labelEdit->text(), ui->addressEdit->text(), CScriptNum(0));
-=======
-        address = model->addRow(
-                mode == NewSendingAddress ? AddressTableModel::Send : AddressTableModel::Receive,
-                ui->labelEdit->text(),
-                ui->addressEdit->text(), CScriptNum(0));
->>>>>>> 7534960b
+
         break;
     case EditReceivingAddress:
     case EditSendingAddress:
