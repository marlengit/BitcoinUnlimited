<?xml version="1.0" encoding="utf-8"?>
<!DOCTYPE TS>
<TS version="2.0" language="ca_ES">
<defaultcodec>UTF-8</defaultcodec>
<context>
    <name>AboutDialog</name>
    <message>
        <location filename="../forms/aboutdialog.ui" line="14"/>
        <source>About Bitcoin</source>
        <translation>Sobre Bitcoin</translation>
    </message>
    <message>
        <location filename="../forms/aboutdialog.ui" line="53"/>
        <source>&lt;b&gt;Bitcoin&lt;/b&gt; version</source>
        <translation>&lt;b&gt;Bitcoin&lt;/b&gt; versió</translation>
    </message>
    <message>
        <location filename="../forms/aboutdialog.ui" line="91"/>
        <source>Copyright © 2009-2012 Bitcoin Developers

This is experimental software.

Distributed under the MIT/X11 software license, see the accompanying file license.txt or http://www.opensource.org/licenses/mit-license.php.

This product includes software developed by the OpenSSL Project for use in the OpenSSL Toolkit (http://www.openssl.org/) and cryptographic software written by Eric Young (eay@cryptsoft.com) and UPnP software written by Thomas Bernard.</source>
        <translation type="unfinished"></translation>
    </message>
</context>
<context>
    <name>AddressBookPage</name>
    <message>
        <location filename="../forms/addressbookpage.ui" line="14"/>
        <source>Address Book</source>
        <translation>llibreta d&apos;adreces</translation>
    </message>
    <message>
        <location filename="../forms/addressbookpage.ui" line="20"/>
        <source>These are your Bitcoin addresses for receiving payments.  You may want to give a different one to each sender so you can keep track of who is paying you.</source>
        <translation type="unfinished"></translation>
    </message>
    <message>
        <location filename="../forms/addressbookpage.ui" line="33"/>
        <source>Double-click to edit address or label</source>
        <translation>Feu doble clic per editar la direcció o l&apos;etiqueta</translation>
    </message>
    <message>
        <location filename="../forms/addressbookpage.ui" line="57"/>
        <source>Create a new address</source>
        <translation>Crear una nova adreça</translation>
    </message>
    <message>
        <location filename="../forms/addressbookpage.ui" line="60"/>
        <source>&amp;New Address...</source>
        <translation>&amp;Nova Adreça ...</translation>
    </message>
    <message>
        <location filename="../forms/addressbookpage.ui" line="71"/>
        <source>Copy the currently selected address to the system clipboard</source>
        <translation>Copieu l&apos;adreça seleccionada al porta-retalls del sistema</translation>
    </message>
    <message>
        <location filename="../forms/addressbookpage.ui" line="74"/>
        <source>&amp;Copy to Clipboard</source>
        <translation type="unfinished"></translation>
    </message>
    <message>
        <location filename="../forms/addressbookpage.ui" line="85"/>
        <source>Show &amp;QR Code</source>
        <translation type="unfinished"></translation>
    </message>
    <message>
        <location filename="../forms/addressbookpage.ui" line="96"/>
        <source>Sign a message to prove you own this address</source>
        <translation type="unfinished"></translation>
    </message>
    <message>
        <location filename="../forms/addressbookpage.ui" line="99"/>
        <source>&amp;Sign Message</source>
        <translation type="unfinished"></translation>
    </message>
    <message>
        <location filename="../forms/addressbookpage.ui" line="110"/>
        <source>Delete the currently selected address from the list. Only sending addresses can be deleted.</source>
        <translation type="unfinished"></translation>
    </message>
    <message>
        <location filename="../forms/addressbookpage.ui" line="113"/>
        <source>&amp;Delete</source>
        <translation>&amp;Borrar</translation>
    </message>
    <message>
        <location filename="../addressbookpage.cpp" line="65"/>
        <source>Copy address</source>
        <translation type="unfinished"></translation>
    </message>
    <message>
        <location filename="../addressbookpage.cpp" line="66"/>
        <source>Copy label</source>
        <translation type="unfinished"></translation>
    </message>
    <message>
        <location filename="../addressbookpage.cpp" line="67"/>
        <source>Edit</source>
        <translation type="unfinished">Editar</translation>
    </message>
    <message>
        <location filename="../addressbookpage.cpp" line="68"/>
        <source>Delete</source>
        <translation>Borrar</translation>
    </message>
    <message>
        <location filename="../addressbookpage.cpp" line="285"/>
        <source>Export Address Book Data</source>
        <translation type="unfinished"></translation>
    </message>
    <message>
        <location filename="../addressbookpage.cpp" line="286"/>
        <source>Comma separated file (*.csv)</source>
        <translation type="unfinished"></translation>
    </message>
    <message>
        <location filename="../addressbookpage.cpp" line="299"/>
        <source>Error exporting</source>
        <translation type="unfinished"></translation>
    </message>
    <message>
        <location filename="../addressbookpage.cpp" line="299"/>
        <source>Could not write to file %1.</source>
        <translation type="unfinished"></translation>
    </message>
</context>
<context>
    <name>AddressTableModel</name>
    <message>
        <location filename="../addresstablemodel.cpp" line="78"/>
        <source>Label</source>
        <translation>Etiqueta</translation>
    </message>
    <message>
        <location filename="../addresstablemodel.cpp" line="78"/>
        <source>Address</source>
        <translation>Direcció</translation>
    </message>
    <message>
        <location filename="../addresstablemodel.cpp" line="114"/>
        <source>(no label)</source>
        <translation type="unfinished"></translation>
    </message>
</context>
<context>
    <name>AskPassphraseDialog</name>
    <message>
        <location filename="../askpassphrasedialog.cpp" line="34"/>
        <source>Enter the new passphrase to the wallet.&lt;br/&gt;Please use a passphrase of &lt;b&gt;10 or more random characters&lt;/b&gt;, or &lt;b&gt;eight or more words&lt;/b&gt;.</source>
        <translation type="unfinished"></translation>
    </message>
    <message>
        <location filename="../askpassphrasedialog.cpp" line="35"/>
        <source>Encrypt wallet</source>
        <translation>Xifrar la cartera</translation>
    </message>
    <message>
        <location filename="../askpassphrasedialog.cpp" line="38"/>
        <source>This operation needs your wallet passphrase to unlock the wallet.</source>
        <translation type="unfinished"></translation>
    </message>
    <message>
        <location filename="../askpassphrasedialog.cpp" line="43"/>
        <source>Unlock wallet</source>
        <translation type="unfinished"></translation>
    </message>
    <message>
        <location filename="../askpassphrasedialog.cpp" line="46"/>
        <source>This operation needs your wallet passphrase to decrypt the wallet.</source>
        <translation type="unfinished"></translation>
    </message>
    <message>
        <location filename="../askpassphrasedialog.cpp" line="51"/>
        <source>Decrypt wallet</source>
        <translation type="unfinished"></translation>
    </message>
    <message>
        <location filename="../askpassphrasedialog.cpp" line="54"/>
        <source>Change passphrase</source>
        <translation type="unfinished"></translation>
    </message>
    <message>
        <location filename="../askpassphrasedialog.cpp" line="55"/>
        <source>Enter the old and new passphrase to the wallet.</source>
        <translation type="unfinished"></translation>
    </message>
    <message>
        <location filename="../askpassphrasedialog.cpp" line="101"/>
        <source>Confirm wallet encryption</source>
        <translation type="unfinished"></translation>
    </message>
    <message>
        <location filename="../askpassphrasedialog.cpp" line="102"/>
        <source>WARNING: If you encrypt your wallet and lose your passphrase, you will &lt;b&gt;LOSE ALL OF YOUR BITCOINS&lt;/b&gt;!
Are you sure you wish to encrypt your wallet?</source>
        <translation type="unfinished"></translation>
    </message>
    <message>
        <location filename="../askpassphrasedialog.cpp" line="111"/>
        <location filename="../askpassphrasedialog.cpp" line="160"/>
        <source>Wallet encrypted</source>
        <translation type="unfinished"></translation>
    </message>
    <message>
        <location filename="../askpassphrasedialog.cpp" line="112"/>
        <source>Bitcoin will close now to finish the encryption process. Remember that encrypting your wallet cannot fully protect your bitcoins from being stolen by malware infecting your computer.</source>
        <translation type="unfinished"></translation>
    </message>
    <message>
        <location filename="../askpassphrasedialog.cpp" line="117"/>
        <location filename="../askpassphrasedialog.cpp" line="124"/>
        <location filename="../askpassphrasedialog.cpp" line="166"/>
        <location filename="../askpassphrasedialog.cpp" line="172"/>
        <source>Wallet encryption failed</source>
        <translation type="unfinished"></translation>
    </message>
    <message>
        <location filename="../askpassphrasedialog.cpp" line="118"/>
        <source>Wallet encryption failed due to an internal error. Your wallet was not encrypted.</source>
        <translation type="unfinished"></translation>
    </message>
    <message>
        <location filename="../askpassphrasedialog.cpp" line="125"/>
        <location filename="../askpassphrasedialog.cpp" line="173"/>
        <source>The supplied passphrases do not match.</source>
        <translation type="unfinished"></translation>
    </message>
    <message>
        <location filename="../askpassphrasedialog.cpp" line="136"/>
        <source>Wallet unlock failed</source>
        <translation type="unfinished"></translation>
    </message>
    <message>
        <location filename="../askpassphrasedialog.cpp" line="137"/>
        <location filename="../askpassphrasedialog.cpp" line="148"/>
        <location filename="../askpassphrasedialog.cpp" line="167"/>
        <source>The passphrase entered for the wallet decryption was incorrect.</source>
        <translation type="unfinished"></translation>
    </message>
    <message>
        <location filename="../askpassphrasedialog.cpp" line="147"/>
        <source>Wallet decryption failed</source>
        <translation type="unfinished"></translation>
    </message>
    <message>
        <location filename="../askpassphrasedialog.cpp" line="161"/>
        <source>Wallet passphrase was successfully changed.</source>
        <translation type="unfinished"></translation>
    </message>
    <message>
        <location filename="../askpassphrasedialog.cpp" line="208"/>
        <location filename="../askpassphrasedialog.cpp" line="232"/>
        <source>Warning: The Caps Lock key is on.</source>
        <translation type="unfinished"></translation>
    </message>
    <message>
        <location filename="../forms/askpassphrasedialog.ui" line="26"/>
        <source>Dialog</source>
        <translation type="unfinished"></translation>
    </message>
    <message>
        <location filename="../forms/askpassphrasedialog.ui" line="47"/>
        <source>Enter passphrase</source>
        <translation type="unfinished"></translation>
    </message>
    <message>
        <location filename="../forms/askpassphrasedialog.ui" line="61"/>
        <source>New passphrase</source>
        <translation type="unfinished"></translation>
    </message>
    <message>
        <location filename="../forms/askpassphrasedialog.ui" line="75"/>
        <source>Repeat new passphrase</source>
        <translation type="unfinished"></translation>
    </message>
    <message>
        <location filename="../forms/askpassphrasedialog.ui" line="94"/>
        <source>TextLabel</source>
        <translation type="unfinished"></translation>
    </message>
</context>
<context>
    <name>BitcoinGUI</name>
    <message>
        <location filename="../bitcoingui.cpp" line="506"/>
        <source>Synchronizing with network...</source>
        <translation>Sincronització amb la xarxa ...</translation>
    </message>
    <message>
        <location filename="../bitcoingui.cpp" line="186"/>
        <source>Show general overview of wallet</source>
        <translation>Mostra panorama general de la cartera</translation>
    </message>
    <message>
        <location filename="../bitcoingui.cpp" line="191"/>
        <source>&amp;Transactions</source>
        <translation type="unfinished"></translation>
    </message>
    <message>
        <location filename="../bitcoingui.cpp" line="192"/>
        <source>Browse transaction history</source>
        <translation>Cerca a l&apos;historial de transaccions</translation>
    </message>
    <message>
        <location filename="../bitcoingui.cpp" line="198"/>
        <source>Edit the list of stored addresses and labels</source>
        <translation>Edita la llista d&apos;adreces emmagatzemada i etiquetes</translation>
    </message>
    <message>
        <location filename="../bitcoingui.cpp" line="203"/>
        <source>&amp;Receive coins</source>
        <translation>&amp;Rebre monedes</translation>
    </message>
    <message>
        <location filename="../bitcoingui.cpp" line="204"/>
        <source>Show the list of addresses for receiving payments</source>
        <translation type="unfinished"></translation>
    </message>
    <message>
        <location filename="../bitcoingui.cpp" line="210"/>
        <source>Send coins to a bitcoin address</source>
        <translation type="unfinished"></translation>
    </message>
    <message>
        <location filename="../bitcoingui.cpp" line="215"/>
        <source>Sign &amp;message</source>
        <translation type="unfinished"></translation>
    </message>
    <message>
        <location filename="../bitcoingui.cpp" line="216"/>
        <source>Prove you control an address</source>
        <translation type="unfinished"></translation>
    </message>
    <message>
        <location filename="../bitcoingui.cpp" line="235"/>
        <source>E&amp;xit</source>
        <translation type="unfinished"></translation>
    </message>
    <message>
        <location filename="../bitcoingui.cpp" line="245"/>
        <source>&amp;Options...</source>
        <translation>&amp;Opcions ...</translation>
    </message>
    <message>
        <location filename="../bitcoingui.cpp" line="248"/>
        <source>Show/Hide &amp;Bitcoin</source>
        <translation type="unfinished"></translation>
    </message>
    <message>
        <location filename="../bitcoingui.cpp" line="249"/>
        <source>Show or hide the Bitcoin window</source>
        <translation type="unfinished"></translation>
    </message>
    <message>
        <location filename="../bitcoingui.cpp" line="250"/>
        <source>&amp;Export...</source>
        <translation type="unfinished"></translation>
    </message>
    <message>
        <location filename="../bitcoingui.cpp" line="251"/>
        <source>Export the data in the current tab to a file</source>
        <translation type="unfinished"></translation>
    </message>
    <message>
        <location filename="../bitcoingui.cpp" line="252"/>
        <source>&amp;Encrypt Wallet</source>
        <translation type="unfinished">&amp;Xifrar la Cartera</translation>
    </message>
    <message>
        <location filename="../bitcoingui.cpp" line="253"/>
        <source>Encrypt or decrypt wallet</source>
        <translation type="unfinished"></translation>
    </message>
    <message>
        <location filename="../bitcoingui.cpp" line="255"/>
        <source>&amp;Backup Wallet</source>
        <translation type="unfinished"></translation>
    </message>
    <message>
        <location filename="../bitcoingui.cpp" line="256"/>
        <source>Backup wallet to another location</source>
        <translation type="unfinished"></translation>
    </message>
    <message>
        <location filename="../bitcoingui.cpp" line="257"/>
        <source>&amp;Change Passphrase</source>
        <translation type="unfinished"></translation>
    </message>
    <message>
        <location filename="../bitcoingui.cpp" line="258"/>
        <source>Change the passphrase used for wallet encryption</source>
        <translation type="unfinished"></translation>
    </message>
    <message>
        <location filename="../bitcoingui.cpp" line="281"/>
        <source>&amp;File</source>
        <translation type="unfinished"></translation>
    </message>
    <message>
        <location filename="../bitcoingui.cpp" line="290"/>
        <source>&amp;Settings</source>
        <translation type="unfinished"></translation>
    </message>
    <message>
        <location filename="../bitcoingui.cpp" line="303"/>
        <source>Tabs toolbar</source>
        <translation type="unfinished"></translation>
    </message>
    <message>
        <location filename="../bitcoingui.cpp" line="327"/>
        <source>[testnet]</source>
        <translation type="unfinished"></translation>
    </message>
    <message>
        <location filename="../bitcoingui.cpp" line="391"/>
        <source>Bitcoin client</source>
        <translation type="unfinished"></translation>
    </message>
    <message>
        <location filename="../bitcoingui.cpp" line="418"/>
        <source>bitcoin-qt</source>
        <translation type="unfinished"></translation>
    </message>
    <message numerus="yes">
        <location filename="../bitcoingui.cpp" line="508"/>
        <source>~%n block(s) remaining</source>
        <translation type="unfinished">
            <numerusform></numerusform>
            <numerusform></numerusform>
            <numerusform></numerusform>
        </translation>
    </message>
    <message>
        <location filename="../bitcoingui.cpp" line="519"/>
        <source>Downloaded %1 of %2 blocks of transaction history (%3% done).</source>
        <translation type="unfinished"></translation>
    </message>
    <message>
        <location filename="../bitcoingui.cpp" line="531"/>
        <source>Downloaded %1 blocks of transaction history.</source>
        <translation type="unfinished"></translation>
    </message>
    <message numerus="yes">
        <location filename="../bitcoingui.cpp" line="546"/>
        <source>%n second(s) ago</source>
        <translation type="unfinished">
            <numerusform></numerusform>
            <numerusform></numerusform>
            <numerusform></numerusform>
        </translation>
    </message>
    <message numerus="yes">
        <location filename="../bitcoingui.cpp" line="550"/>
        <source>%n minute(s) ago</source>
        <translation type="unfinished">
            <numerusform></numerusform>
            <numerusform></numerusform>
            <numerusform></numerusform>
        </translation>
    </message>
    <message numerus="yes">
        <location filename="../bitcoingui.cpp" line="554"/>
        <source>%n hour(s) ago</source>
        <translation type="unfinished">
            <numerusform></numerusform>
            <numerusform></numerusform>
            <numerusform></numerusform>
        </translation>
    </message>
    <message numerus="yes">
        <location filename="../bitcoingui.cpp" line="558"/>
        <source>%n day(s) ago</source>
        <translation type="unfinished">
            <numerusform></numerusform>
            <numerusform></numerusform>
            <numerusform></numerusform>
        </translation>
    </message>
    <message>
        <location filename="../bitcoingui.cpp" line="564"/>
        <source>Up to date</source>
        <translation>Al dia</translation>
    </message>
    <message>
        <location filename="../bitcoingui.cpp" line="569"/>
        <source>Catching up...</source>
        <translation>Posar-se al dia ...</translation>
    </message>
    <message>
        <location filename="../bitcoingui.cpp" line="666"/>
        <source>Incoming transaction</source>
        <translation type="unfinished"></translation>
    </message>
    <message>
        <location filename="../bitcoingui.cpp" line="667"/>
        <source>Date: %1
Amount: %2
Type: %3
Address: %4
</source>
        <translation type="unfinished"></translation>
    </message>
    <message>
        <location filename="../bitcoingui.cpp" line="792"/>
        <source>Wallet is &lt;b&gt;encrypted&lt;/b&gt; and currently &lt;b&gt;unlocked&lt;/b&gt;</source>
        <translation type="unfinished"></translation>
    </message>
    <message>
        <location filename="../bitcoingui.cpp" line="800"/>
        <source>Wallet is &lt;b&gt;encrypted&lt;/b&gt; and currently &lt;b&gt;locked&lt;/b&gt;</source>
        <translation type="unfinished"></translation>
    </message>
    <message>
        <location filename="../bitcoingui.cpp" line="823"/>
        <source>Backup Wallet</source>
        <translation type="unfinished"></translation>
    </message>
    <message>
        <location filename="../bitcoingui.cpp" line="823"/>
        <source>Wallet Data (*.dat)</source>
        <translation type="unfinished"></translation>
    </message>
    <message>
        <location filename="../bitcoingui.cpp" line="826"/>
        <source>Backup Failed</source>
        <translation type="unfinished"></translation>
    </message>
    <message>
        <location filename="../bitcoingui.cpp" line="826"/>
        <source>There was an error trying to save the wallet data to the new location.</source>
        <translation type="unfinished"></translation>
    </message>
    <message>
        <location filename="../bitcoingui.cpp" line="209"/>
        <source>&amp;Send coins</source>
        <translation type="unfinished">&amp;Enviar monedes</translation>
    </message>
    <message>
        <location filename="../bitcoingui.cpp" line="71"/>
        <source>Bitcoin Wallet</source>
        <translation type="unfinished"></translation>
    </message>
    <message>
        <location filename="../bitcoingui.cpp" line="185"/>
        <source>&amp;Overview</source>
        <translation type="unfinished"></translation>
    </message>
    <message>
<<<<<<< HEAD
        <location filename="../bitcoingui.cpp" line="236"/>
        <source>Quit application</source>
        <translation>Sortir de l&apos;aplicació</translation>
=======
        <location filename="../bitcoingui.cpp" line="292"/>
        <source>&amp;Settings</source>
        <translation type="unfinished">&amp;Opcions</translation>
>>>>>>> be2e2845
    </message>
    <message>
        <location filename="../bitcoingui.cpp" line="240"/>
        <source>Show information about Bitcoin</source>
        <translation>Mostra informació sobre Bitcoin</translation>
    </message>
    <message>
        <location filename="../bitcoingui.cpp" line="243"/>
        <source>Show information about Qt</source>
        <translation type="unfinished">Mostra informació sobre Qt</translation>
    </message>
    <message>
        <location filename="../bitcoingui.cpp" line="296"/>
        <source>&amp;Help</source>
        <translation>&amp;Ajuda</translation>
    </message>
    <message>
        <location filename="../bitcoingui.cpp" line="314"/>
        <source>Actions toolbar</source>
        <translation>Accions de la barra d&apos;eines</translation>
    </message>
    <message numerus="yes">
        <location filename="../bitcoingui.cpp" line="482"/>
        <source>%n active connection(s) to Bitcoin network</source>
        <translation type="unfinished">
            <numerusform></numerusform>
            <numerusform></numerusform>
            <numerusform></numerusform>
        </translation>
    </message>
    <message>
        <location filename="../bitcoingui.cpp" line="577"/>
        <source>Last received block was generated %1.</source>
        <translation type="unfinished"></translation>
    </message>
    <message>
        <location filename="../bitcoingui.cpp" line="633"/>
        <source>This transaction is over the size limit.  You can still send it for a fee of %1, which goes to the nodes that process your transaction and helps to support the network.  Do you want to pay the fee?</source>
        <translation type="unfinished"></translation>
    </message>
    <message>
        <location filename="../bitcoingui.cpp" line="665"/>
        <source>Sent transaction</source>
        <translation>Transacció enviada</translation>
    </message>
    <message>
        <location filename="../bitcoingui.cpp" line="197"/>
        <source>&amp;Address Book</source>
        <translation>llibreta d&apos;&amp;adreces</translation>
    </message>
    <message>
        <location filename="../bitcoingui.cpp" line="239"/>
        <source>&amp;About %1</source>
        <translation>&amp;Sobre %1</translation>
    </message>
    <message>
        <location filename="../bitcoingui.cpp" line="242"/>
        <source>About &amp;Qt</source>
        <translation>Sobre &amp;Qt</translation>
    </message>
    <message>
        <location filename="../bitcoingui.cpp" line="246"/>
        <source>Modify configuration options for bitcoin</source>
        <translation>Modificar les opcions de configuració per bitcoin</translation>
    </message>
    <message>
        <location filename="../bitcoingui.cpp" line="638"/>
        <source>Sending...</source>
        <translation>L&apos;enviament de ...</translation>
    </message>
    <message>
        <location filename="../bitcoin.cpp" line="127"/>
        <source>A fatal error occurred. Bitcoin can no longer continue safely and will quit.</source>
        <translation type="unfinished"></translation>
    </message>
</context>
<context>
    <name>DisplayOptionsPage</name>
    <message>
        <location filename="../optionsdialog.cpp" line="273"/>
        <source>&amp;Unit to show amounts in: </source>
        <translation type="unfinished"></translation>
    </message>
    <message>
        <location filename="../optionsdialog.cpp" line="277"/>
        <source>Choose the default subdivision unit to show in the interface, and when sending coins</source>
        <translation type="unfinished"></translation>
    </message>
    <message>
        <location filename="../optionsdialog.cpp" line="284"/>
        <source>&amp;Display addresses in transaction list</source>
        <translation type="unfinished"></translation>
    </message>
    <message>
        <location filename="../optionsdialog.cpp" line="285"/>
        <source>Whether to show Bitcoin addresses in the transaction list</source>
        <translation type="unfinished"></translation>
    </message>
</context>
<context>
    <name>EditAddressDialog</name>
    <message>
        <location filename="../forms/editaddressdialog.ui" line="14"/>
        <source>Edit Address</source>
        <translation>Editar Adreça</translation>
    </message>
    <message>
        <location filename="../forms/editaddressdialog.ui" line="25"/>
        <source>&amp;Label</source>
        <translation>&amp;Etiqueta</translation>
    </message>
    <message>
        <location filename="../forms/editaddressdialog.ui" line="35"/>
        <source>The label associated with this address book entry</source>
        <translation type="unfinished"></translation>
    </message>
    <message>
        <location filename="../forms/editaddressdialog.ui" line="42"/>
        <source>&amp;Address</source>
        <translation>&amp;Direcció</translation>
    </message>
    <message>
        <location filename="../forms/editaddressdialog.ui" line="52"/>
        <source>The address associated with this address book entry. This can only be modified for sending addresses.</source>
        <translation type="unfinished"></translation>
    </message>
    <message>
        <location filename="../editaddressdialog.cpp" line="20"/>
        <source>New receiving address</source>
        <translation type="unfinished"></translation>
    </message>
    <message>
        <location filename="../editaddressdialog.cpp" line="24"/>
        <source>New sending address</source>
        <translation type="unfinished"></translation>
    </message>
    <message>
        <location filename="../editaddressdialog.cpp" line="27"/>
        <source>Edit receiving address</source>
        <translation type="unfinished"></translation>
    </message>
    <message>
        <location filename="../editaddressdialog.cpp" line="31"/>
        <source>Edit sending address</source>
        <translation type="unfinished"></translation>
    </message>
    <message>
        <location filename="../editaddressdialog.cpp" line="91"/>
        <source>The entered address &quot;%1&quot; is already in the address book.</source>
        <translation type="unfinished"></translation>
    </message>
    <message>
        <location filename="../editaddressdialog.cpp" line="96"/>
        <source>The entered address &quot;%1&quot; is not a valid bitcoin address.</source>
        <translation type="unfinished"></translation>
    </message>
    <message>
        <location filename="../editaddressdialog.cpp" line="101"/>
        <source>Could not unlock wallet.</source>
        <translation type="unfinished"></translation>
    </message>
    <message>
        <location filename="../editaddressdialog.cpp" line="106"/>
        <source>New key generation failed.</source>
        <translation type="unfinished"></translation>
    </message>
</context>
<context>
    <name>MainOptionsPage</name>
    <message>
        <location filename="../optionsdialog.cpp" line="171"/>
        <source>&amp;Start Bitcoin on window system startup</source>
        <translation type="unfinished"></translation>
    </message>
    <message>
        <location filename="../optionsdialog.cpp" line="172"/>
        <source>Automatically start Bitcoin after the computer is turned on</source>
        <translation type="unfinished"></translation>
    </message>
    <message>
        <location filename="../optionsdialog.cpp" line="176"/>
        <source>&amp;Minimize to the tray instead of the taskbar</source>
        <translation type="unfinished"></translation>
    </message>
    <message>
        <location filename="../optionsdialog.cpp" line="177"/>
        <source>Show only a tray icon after minimizing the window</source>
        <translation type="unfinished"></translation>
    </message>
    <message>
        <location filename="../optionsdialog.cpp" line="180"/>
        <source>M&amp;inimize on close</source>
        <translation type="unfinished"></translation>
    </message>
    <message>
        <location filename="../optionsdialog.cpp" line="181"/>
        <source>Minimize instead of exit the application when the window is closed. When this option is enabled, the application will be closed only after selecting Quit in the menu.</source>
        <translation type="unfinished"></translation>
    </message>
    <message>
        <location filename="../optionsdialog.cpp" line="185"/>
        <source>Map port using &amp;UPnP</source>
        <translation>Port obert amb &amp;UPnP</translation>
    </message>
    <message>
        <location filename="../optionsdialog.cpp" line="186"/>
        <source>Automatically open the Bitcoin client port on the router. This only works when your router supports UPnP and it is enabled.</source>
        <translation type="unfinished"></translation>
    </message>
    <message>
        <location filename="../optionsdialog.cpp" line="189"/>
        <source>&amp;Connect through SOCKS4 proxy:</source>
        <translation type="unfinished"></translation>
    </message>
    <message>
        <location filename="../optionsdialog.cpp" line="190"/>
        <source>Connect to the Bitcoin network through a SOCKS4 proxy (e.g. when connecting through Tor)</source>
        <translation type="unfinished"></translation>
    </message>
    <message>
        <location filename="../optionsdialog.cpp" line="195"/>
        <source>Proxy &amp;IP: </source>
        <translation type="unfinished"></translation>
    </message>
    <message>
        <location filename="../optionsdialog.cpp" line="201"/>
        <source>IP address of the proxy (e.g. 127.0.0.1)</source>
        <translation type="unfinished"></translation>
    </message>
    <message>
        <location filename="../optionsdialog.cpp" line="204"/>
        <source>&amp;Port: </source>
        <translation type="unfinished"></translation>
    </message>
    <message>
        <location filename="../optionsdialog.cpp" line="210"/>
        <source>Port of the proxy (e.g. 1234)</source>
        <translation type="unfinished"></translation>
    </message>
    <message>
        <location filename="../optionsdialog.cpp" line="216"/>
        <source>Optional transaction fee per kB that helps make sure your transactions are processed quickly. Most transactions are 1 kB. Fee 0.01 recommended.</source>
        <translation type="unfinished"></translation>
    </message>
    <message>
        <location filename="../optionsdialog.cpp" line="222"/>
        <source>Pay transaction &amp;fee</source>
        <translation type="unfinished"></translation>
    </message>
    <message>
        <location filename="../optionsdialog.cpp" line="232"/>
        <source>Detach databases at shutdown</source>
        <translation type="unfinished"></translation>
    </message>
    <message>
        <location filename="../optionsdialog.cpp" line="233"/>
        <source>Detach block and address databases at shutdown. This means they can be moved to another data directory, but it slows down shutdown. The wallet is always detached.</source>
        <translation type="unfinished"></translation>
    </message>
</context>
<context>
    <name>MessagePage</name>
    <message>
        <location filename="../forms/messagepage.ui" line="14"/>
        <source>Message</source>
        <translation type="unfinished"></translation>
    </message>
    <message>
        <location filename="../forms/messagepage.ui" line="20"/>
        <source>You can sign messages with your addresses to prove you own them. Be careful not to sign anything vague, as phishing attacks may try to trick you into signing your identity over to them. Only sign fully-detailed statements you agree to.</source>
        <translation type="unfinished"></translation>
    </message>
    <message>
        <location filename="../forms/messagepage.ui" line="38"/>
        <source>The address to sign the message with  (e.g. 1NS17iag9jJgTHD1VXjvLCEnZuQ3rJDE9L)</source>
        <translation type="unfinished"></translation>
    </message>
    <message>
        <location filename="../forms/messagepage.ui" line="48"/>
        <source>Choose adress from address book</source>
        <translation type="unfinished"></translation>
    </message>
    <message>
        <location filename="../forms/messagepage.ui" line="58"/>
        <source>Alt+A</source>
        <translation type="unfinished"></translation>
    </message>
    <message>
        <location filename="../forms/messagepage.ui" line="71"/>
        <source>Paste address from clipboard</source>
        <translation type="unfinished"></translation>
    </message>
    <message>
        <location filename="../forms/messagepage.ui" line="81"/>
        <source>Alt+P</source>
        <translation type="unfinished"></translation>
    </message>
    <message>
        <location filename="../forms/messagepage.ui" line="93"/>
        <source>Enter the message you want to sign here</source>
        <translation type="unfinished"></translation>
    </message>
    <message>
        <location filename="../forms/messagepage.ui" line="105"/>
        <source>Click &quot;Sign Message&quot; to get signature</source>
        <translation type="unfinished"></translation>
    </message>
    <message>
        <location filename="../forms/messagepage.ui" line="117"/>
        <source>Sign a message to prove you own this address</source>
        <translation type="unfinished"></translation>
    </message>
    <message>
        <location filename="../forms/messagepage.ui" line="120"/>
        <source>&amp;Sign Message</source>
        <translation type="unfinished"></translation>
    </message>
    <message>
        <location filename="../forms/messagepage.ui" line="131"/>
        <source>Copy the current signature to the system clipboard</source>
        <translation type="unfinished"></translation>
    </message>
    <message>
        <location filename="../forms/messagepage.ui" line="134"/>
        <source>&amp;Copy to Clipboard</source>
        <translation type="unfinished"></translation>
    </message>
    <message>
        <location filename="../messagepage.cpp" line="74"/>
        <location filename="../messagepage.cpp" line="89"/>
        <location filename="../messagepage.cpp" line="101"/>
        <source>Error signing</source>
        <translation type="unfinished"></translation>
    </message>
    <message>
        <location filename="../messagepage.cpp" line="74"/>
        <source>%1 is not a valid address.</source>
        <translation type="unfinished"></translation>
    </message>
    <message>
        <location filename="../messagepage.cpp" line="89"/>
        <source>Private key for %1 is not available.</source>
        <translation type="unfinished"></translation>
    </message>
    <message>
        <location filename="../messagepage.cpp" line="101"/>
        <source>Sign failed</source>
        <translation type="unfinished"></translation>
    </message>
</context>
<context>
    <name>OptionsDialog</name>
    <message>
        <location filename="../optionsdialog.cpp" line="80"/>
        <source>Main</source>
        <translation type="unfinished"></translation>
    </message>
    <message>
        <location filename="../optionsdialog.cpp" line="85"/>
        <source>Display</source>
        <translation type="unfinished"></translation>
    </message>
    <message>
        <location filename="../optionsdialog.cpp" line="105"/>
        <source>Options</source>
        <translation>Opcions</translation>
    </message>
</context>
<context>
    <name>OverviewPage</name>
    <message>
        <location filename="../forms/overviewpage.ui" line="14"/>
        <source>Form</source>
        <translation type="unfinished"></translation>
    </message>
    <message>
        <location filename="../forms/overviewpage.ui" line="40"/>
        <source>Balance:</source>
        <translation>Balanç:</translation>
    </message>
    <message>
        <location filename="../forms/overviewpage.ui" line="54"/>
        <source>Number of transactions:</source>
        <translation type="unfinished"></translation>
    </message>
    <message>
        <location filename="../forms/overviewpage.ui" line="61"/>
        <source>0</source>
        <translation></translation>
    </message>
    <message>
        <location filename="../forms/overviewpage.ui" line="68"/>
        <source>Unconfirmed:</source>
        <translation>Sense confirmar:</translation>
    </message>
    <message>
        <location filename="../forms/overviewpage.ui" line="88"/>
        <source>Wallet</source>
        <translation type="unfinished"></translation>
    </message>
    <message>
        <location filename="../forms/overviewpage.ui" line="124"/>
        <source>&lt;b&gt;Recent transactions&lt;/b&gt;</source>
        <translation type="unfinished"></translation>
    </message>
    <message>
        <location filename="../overviewpage.cpp" line="103"/>
        <source>Your current balance</source>
        <translation>El seu balanç actual</translation>
    </message>
    <message>
        <location filename="../overviewpage.cpp" line="108"/>
        <source>Total of transactions that have yet to be confirmed, and do not yet count toward the current balance</source>
        <translation type="unfinished"></translation>
    </message>
    <message>
        <location filename="../overviewpage.cpp" line="111"/>
        <source>Total number of transactions in wallet</source>
        <translation type="unfinished"></translation>
    </message>
</context>
<context>
    <name>QRCodeDialog</name>
    <message>
        <location filename="../forms/qrcodedialog.ui" line="14"/>
        <source>Dialog</source>
        <translation type="unfinished"></translation>
    </message>
    <message>
        <location filename="../forms/qrcodedialog.ui" line="32"/>
        <source>QR Code</source>
        <translation type="unfinished"></translation>
    </message>
    <message>
        <location filename="../forms/qrcodedialog.ui" line="55"/>
        <source>Request Payment</source>
        <translation type="unfinished"></translation>
    </message>
    <message>
        <location filename="../forms/qrcodedialog.ui" line="70"/>
        <source>Amount:</source>
        <translation type="unfinished"></translation>
    </message>
    <message>
        <location filename="../forms/qrcodedialog.ui" line="105"/>
        <source>BTC</source>
        <translation type="unfinished"></translation>
    </message>
    <message>
        <location filename="../forms/qrcodedialog.ui" line="121"/>
        <source>Label:</source>
        <translation>Etiqueta:</translation>
    </message>
    <message>
        <location filename="../forms/qrcodedialog.ui" line="144"/>
        <source>Message:</source>
        <translation type="unfinished"></translation>
    </message>
    <message>
        <location filename="../forms/qrcodedialog.ui" line="186"/>
        <source>&amp;Save As...</source>
        <translation type="unfinished"></translation>
    </message>
    <message>
        <location filename="../qrcodedialog.cpp" line="46"/>
        <source>Error encoding URI into QR Code.</source>
        <translation type="unfinished"></translation>
    </message>
    <message>
        <location filename="../qrcodedialog.cpp" line="64"/>
        <source>Resulting URI too long, try to reduce the text for label / message.</source>
        <translation type="unfinished"></translation>
    </message>
    <message>
        <location filename="../qrcodedialog.cpp" line="121"/>
        <source>Save Image...</source>
        <translation type="unfinished"></translation>
    </message>
    <message>
        <location filename="../qrcodedialog.cpp" line="121"/>
        <source>PNG Images (*.png)</source>
        <translation type="unfinished"></translation>
    </message>
</context>
<context>
    <name>SendCoinsDialog</name>
    <message>
        <location filename="../forms/sendcoinsdialog.ui" line="106"/>
        <source>Balance:</source>
        <translation>Balanç:</translation>
    </message>
    <message>
        <location filename="../sendcoinsdialog.cpp" line="129"/>
        <source>The amount to pay must be larger than 0.</source>
        <translation>La quantitat a pagar ha de ser major que 0.</translation>
    </message>
    <message>
        <location filename="../forms/sendcoinsdialog.ui" line="14"/>
        <location filename="../sendcoinsdialog.cpp" line="123"/>
        <location filename="../sendcoinsdialog.cpp" line="128"/>
        <location filename="../sendcoinsdialog.cpp" line="133"/>
        <location filename="../sendcoinsdialog.cpp" line="138"/>
        <location filename="../sendcoinsdialog.cpp" line="144"/>
        <location filename="../sendcoinsdialog.cpp" line="149"/>
        <location filename="../sendcoinsdialog.cpp" line="154"/>
        <source>Send Coins</source>
        <translation>Enviar monedes</translation>
    </message>
    <message>
        <location filename="../forms/sendcoinsdialog.ui" line="64"/>
        <source>Send to multiple recipients at once</source>
        <translation type="unfinished"></translation>
    </message>
    <message>
        <location filename="../forms/sendcoinsdialog.ui" line="67"/>
        <source>&amp;Add recipient...</source>
        <translation type="unfinished"></translation>
    </message>
    <message>
        <location filename="../forms/sendcoinsdialog.ui" line="84"/>
        <source>Remove all transaction fields</source>
        <translation type="unfinished"></translation>
    </message>
    <message>
        <location filename="../forms/sendcoinsdialog.ui" line="87"/>
        <source>Clear all</source>
        <translation type="unfinished"></translation>
    </message>
    <message>
        <location filename="../forms/sendcoinsdialog.ui" line="113"/>
        <source>123.456 BTC</source>
        <translation></translation>
    </message>
    <message>
        <location filename="../forms/sendcoinsdialog.ui" line="144"/>
        <source>Confirm the send action</source>
        <translation type="unfinished"></translation>
    </message>
    <message>
        <location filename="../forms/sendcoinsdialog.ui" line="147"/>
        <source>&amp;Send</source>
        <translation type="unfinished"></translation>
    </message>
    <message>
        <location filename="../sendcoinsdialog.cpp" line="95"/>
        <source>&lt;b&gt;%1&lt;/b&gt; to %2 (%3)</source>
        <translation type="unfinished"></translation>
    </message>
    <message>
        <location filename="../sendcoinsdialog.cpp" line="100"/>
        <source>Confirm send coins</source>
        <translation type="unfinished"></translation>
    </message>
    <message>
        <location filename="../sendcoinsdialog.cpp" line="101"/>
        <source> and </source>
        <translation type="unfinished"> i </translation>
    </message>
    <message>
        <location filename="../sendcoinsdialog.cpp" line="101"/>
        <source>Are you sure you want to send %1?</source>
        <translation type="unfinished"></translation>
    </message>
    <message>
        <location filename="../sendcoinsdialog.cpp" line="124"/>
        <source>The recipient address is not valid, please recheck.</source>
        <translation type="unfinished"></translation>
    </message>
    <message>
        <location filename="../sendcoinsdialog.cpp" line="134"/>
        <source>The amount exceeds your balance.</source>
        <translation>Import superi el saldo de la seva compte.</translation>
    </message>
    <message>
        <location filename="../sendcoinsdialog.cpp" line="139"/>
        <source>The total exceeds your balance when the %1 transaction fee is included.</source>
        <translation type="unfinished"></translation>
    </message>
    <message>
        <location filename="../sendcoinsdialog.cpp" line="145"/>
        <source>Duplicate address found, can only send to each address once per send operation.</source>
        <translation type="unfinished"></translation>
    </message>
    <message>
        <location filename="../sendcoinsdialog.cpp" line="150"/>
        <source>Error: Transaction creation failed.</source>
        <translation type="unfinished"></translation>
    </message>
    <message>
        <location filename="../sendcoinsdialog.cpp" line="155"/>
        <source>Error: The transaction was rejected. This might happen if some of the coins in your wallet were already spent, such as if you used a copy of wallet.dat and coins were spent in the copy but not marked as spent here.</source>
        <translation type="unfinished"></translation>
    </message>
</context>
<context>
    <name>SendCoinsEntry</name>
    <message>
        <location filename="../forms/sendcoinsentry.ui" line="14"/>
        <source>Form</source>
        <translation type="unfinished"></translation>
    </message>
    <message>
        <location filename="../forms/sendcoinsentry.ui" line="29"/>
        <source>A&amp;mount:</source>
        <translation type="unfinished"></translation>
    </message>
    <message>
        <location filename="../forms/sendcoinsentry.ui" line="42"/>
        <source>Pay &amp;To:</source>
        <translation type="unfinished"></translation>
    </message>
    <message>
        <location filename="../forms/sendcoinsentry.ui" line="66"/>
        <location filename="../sendcoinsentry.cpp" line="26"/>
        <source>Enter a label for this address to add it to your address book</source>
        <translation type="unfinished"></translation>
    </message>
    <message>
        <location filename="../forms/sendcoinsentry.ui" line="75"/>
        <source>&amp;Label:</source>
        <translation type="unfinished">&amp;Etiqueta:</translation>
    </message>
    <message>
        <location filename="../forms/sendcoinsentry.ui" line="93"/>
        <source>The address to send the payment to  (e.g. 1NS17iag9jJgTHD1VXjvLCEnZuQ3rJDE9L)</source>
        <translation type="unfinished"></translation>
    </message>
    <message>
        <location filename="../forms/sendcoinsentry.ui" line="103"/>
        <source>Choose address from address book</source>
        <translation type="unfinished"></translation>
    </message>
    <message>
        <location filename="../forms/sendcoinsentry.ui" line="113"/>
        <source>Alt+A</source>
        <translation type="unfinished"></translation>
    </message>
    <message>
        <location filename="../forms/sendcoinsentry.ui" line="120"/>
        <source>Paste address from clipboard</source>
        <translation type="unfinished"></translation>
    </message>
    <message>
        <location filename="../forms/sendcoinsentry.ui" line="130"/>
        <source>Alt+P</source>
        <translation type="unfinished"></translation>
    </message>
    <message>
        <location filename="../forms/sendcoinsentry.ui" line="137"/>
        <source>Remove this recipient</source>
        <translation type="unfinished"></translation>
    </message>
    <message>
        <location filename="../sendcoinsentry.cpp" line="25"/>
        <source>Enter a Bitcoin address (e.g. 1NS17iag9jJgTHD1VXjvLCEnZuQ3rJDE9L)</source>
        <translation type="unfinished"></translation>
    </message>
</context>
<context>
    <name>TransactionDesc</name>
    <message>
        <location filename="../transactiondesc.cpp" line="20"/>
        <source>Open for %1 blocks</source>
        <translation type="unfinished"></translation>
    </message>
    <message>
        <location filename="../transactiondesc.cpp" line="22"/>
        <source>Open until %1</source>
        <translation type="unfinished"></translation>
    </message>
    <message>
        <location filename="../transactiondesc.cpp" line="28"/>
        <source>%1/offline?</source>
        <translation type="unfinished"></translation>
    </message>
    <message>
        <location filename="../transactiondesc.cpp" line="30"/>
        <source>%1/unconfirmed</source>
        <translation type="unfinished"></translation>
    </message>
    <message>
        <location filename="../transactiondesc.cpp" line="32"/>
        <source>%1 confirmations</source>
        <translation type="unfinished"></translation>
    </message>
    <message>
        <location filename="../transactiondesc.cpp" line="50"/>
        <source>&lt;b&gt;Status:&lt;/b&gt; </source>
        <translation type="unfinished"></translation>
    </message>
    <message>
        <location filename="../transactiondesc.cpp" line="55"/>
        <source>, has not been successfully broadcast yet</source>
        <translation type="unfinished"></translation>
    </message>
    <message>
        <location filename="../transactiondesc.cpp" line="57"/>
        <source>, broadcast through %1 node</source>
        <translation type="unfinished"></translation>
    </message>
    <message>
        <location filename="../transactiondesc.cpp" line="59"/>
        <source>, broadcast through %1 nodes</source>
        <translation type="unfinished"></translation>
    </message>
    <message>
        <location filename="../transactiondesc.cpp" line="63"/>
        <source>&lt;b&gt;Date:&lt;/b&gt; </source>
        <translation type="unfinished"></translation>
    </message>
    <message>
        <location filename="../transactiondesc.cpp" line="70"/>
        <source>&lt;b&gt;Source:&lt;/b&gt; Generated&lt;br&gt;</source>
        <translation type="unfinished"></translation>
    </message>
    <message>
        <location filename="../transactiondesc.cpp" line="76"/>
        <location filename="../transactiondesc.cpp" line="93"/>
        <source>&lt;b&gt;From:&lt;/b&gt; </source>
        <translation type="unfinished"></translation>
    </message>
    <message>
        <location filename="../transactiondesc.cpp" line="93"/>
        <source>unknown</source>
        <translation type="unfinished"></translation>
    </message>
    <message>
        <location filename="../transactiondesc.cpp" line="94"/>
        <location filename="../transactiondesc.cpp" line="117"/>
        <location filename="../transactiondesc.cpp" line="176"/>
        <source>&lt;b&gt;To:&lt;/b&gt; </source>
        <translation type="unfinished"></translation>
    </message>
    <message>
        <location filename="../transactiondesc.cpp" line="97"/>
        <source> (yours, label: </source>
        <translation type="unfinished"></translation>
    </message>
    <message>
        <location filename="../transactiondesc.cpp" line="99"/>
        <source> (yours)</source>
        <translation type="unfinished"></translation>
    </message>
    <message>
        <location filename="../transactiondesc.cpp" line="134"/>
        <location filename="../transactiondesc.cpp" line="148"/>
        <location filename="../transactiondesc.cpp" line="193"/>
        <location filename="../transactiondesc.cpp" line="210"/>
        <source>&lt;b&gt;Credit:&lt;/b&gt; </source>
        <translation type="unfinished"></translation>
    </message>
    <message>
        <location filename="../transactiondesc.cpp" line="136"/>
        <source>(%1 matures in %2 more blocks)</source>
        <translation type="unfinished"></translation>
    </message>
    <message>
        <location filename="../transactiondesc.cpp" line="140"/>
        <source>(not accepted)</source>
        <translation type="unfinished"></translation>
    </message>
    <message>
        <location filename="../transactiondesc.cpp" line="184"/>
        <location filename="../transactiondesc.cpp" line="192"/>
        <location filename="../transactiondesc.cpp" line="207"/>
        <source>&lt;b&gt;Debit:&lt;/b&gt; </source>
        <translation type="unfinished"></translation>
    </message>
    <message>
        <location filename="../transactiondesc.cpp" line="198"/>
        <source>&lt;b&gt;Transaction fee:&lt;/b&gt; </source>
        <translation type="unfinished"></translation>
    </message>
    <message>
        <location filename="../transactiondesc.cpp" line="214"/>
        <source>&lt;b&gt;Net amount:&lt;/b&gt; </source>
        <translation type="unfinished"></translation>
    </message>
    <message>
        <location filename="../transactiondesc.cpp" line="220"/>
        <source>Message:</source>
        <translation type="unfinished"></translation>
    </message>
    <message>
        <location filename="../transactiondesc.cpp" line="222"/>
        <source>Comment:</source>
        <translation type="unfinished"></translation>
    </message>
    <message>
        <location filename="../transactiondesc.cpp" line="224"/>
        <source>Transaction ID:</source>
        <translation type="unfinished"></translation>
    </message>
    <message>
        <location filename="../transactiondesc.cpp" line="227"/>
        <source>Generated coins must wait 120 blocks before they can be spent.  When you generated this block, it was broadcast to the network to be added to the block chain.  If it fails to get into the chain, it will change to &quot;not accepted&quot; and not be spendable.  This may occasionally happen if another node generates a block within a few seconds of yours.</source>
        <translation type="unfinished"></translation>
    </message>
</context>
<context>
    <name>TransactionDescDialog</name>
    <message>
        <location filename="../forms/transactiondescdialog.ui" line="14"/>
        <source>Transaction details</source>
        <translation type="unfinished">Transacció details</translation>
    </message>
    <message>
        <location filename="../forms/transactiondescdialog.ui" line="20"/>
        <source>This pane shows a detailed description of the transaction</source>
        <translation type="unfinished"></translation>
    </message>
</context>
<context>
    <name>TransactionTableModel</name>
    <message>
        <location filename="../transactiontablemodel.cpp" line="214"/>
        <source>Date</source>
        <translation type="unfinished"></translation>
    </message>
    <message>
        <location filename="../transactiontablemodel.cpp" line="214"/>
        <source>Type</source>
        <translation type="unfinished"></translation>
    </message>
    <message>
        <location filename="../transactiontablemodel.cpp" line="214"/>
        <source>Amount</source>
        <translation type="unfinished"></translation>
    </message>
    <message numerus="yes">
        <location filename="../transactiontablemodel.cpp" line="277"/>
        <source>Open for %n block(s)</source>
        <translation type="unfinished">
            <numerusform></numerusform>
            <numerusform></numerusform>
            <numerusform></numerusform>
        </translation>
    </message>
    <message>
        <location filename="../transactiontablemodel.cpp" line="280"/>
        <source>Open until %1</source>
        <translation type="unfinished"></translation>
    </message>
    <message>
        <location filename="../transactiontablemodel.cpp" line="283"/>
        <source>Offline (%1 confirmations)</source>
        <translation type="unfinished"></translation>
    </message>
    <message>
        <location filename="../transactiontablemodel.cpp" line="286"/>
        <source>Unconfirmed (%1 of %2 confirmations)</source>
        <translation type="unfinished">Sense confirmar (%1 of %2 confirmations)</translation>
    </message>
    <message>
        <location filename="../transactiontablemodel.cpp" line="289"/>
        <source>Confirmed (%1 confirmations)</source>
        <translation type="unfinished"></translation>
    </message>
    <message numerus="yes">
        <location filename="../transactiontablemodel.cpp" line="297"/>
        <source>Mined balance will be available in %n more blocks</source>
        <translation type="unfinished">
            <numerusform></numerusform>
            <numerusform></numerusform>
            <numerusform></numerusform>
        </translation>
    </message>
    <message>
        <location filename="../transactiontablemodel.cpp" line="303"/>
        <source>This block was not received by any other nodes and will probably not be accepted!</source>
        <translation type="unfinished"></translation>
    </message>
    <message>
        <location filename="../transactiontablemodel.cpp" line="306"/>
        <source>Generated but not accepted</source>
        <translation type="unfinished"></translation>
    </message>
    <message>
        <location filename="../transactiontablemodel.cpp" line="349"/>
        <source>Received with</source>
        <translation type="unfinished"></translation>
    </message>
    <message>
        <location filename="../transactiontablemodel.cpp" line="351"/>
        <source>Received from</source>
        <translation type="unfinished"></translation>
    </message>
    <message>
        <location filename="../transactiontablemodel.cpp" line="354"/>
        <source>Sent to</source>
        <translation type="unfinished"></translation>
    </message>
    <message>
        <location filename="../transactiontablemodel.cpp" line="356"/>
        <source>Payment to yourself</source>
        <translation type="unfinished"></translation>
    </message>
    <message>
        <location filename="../transactiontablemodel.cpp" line="358"/>
        <source>Mined</source>
        <translation type="unfinished"></translation>
    </message>
    <message>
        <location filename="../transactiontablemodel.cpp" line="396"/>
        <source>(n/a)</source>
        <translation type="unfinished"></translation>
    </message>
    <message>
        <location filename="../transactiontablemodel.cpp" line="595"/>
        <source>Transaction status. Hover over this field to show number of confirmations.</source>
        <translation type="unfinished"></translation>
    </message>
    <message>
        <location filename="../transactiontablemodel.cpp" line="597"/>
        <source>Date and time that the transaction was received.</source>
        <translation type="unfinished"></translation>
    </message>
    <message>
        <location filename="../transactiontablemodel.cpp" line="599"/>
        <source>Type of transaction.</source>
        <translation type="unfinished"></translation>
    </message>
    <message>
        <location filename="../transactiontablemodel.cpp" line="601"/>
        <source>Destination address of transaction.</source>
        <translation type="unfinished"></translation>
    </message>
    <message>
        <location filename="../transactiontablemodel.cpp" line="603"/>
        <source>Amount removed from or added to balance.</source>
        <translation type="unfinished"></translation>
    </message>
    <message>
        <location filename="../transactiontablemodel.cpp" line="214"/>
        <source>Address</source>
        <translation>Direcció</translation>
    </message>
</context>
<context>
    <name>TransactionView</name>
    <message>
        <location filename="../transactionview.cpp" line="55"/>
        <location filename="../transactionview.cpp" line="71"/>
        <source>All</source>
        <translation type="unfinished"></translation>
    </message>
    <message>
        <location filename="../transactionview.cpp" line="56"/>
        <source>Today</source>
        <translation type="unfinished"></translation>
    </message>
    <message>
        <location filename="../transactionview.cpp" line="57"/>
        <source>This week</source>
        <translation type="unfinished"></translation>
    </message>
    <message>
        <location filename="../transactionview.cpp" line="58"/>
        <source>This month</source>
        <translation type="unfinished"></translation>
    </message>
    <message>
        <location filename="../transactionview.cpp" line="59"/>
        <source>Last month</source>
        <translation type="unfinished"></translation>
    </message>
    <message>
        <location filename="../transactionview.cpp" line="60"/>
        <source>This year</source>
        <translation type="unfinished"></translation>
    </message>
    <message>
        <location filename="../transactionview.cpp" line="61"/>
        <source>Range...</source>
        <translation type="unfinished"></translation>
    </message>
    <message>
        <location filename="../transactionview.cpp" line="72"/>
        <source>Received with</source>
        <translation type="unfinished"></translation>
    </message>
    <message>
        <location filename="../transactionview.cpp" line="74"/>
        <source>Sent to</source>
        <translation type="unfinished"></translation>
    </message>
    <message>
        <location filename="../transactionview.cpp" line="76"/>
        <source>To yourself</source>
        <translation type="unfinished"></translation>
    </message>
    <message>
        <location filename="../transactionview.cpp" line="77"/>
        <source>Mined</source>
        <translation type="unfinished"></translation>
    </message>
    <message>
        <location filename="../transactionview.cpp" line="78"/>
        <source>Other</source>
        <translation type="unfinished"></translation>
    </message>
    <message>
        <location filename="../transactionview.cpp" line="84"/>
        <source>Enter address or label to search</source>
        <translation type="unfinished"></translation>
    </message>
    <message>
        <location filename="../transactionview.cpp" line="90"/>
        <source>Min amount</source>
        <translation type="unfinished"></translation>
    </message>
    <message>
        <location filename="../transactionview.cpp" line="124"/>
        <source>Copy address</source>
        <translation type="unfinished"></translation>
    </message>
    <message>
        <location filename="../transactionview.cpp" line="125"/>
        <source>Copy label</source>
        <translation type="unfinished"></translation>
    </message>
    <message>
        <location filename="../transactionview.cpp" line="126"/>
        <source>Copy amount</source>
        <translation type="unfinished"></translation>
    </message>
    <message>
        <location filename="../transactionview.cpp" line="127"/>
        <source>Edit label</source>
        <translation type="unfinished"></translation>
    </message>
    <message>
        <location filename="../transactionview.cpp" line="128"/>
        <source>Show details...</source>
        <translation type="unfinished"></translation>
    </message>
    <message>
        <location filename="../transactionview.cpp" line="270"/>
        <source>Export Transaction Data</source>
        <translation type="unfinished"></translation>
    </message>
    <message>
        <location filename="../transactionview.cpp" line="271"/>
        <source>Comma separated file (*.csv)</source>
        <translation type="unfinished"></translation>
    </message>
    <message>
        <location filename="../transactionview.cpp" line="279"/>
        <source>Confirmed</source>
        <translation type="unfinished"></translation>
    </message>
    <message>
        <location filename="../transactionview.cpp" line="280"/>
        <source>Date</source>
        <translation type="unfinished"></translation>
    </message>
    <message>
        <location filename="../transactionview.cpp" line="281"/>
        <source>Type</source>
        <translation type="unfinished"></translation>
    </message>
    <message>
        <location filename="../transactionview.cpp" line="282"/>
        <source>Label</source>
        <translation>Etiqueta</translation>
    </message>
    <message>
        <location filename="../transactionview.cpp" line="283"/>
        <source>Address</source>
        <translation>Direcció</translation>
    </message>
    <message>
        <location filename="../transactionview.cpp" line="284"/>
        <source>Amount</source>
        <translation type="unfinished"></translation>
    </message>
    <message>
        <location filename="../transactionview.cpp" line="285"/>
        <source>ID</source>
        <translation type="unfinished"></translation>
    </message>
    <message>
        <location filename="../transactionview.cpp" line="289"/>
        <source>Error exporting</source>
        <translation type="unfinished"></translation>
    </message>
    <message>
        <location filename="../transactionview.cpp" line="289"/>
        <source>Could not write to file %1.</source>
        <translation type="unfinished"></translation>
    </message>
    <message>
        <location filename="../transactionview.cpp" line="384"/>
        <source>Range:</source>
        <translation type="unfinished"></translation>
    </message>
    <message>
        <location filename="../transactionview.cpp" line="392"/>
        <source>to</source>
        <translation type="unfinished"></translation>
    </message>
</context>
<context>
    <name>WalletModel</name>
    <message>
        <location filename="../walletmodel.cpp" line="142"/>
        <source>Sending...</source>
        <translation>L&apos;enviament de ...</translation>
    </message>
</context>
<context>
    <name>bitcoin-core</name>
    <message>
        <location filename="../bitcoinstrings.cpp" line="8"/>
        <source>Error: Wallet locked, unable to create transaction  </source>
        <translation type="unfinished"></translation>
    </message>
    <message>
        <location filename="../bitcoinstrings.cpp" line="9"/>
        <source>Error: This transaction requires a transaction fee of at least %s because of its amount, complexity, or use of recently received funds  </source>
        <translation type="unfinished"></translation>
    </message>
    <message>
        <location filename="../bitcoinstrings.cpp" line="12"/>
        <source>Error: Transaction creation failed  </source>
        <translation type="unfinished"></translation>
    </message>
    <message>
        <location filename="../bitcoinstrings.cpp" line="13"/>
        <source>Sending...</source>
        <translation>L&apos;enviament de ...</translation>
    </message>
    <message>
        <location filename="../bitcoinstrings.cpp" line="14"/>
        <source>Error: The transaction was rejected.  This might happen if some of the coins in your wallet were already spent, such as if you used a copy of wallet.dat and coins were spent in the copy but not marked as spent here.</source>
        <translation type="unfinished"></translation>
    </message>
    <message>
        <location filename="../bitcoinstrings.cpp" line="18"/>
        <source>Invalid amount</source>
        <translation type="unfinished"></translation>
    </message>
    <message>
        <location filename="../bitcoinstrings.cpp" line="19"/>
        <source>Insufficient funds</source>
        <translation type="unfinished"></translation>
    </message>
    <message>
        <location filename="../bitcoinstrings.cpp" line="20"/>
        <source>Warning: Disk space is low</source>
        <translation type="unfinished"></translation>
    </message>
    <message>
        <location filename="../bitcoinstrings.cpp" line="21"/>
        <source>To use the %s option</source>
        <translation type="unfinished"></translation>
    </message>
    <message>
        <location filename="../bitcoinstrings.cpp" line="22"/>
        <source>%s, you must set a rpcpassword in the configuration file:
 %s
It is recommended you use the following random password:
rpcuser=bitcoinrpc
rpcpassword=%s
(you do not need to remember this password)
If the file does not exist, create it with owner-readable-only file permissions.
</source>
        <translation type="unfinished"></translation>
    </message>
    <message>
        <location filename="../bitcoinstrings.cpp" line="31"/>
        <source>Error</source>
        <translation type="unfinished"></translation>
    </message>
    <message>
        <location filename="../bitcoinstrings.cpp" line="32"/>
        <source>An error occurred while setting up the RPC port %i for listening: %s</source>
        <translation type="unfinished"></translation>
    </message>
    <message>
        <location filename="../bitcoinstrings.cpp" line="33"/>
        <source>You must set rpcpassword=&lt;password&gt; in the configuration file:
%s
If the file does not exist, create it with owner-readable-only file permissions.</source>
        <translation type="unfinished"></translation>
    </message>
    <message>
        <location filename="../bitcoinstrings.cpp" line="38"/>
        <source>Warning: Please check that your computer&apos;s date and time are correct.  If your clock is wrong Bitcoin will not work properly.</source>
        <translation type="unfinished"></translation>
    </message>
    <message>
        <location filename="../bitcoinstrings.cpp" line="41"/>
        <source>Bitcoin version</source>
        <translation type="unfinished">Bitcoin versió</translation>
    </message>
    <message>
        <location filename="../bitcoinstrings.cpp" line="42"/>
        <source>Usage:</source>
        <translation type="unfinished"></translation>
    </message>
    <message>
        <location filename="../bitcoinstrings.cpp" line="43"/>
        <source>Send command to -server or bitcoind</source>
        <translation type="unfinished"></translation>
    </message>
    <message>
        <location filename="../bitcoinstrings.cpp" line="44"/>
        <source>List commands</source>
        <translation type="unfinished"></translation>
    </message>
    <message>
        <location filename="../bitcoinstrings.cpp" line="45"/>
        <source>Get help for a command</source>
        <translation type="unfinished"></translation>
    </message>
    <message>
        <location filename="../bitcoinstrings.cpp" line="46"/>
        <source>Options:</source>
        <translation type="unfinished">Opcions:</translation>
    </message>
    <message>
        <location filename="../bitcoinstrings.cpp" line="47"/>
        <source>Specify configuration file (default: bitcoin.conf)</source>
        <translation type="unfinished"></translation>
    </message>
    <message>
        <location filename="../bitcoinstrings.cpp" line="48"/>
        <source>Specify pid file (default: bitcoind.pid)</source>
        <translation type="unfinished"></translation>
    </message>
    <message>
        <location filename="../bitcoinstrings.cpp" line="49"/>
        <source>Generate coins</source>
        <translation type="unfinished"></translation>
    </message>
    <message>
        <location filename="../bitcoinstrings.cpp" line="50"/>
        <source>Don&apos;t generate coins</source>
        <translation type="unfinished"></translation>
    </message>
    <message>
        <location filename="../bitcoinstrings.cpp" line="51"/>
        <source>Start minimized</source>
        <translation type="unfinished"></translation>
    </message>
    <message>
        <location filename="../bitcoinstrings.cpp" line="52"/>
        <source>Show splash screen on startup (default: 1)</source>
        <translation type="unfinished"></translation>
    </message>
    <message>
        <location filename="../bitcoinstrings.cpp" line="53"/>
        <source>Specify data directory</source>
        <translation type="unfinished"></translation>
    </message>
    <message>
        <location filename="../bitcoinstrings.cpp" line="54"/>
        <source>Set database cache size in megabytes (default: 25)</source>
        <translation type="unfinished"></translation>
    </message>
    <message>
        <location filename="../bitcoinstrings.cpp" line="55"/>
        <source>Set database disk log size in megabytes (default: 100)</source>
        <translation type="unfinished"></translation>
    </message>
    <message>
        <location filename="../bitcoinstrings.cpp" line="56"/>
        <source>Specify connection timeout (in milliseconds)</source>
        <translation type="unfinished"></translation>
    </message>
    <message>
        <location filename="../bitcoinstrings.cpp" line="57"/>
        <source>Connect through socks4 proxy</source>
        <translation type="unfinished"></translation>
    </message>
    <message>
        <location filename="../bitcoinstrings.cpp" line="58"/>
        <source>Allow DNS lookups for addnode and connect</source>
        <translation type="unfinished"></translation>
    </message>
    <message>
        <location filename="../bitcoinstrings.cpp" line="59"/>
        <source>Listen for connections on &lt;port&gt; (default: 8333 or testnet: 18333)</source>
        <translation type="unfinished"></translation>
    </message>
    <message>
        <location filename="../bitcoinstrings.cpp" line="60"/>
        <source>Maintain at most &lt;n&gt; connections to peers (default: 125)</source>
        <translation type="unfinished"></translation>
    </message>
    <message>
        <location filename="../bitcoinstrings.cpp" line="61"/>
        <source>Add a node to connect to and attempt to keep the connection open</source>
        <translation type="unfinished"></translation>
    </message>
    <message>
        <location filename="../bitcoinstrings.cpp" line="62"/>
        <source>Connect only to the specified node</source>
        <translation type="unfinished"></translation>
    </message>
    <message>
        <location filename="../bitcoinstrings.cpp" line="63"/>
        <source>Find peers using internet relay chat (default: 0)</source>
        <translation type="unfinished"></translation>
    </message>
    <message>
        <location filename="../bitcoinstrings.cpp" line="64"/>
        <source>Accept connections from outside (default: 1)</source>
        <translation type="unfinished"></translation>
    </message>
    <message>
        <location filename="../bitcoinstrings.cpp" line="65"/>
        <source>Set language, for example &quot;de_DE&quot; (default: system locale)</source>
        <translation type="unfinished"></translation>
    </message>
    <message>
        <location filename="../bitcoinstrings.cpp" line="66"/>
        <source>Find peers using DNS lookup (default: 1)</source>
        <translation type="unfinished"></translation>
    </message>
    <message>
        <location filename="../bitcoinstrings.cpp" line="67"/>
        <source>Threshold for disconnecting misbehaving peers (default: 100)</source>
        <translation type="unfinished"></translation>
    </message>
    <message>
        <location filename="../bitcoinstrings.cpp" line="68"/>
        <source>Number of seconds to keep misbehaving peers from reconnecting (default: 86400)</source>
        <translation type="unfinished"></translation>
    </message>
    <message>
        <location filename="../bitcoinstrings.cpp" line="71"/>
        <source>Maximum per-connection receive buffer, &lt;n&gt;*1000 bytes (default: 10000)</source>
        <translation type="unfinished"></translation>
    </message>
    <message>
        <location filename="../bitcoinstrings.cpp" line="72"/>
        <source>Maximum per-connection send buffer, &lt;n&gt;*1000 bytes (default: 10000)</source>
        <translation type="unfinished"></translation>
    </message>
    <message>
        <location filename="../bitcoinstrings.cpp" line="73"/>
        <source>Use Universal Plug and Play to map the listening port (default: 1)</source>
        <translation type="unfinished"></translation>
    </message>
    <message>
        <location filename="../bitcoinstrings.cpp" line="74"/>
        <source>Use Universal Plug and Play to map the listening port (default: 0)</source>
        <translation type="unfinished"></translation>
    </message>
    <message>
        <location filename="../bitcoinstrings.cpp" line="75"/>
        <source>Detach block and address databases. Increases shutdown time (default: 0)</source>
        <translation type="unfinished"></translation>
    </message>
    <message>
        <location filename="../bitcoinstrings.cpp" line="77"/>
        <source>Fee per KB to add to transactions you send</source>
        <translation type="unfinished"></translation>
    </message>
    <message>
        <location filename="../bitcoinstrings.cpp" line="78"/>
        <source>Accept command line and JSON-RPC commands</source>
        <translation type="unfinished"></translation>
    </message>
    <message>
        <location filename="../bitcoinstrings.cpp" line="79"/>
        <source>Run in the background as a daemon and accept commands</source>
        <translation type="unfinished"></translation>
    </message>
    <message>
        <location filename="../bitcoinstrings.cpp" line="80"/>
        <source>Use the test network</source>
        <translation type="unfinished"></translation>
    </message>
    <message>
        <location filename="../bitcoinstrings.cpp" line="81"/>
        <source>Output extra debugging information</source>
        <translation type="unfinished"></translation>
    </message>
    <message>
        <location filename="../bitcoinstrings.cpp" line="82"/>
        <source>Prepend debug output with timestamp</source>
        <translation type="unfinished"></translation>
    </message>
    <message>
        <location filename="../bitcoinstrings.cpp" line="83"/>
        <source>Send trace/debug info to console instead of debug.log file</source>
        <translation type="unfinished"></translation>
    </message>
    <message>
        <location filename="../bitcoinstrings.cpp" line="84"/>
        <source>Send trace/debug info to debugger</source>
        <translation type="unfinished"></translation>
    </message>
    <message>
        <location filename="../bitcoinstrings.cpp" line="85"/>
        <source>Username for JSON-RPC connections</source>
        <translation type="unfinished"></translation>
    </message>
    <message>
        <location filename="../bitcoinstrings.cpp" line="86"/>
        <source>Password for JSON-RPC connections</source>
        <translation type="unfinished"></translation>
    </message>
    <message>
        <location filename="../bitcoinstrings.cpp" line="87"/>
        <source>Listen for JSON-RPC connections on &lt;port&gt; (default: 8332)</source>
        <translation type="unfinished"></translation>
    </message>
    <message>
        <location filename="../bitcoinstrings.cpp" line="88"/>
        <source>Allow JSON-RPC connections from specified IP address</source>
        <translation type="unfinished"></translation>
    </message>
    <message>
        <location filename="../bitcoinstrings.cpp" line="89"/>
        <source>Send commands to node running on &lt;ip&gt; (default: 127.0.0.1)</source>
        <translation type="unfinished"></translation>
    </message>
    <message>
        <location filename="../bitcoinstrings.cpp" line="90"/>
        <source>Execute command when the best block changes (%s in cmd is replaced by block hash)</source>
        <translation type="unfinished"></translation>
    </message>
    <message>
        <location filename="../bitcoinstrings.cpp" line="93"/>
        <source>Upgrade wallet to latest format</source>
        <translation type="unfinished"></translation>
    </message>
    <message>
        <location filename="../bitcoinstrings.cpp" line="94"/>
        <source>Set key pool size to &lt;n&gt; (default: 100)</source>
        <translation type="unfinished"></translation>
    </message>
    <message>
        <location filename="../bitcoinstrings.cpp" line="95"/>
        <source>Rescan the block chain for missing wallet transactions</source>
        <translation type="unfinished"></translation>
    </message>
    <message>
        <location filename="../bitcoinstrings.cpp" line="96"/>
        <source>How many blocks to check at startup (default: 2500, 0 = all)</source>
        <translation type="unfinished"></translation>
    </message>
    <message>
        <location filename="../bitcoinstrings.cpp" line="97"/>
        <source>How thorough the block verification is (0-6, default: 1)</source>
        <translation type="unfinished"></translation>
    </message>
    <message>
        <location filename="../bitcoinstrings.cpp" line="98"/>
        <source>
SSL options: (see the Bitcoin Wiki for SSL setup instructions)</source>
        <translation type="unfinished"></translation>
    </message>
    <message>
        <location filename="../bitcoinstrings.cpp" line="101"/>
        <source>Use OpenSSL (https) for JSON-RPC connections</source>
        <translation type="unfinished"></translation>
    </message>
    <message>
        <location filename="../bitcoinstrings.cpp" line="102"/>
        <source>Server certificate file (default: server.cert)</source>
        <translation type="unfinished"></translation>
    </message>
    <message>
        <location filename="../bitcoinstrings.cpp" line="103"/>
        <source>Server private key (default: server.pem)</source>
        <translation type="unfinished"></translation>
    </message>
    <message>
        <location filename="../bitcoinstrings.cpp" line="104"/>
        <source>Acceptable ciphers (default: TLSv1+HIGH:!SSLv2:!aNULL:!eNULL:!AH:!3DES:@STRENGTH)</source>
        <translation type="unfinished"></translation>
    </message>
    <message>
        <location filename="../bitcoinstrings.cpp" line="107"/>
        <source>This help message</source>
        <translation type="unfinished"></translation>
    </message>
    <message>
        <location filename="../bitcoinstrings.cpp" line="108"/>
        <source>Usage</source>
        <translation type="unfinished"></translation>
    </message>
    <message>
        <location filename="../bitcoinstrings.cpp" line="109"/>
        <source>Cannot obtain a lock on data directory %s.  Bitcoin is probably already running.</source>
        <translation type="unfinished"></translation>
    </message>
    <message>
        <location filename="../bitcoinstrings.cpp" line="112"/>
        <source>Bitcoin</source>
        <translation type="unfinished"></translation>
    </message>
    <message>
        <location filename="../bitcoinstrings.cpp" line="113"/>
        <source>Loading addresses...</source>
        <translation type="unfinished"></translation>
    </message>
    <message>
        <location filename="../bitcoinstrings.cpp" line="114"/>
        <source>Error loading addr.dat</source>
        <translation type="unfinished"></translation>
    </message>
    <message>
        <location filename="../bitcoinstrings.cpp" line="115"/>
        <source>Loading block index...</source>
        <translation type="unfinished"></translation>
    </message>
    <message>
        <location filename="../bitcoinstrings.cpp" line="116"/>
        <source>Error loading blkindex.dat</source>
        <translation type="unfinished"></translation>
    </message>
    <message>
        <location filename="../bitcoinstrings.cpp" line="117"/>
        <source>Loading wallet...</source>
        <translation type="unfinished"></translation>
    </message>
    <message>
        <location filename="../bitcoinstrings.cpp" line="118"/>
        <source>Error loading wallet.dat: Wallet corrupted</source>
        <translation type="unfinished"></translation>
    </message>
    <message>
        <location filename="../bitcoinstrings.cpp" line="119"/>
        <source>Error loading wallet.dat: Wallet requires newer version of Bitcoin</source>
        <translation type="unfinished"></translation>
    </message>
    <message>
        <location filename="../bitcoinstrings.cpp" line="120"/>
        <source>Wallet needed to be rewritten: restart Bitcoin to complete</source>
        <translation type="unfinished"></translation>
    </message>
    <message>
        <location filename="../bitcoinstrings.cpp" line="121"/>
        <source>Error loading wallet.dat</source>
        <translation type="unfinished"></translation>
    </message>
    <message>
        <location filename="../bitcoinstrings.cpp" line="122"/>
        <source>Cannot downgrade wallet</source>
        <translation type="unfinished"></translation>
    </message>
    <message>
        <location filename="../bitcoinstrings.cpp" line="123"/>
        <source>Cannot initialize keypool</source>
        <translation type="unfinished"></translation>
    </message>
    <message>
        <location filename="../bitcoinstrings.cpp" line="124"/>
        <source>Cannot write default address</source>
        <translation type="unfinished"></translation>
    </message>
    <message>
        <location filename="../bitcoinstrings.cpp" line="125"/>
        <source>Rescanning...</source>
        <translation type="unfinished"></translation>
    </message>
    <message>
        <location filename="../bitcoinstrings.cpp" line="126"/>
        <source>Done loading</source>
        <translation type="unfinished"></translation>
    </message>
    <message>
        <location filename="../bitcoinstrings.cpp" line="127"/>
        <source>Invalid -proxy address</source>
        <translation type="unfinished"></translation>
    </message>
    <message>
        <location filename="../bitcoinstrings.cpp" line="128"/>
        <source>Invalid amount for -paytxfee=&lt;amount&gt;</source>
        <translation type="unfinished"></translation>
    </message>
    <message>
        <location filename="../bitcoinstrings.cpp" line="129"/>
        <source>Warning: -paytxfee is set very high.  This is the transaction fee you will pay if you send a transaction.</source>
        <translation type="unfinished"></translation>
    </message>
    <message>
        <location filename="../bitcoinstrings.cpp" line="132"/>
        <source>Error: CreateThread(StartNode) failed</source>
        <translation type="unfinished"></translation>
    </message>
    <message>
        <location filename="../bitcoinstrings.cpp" line="133"/>
        <source>Unable to bind to port %d on this computer.  Bitcoin is probably already running.</source>
        <translation type="unfinished"></translation>
    </message>
</context>
</TS><|MERGE_RESOLUTION|>--- conflicted
+++ resolved
@@ -404,7 +404,7 @@
     <message>
         <location filename="../bitcoingui.cpp" line="290"/>
         <source>&amp;Settings</source>
-        <translation type="unfinished"></translation>
+        <translation type="unfinished">&amp;Opcions</translation>
     </message>
     <message>
         <location filename="../bitcoingui.cpp" line="303"/>
@@ -551,15 +551,9 @@
         <translation type="unfinished"></translation>
     </message>
     <message>
-<<<<<<< HEAD
         <location filename="../bitcoingui.cpp" line="236"/>
         <source>Quit application</source>
         <translation>Sortir de l&apos;aplicació</translation>
-=======
-        <location filename="../bitcoingui.cpp" line="292"/>
-        <source>&amp;Settings</source>
-        <translation type="unfinished">&amp;Opcions</translation>
->>>>>>> be2e2845
     </message>
     <message>
         <location filename="../bitcoingui.cpp" line="240"/>
