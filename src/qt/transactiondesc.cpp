--- conflicted
+++ resolved
@@ -147,7 +147,6 @@
                        tr("matures in %n more block(s)", "", wtx.GetBlocksToMaturity()) + ")";
 
         else
-<<<<<<< HEAD
             strHTML += "(" + tr("not accepted") + ")";
         strHTML += "<br>";
     }
@@ -173,43 +172,6 @@
                     {
                         strHTML += "<b>" + tr("Public label:") + "</b> " + labelPublic.c_str() + "<br>";
                         labelPublic.clear();
-=======
-        {
-            // Offline transaction
-            if (nNet > 0)
-            {
-                // Credit
-                CTxDestination address = CBitcoinAddress(rec->addresses.begin()->first).Get();
-                if (CBitcoinAddress(address).IsValid())
-                {
-                    if (wallet->mapAddressBook.count(address))
-                    {
-                        strHTML += "<b>" + tr("From") + ":</b> " + tr("unknown") + "<br>";
-
-                        // Include in description public label if it exists
-                        std::string publicLabel = getLabelPublic(wtx.vout[0].scriptPubKey);
-                        boost::replace_all(publicLabel,"\n"," ");
-
-                        if (publicLabel != "")
-                            strHTML = strHTML + "<b>" + tr("Public label:") + "</b> " + QString::fromStdString(publicLabel) + "<br>";
-
-                        strHTML += "<b>" + tr("To") + ":</b> ";
-                        if (!wallet->mapAddressBook[address].name.empty())
-                            strHTML += GUIUtil::HtmlEscape(wallet->mapAddressBook[address].name) + " ";
-
-                        strHTML += GUIUtil::HtmlEscape(rec->addresses.begin()->first);
-                        QString addressOwned;
-                        // Include in description label for change address, own address or watch-only
-                        if (wtx.vout[0].nValue == wtx.GetChange() && wallet->IsMine(address) == ISMINE_SPENDABLE)
-                            addressOwned = tr("change address");
-                        else
-                            (wallet->IsMine(address) == ISMINE_SPENDABLE) ? tr("own address") : tr("watch-only");
-
-                        if (addressOwned != "") strHTML += " (" + addressOwned + ")";
-
-                        strHTML += "<br>";
-
->>>>>>> e7ade5af
                     }
                 }
             }
@@ -335,12 +297,8 @@
 
                     strHTML += "<b>" + tr("Credit") + ":</b> " +
                                BitcoinUnits::formatHtmlWithUnit(unit, wallet->GetCredit(txout, ISMINE_ALL)) + "<br>";
-<<<<<<< HEAD
-                }
-            }
-=======
-
->>>>>>> e7ade5af
+                }
+            }
         }
 
         strHTML += "<b>" + tr("Net amount") + ":</b> " + BitcoinUnits::formatHtmlWithUnit(unit, nNet, true) + "<br>";
