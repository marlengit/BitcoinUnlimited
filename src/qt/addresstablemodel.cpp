--- conflicted
+++ resolved
@@ -441,7 +441,7 @@
             returnLabel = QString::fromStdString(mi->second.name);
         }
 
-<<<<<<< HEAD
+
     }
     return returnLabel;
 
@@ -464,30 +464,6 @@
                 return QDateTime::fromMSecsSinceEpoch(nFreezeLockTime.getint64() * 1000).toString();
         }
 
-=======
->>>>>>> ed647917
-    }
-    return returnLabel;
-
-}
-
-/* Look up label for freeze in wallet, if not found return empty string.
- */
-QString AddressTableModel::labelForFreeze(const QString &address) const
-{
-    {
-        LOCK(wallet->cs_wallet);
-        CBitcoinAddress address_parsed(address.toStdString());
-        CScript dest = GetScriptForDestination(address_parsed.Get());
-        CScriptNum nFreezeLockTime(0);
-        if (isFreezeCLTV(*wallet, dest, nFreezeLockTime))
-        {
-            if (nFreezeLockTime.getint64() < LOCKTIME_THRESHOLD)
-                return (QString)("Block:") +  QString::number(nFreezeLockTime.getint());
-            else
-                return QDateTime::fromMSecsSinceEpoch(nFreezeLockTime.getint64() * 1000).toString();
-        }
-
     }
     return QString();
 }
