// Copyright (c) 2009-2010 Satoshi Nakamoto
// Copyright (c) 2009-2015 The Bitcoin Core developers
// Copyright (c) 2015-2017 The Bitcoin Unlimited developers
// Distributed under the MIT software license, see the accompanying
// file COPYING or http://www.opensource.org/licenses/mit-license.php.

#ifndef BITCOIN_SCRIPT_INTERPRETER_H
#define BITCOIN_SCRIPT_INTERPRETER_H

#include "clientversion.h"
#include "primitives/transaction.h"
#include "script_error.h"

#include <stdint.h>
#include <string>
#include <vector>

class CPubKey;
class CScript;
class CTransaction;
class uint256;

/** Signature hash types/flags */
enum
{
    SIGHASH_ALL = 1,
    SIGHASH_NONE = 2,
    SIGHASH_SINGLE = 3,
    SIGHASH_FORKID = 0x40,
    SIGHASH_ANYONECANPAY = 0x80,
};

/** Data signature types (for OP_DATASIGVERIFY) */
enum
{
    DATASIG_COMPACT_ECDSA = 1,
};

/** Script verification flags */
enum
{
    SCRIPT_VERIFY_NONE = 0,

    // Evaluate P2SH subscripts (softfork safe, BIP16).
    SCRIPT_VERIFY_P2SH = (1U << 0),

    // Passing a non-strict-DER signature or one with undefined hashtype to a checksig operation causes script failure.
    // Evaluating a pubkey that is not (0x04 + 64 bytes) or (0x02 or 0x03 + 32 bytes) by checksig causes script failure.
    // (softfork safe, but not used or intended as a consensus rule).
    SCRIPT_VERIFY_STRICTENC = (1U << 1),

    // Passing a non-strict-DER signature to a checksig operation causes script failure (softfork safe, BIP62 rule 1)
    SCRIPT_VERIFY_DERSIG = (1U << 2),

    // Passing a non-strict-DER signature or one with S > order/2 to a checksig operation causes script failure
    // (softfork safe, BIP62 rule 5).
    SCRIPT_VERIFY_LOW_S = (1U << 3),

    // verify dummy stack item consumed by CHECKMULTISIG is of zero-length (softfork safe, BIP62 rule 7).
    SCRIPT_VERIFY_NULLDUMMY = (1U << 4),

    // Using a non-push operator in the scriptSig causes script failure (softfork safe, BIP62 rule 2).
    SCRIPT_VERIFY_SIGPUSHONLY = (1U << 5),

    // Require minimal encodings for all push operations (OP_0... OP_16, OP_1NEGATE where possible, direct
    // pushes up to 75 bytes, OP_PUSHDATA up to 255 bytes, OP_PUSHDATA2 for anything larger). Evaluating
    // any other push causes the script to fail (BIP62 rule 3).
    // In addition, whenever a stack element is interpreted as a number, it must be of minimal length (BIP62 rule 4).
    // (softfork safe)
    SCRIPT_VERIFY_MINIMALDATA = (1U << 6),

    // Discourage use of NOPs reserved for upgrades (NOP1-10)
    //
    // Provided so that nodes can avoid accepting or mining transactions
    // containing executed NOP's whose meaning may change after a soft-fork,
    // thus rendering the script invalid; with this flag set executing
    // discouraged NOPs fails the script. This verification flag will never be
    // a mandatory flag applied to scripts in a block. NOPs that are not
    // executed, e.g.  within an unexecuted IF ENDIF block, are *not* rejected.
    SCRIPT_VERIFY_DISCOURAGE_UPGRADABLE_NOPS = (1U << 7),

    // Require that only a single stack element remains after evaluation. This changes the success criterion from
    // "At least one stack element must remain, and when interpreted as a boolean, it must be true" to
    // "Exactly one stack element must remain, and when interpreted as a boolean, it must be true".
    // (softfork safe, BIP62 rule 6)
    // Note: CLEANSTACK should never be used without P2SH.
    SCRIPT_VERIFY_CLEANSTACK = (1U << 8),

    // Verify CHECKLOCKTIMEVERIFY
    //
    // See BIP65 for details.
    SCRIPT_VERIFY_CHECKLOCKTIMEVERIFY = (1U << 9),

    // support CHECKSEQUENCEVERIFY opcode
    //
    // See BIP112 for details
    SCRIPT_VERIFY_CHECKSEQUENCEVERIFY = (1U << 10),

    // Signature(s) must be empty vector if an CHECK(MULTI)SIG operation failed
    SCRIPT_VERIFY_NULLFAIL = (1U << 14),

    // Do we accept signature using SIGHASH_FORKID
    //
    //
    SCRIPT_ENABLE_SIGHASH_FORKID = (1U << 16),

<<<<<<< HEAD
    SCRIPT_ENABLE_DATASIGVERIFY = (1U << 17),
=======
    // Enable Replay protection.
    SCRIPT_ENABLE_REPLAY_PROTECTION = (1U << 17),

    // Enable new opcodes.
    //
    SCRIPT_ENABLE_MAY152018_OPCODES = (1U << 18),
>>>>>>> 35ceb25c
};

bool CheckSignatureEncoding(const std::vector<unsigned char> &vchSig, unsigned int flags, ScriptError *serror);

// If you are signing you may call this function and the BitcoinCash or Legacy method will be chosen based on nHashType
uint256 SignatureHash(const CScript &scriptCode,
    const CTransaction &txTo,
    unsigned int nIn,
    uint32_t nHashType,
    const CAmount &amount,
    size_t *nHashedOut = NULL);
// If you are validating signatures, you must call the appropriate function based on what fork you are on, because
// the nHashType SIGHASH_FORKID bit is undefined in Legacy mode -- that is, it is valid to set it to one but still
// sign using the legacy method
uint256 SignatureHashBitcoinCash(const CScript &scriptCode,
    const CTransaction &txTo,
    unsigned int nIn,
    uint32_t nHashType,
    const CAmount &amount,
    size_t *nHashedOut = NULL);
uint256 SignatureHashLegacy(const CScript &scriptCode,
    const CTransaction &txTo,
    unsigned int nIn,
    uint32_t nHashType,
    const CAmount &amount,
    size_t *nHashedOut);

class BaseSignatureChecker
{
public:
    virtual bool CheckSig(const std::vector<unsigned char> &scriptSig,
        const std::vector<unsigned char> &vchPubKey,
        const CScript &scriptCode) const
    {
        return false;
    }

    virtual bool CheckLockTime(const CScriptNum &nLockTime) const { return false; }
    virtual bool CheckSequence(const CScriptNum &nSequence) const { return false; }
    virtual ~BaseSignatureChecker() {}
};

class TransactionSignatureChecker : public BaseSignatureChecker
{
private:
    const CTransaction *txTo;
    unsigned int nIn;
    const CAmount amount;
    mutable size_t nBytesHashed;
    mutable size_t nSigops;
    unsigned int nFlags;

protected:
    virtual bool VerifySignature(const std::vector<unsigned char> &vchSig,
        const CPubKey &vchPubKey,
        const uint256 &sighash) const;

public:
    TransactionSignatureChecker(const CTransaction *txToIn,
        unsigned int nInIn,
        const CAmount &amountIn,
        unsigned int flags = SCRIPT_ENABLE_SIGHASH_FORKID)
        : txTo(txToIn), nIn(nInIn), amount(amountIn), nBytesHashed(0), nSigops(0), nFlags(flags)
    {
    }
    bool CheckSig(const std::vector<unsigned char> &scriptSig,
        const std::vector<unsigned char> &vchPubKey,
        const CScript &scriptCode) const;
    bool CheckLockTime(const CScriptNum &nLockTime) const;
    bool CheckSequence(const CScriptNum &nSequence) const;
    size_t GetBytesHashed() const { return nBytesHashed; }
    size_t GetNumSigops() const { return nSigops; }
};

class MutableTransactionSignatureChecker : public TransactionSignatureChecker
{
private:
    const CTransaction txTo;

public:
    MutableTransactionSignatureChecker(const CMutableTransaction *txToIn,
        unsigned int nInIn,
        const CAmount &amount,
        unsigned int flags = SCRIPT_ENABLE_SIGHASH_FORKID)
        : TransactionSignatureChecker(&txTo, nInIn, amount, flags), txTo(*txToIn)
    {
    }
};

bool EvalScript(std::vector<std::vector<unsigned char> > &stack,
    const CScript &script,
    unsigned int flags,
    const BaseSignatureChecker &checker,
    ScriptError *error = NULL,
    unsigned char *sighashtype = NULL);
bool VerifyScript(const CScript &scriptSig,
    const CScript &scriptPubKey,
    unsigned int flags,
    const BaseSignatureChecker &checker,
    ScriptError *error = NULL,
    unsigned char *sighashtype = NULL);

// string prefixed to data when validating signed messages either via DATASIGVERIFY or RPC call.  This ensures
// that the signature was intended for use on this blockchain.
extern const std::string strMessageMagic;

#endif // BITCOIN_SCRIPT_INTERPRETER_H<|MERGE_RESOLUTION|>--- conflicted
+++ resolved
@@ -104,16 +104,12 @@
     //
     SCRIPT_ENABLE_SIGHASH_FORKID = (1U << 16),
 
-<<<<<<< HEAD
-    SCRIPT_ENABLE_DATASIGVERIFY = (1U << 17),
-=======
     // Enable Replay protection.
     SCRIPT_ENABLE_REPLAY_PROTECTION = (1U << 17),
 
     // Enable new opcodes.
     //
     SCRIPT_ENABLE_MAY152018_OPCODES = (1U << 18),
->>>>>>> 35ceb25c
 };
 
 bool CheckSignatureEncoding(const std::vector<unsigned char> &vchSig, unsigned int flags, ScriptError *serror);
