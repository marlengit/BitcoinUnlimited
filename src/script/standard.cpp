--- conflicted
+++ resolved
@@ -386,11 +386,4 @@
         return CScript();
 }
 
-<<<<<<< HEAD
-bool IsValidDestination(const CTxDestination &dest) { return dest.which() != 0; }
-=======
-bool IsValidDestination(const CTxDestination &dest) {
-    return dest.which() != 0;
-
-}
->>>>>>> e7ade5af
+bool IsValidDestination(const CTxDestination &dest) { return dest.which() != 0; }