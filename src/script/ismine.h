--- conflicted
+++ resolved
@@ -30,15 +30,10 @@
 /** used for bitflags of isminetype */
 typedef uint8_t isminefilter;
 
-<<<<<<< HEAD
-isminetype IsMine(const CKeyStore& keystore, const CScript& scriptPubKey);
-isminetype IsMine(const CKeyStore& keystore, const CTxDestination& dest);
-isminetype _IsMine(const CKeyStore& keystore, const CScript& scriptPubKey); // BU: lockless version
-=======
 std::string getLabelPublic(const CScript& scriptPubKey);
 bool isFreezeCLTV(const CKeyStore &keystore, const CScript& scriptPubKey, CScriptNum& nFreezeLockTime); // Freeze
 isminetype IsMine(const CKeyStore& keystore, const CScript& scriptPubKey, CBlockIndex* bestBlock); // bestBlock - Freeze CLTV
 isminetype IsMine(const CKeyStore& keystore, const CTxDestination& dest, CBlockIndex* bestBlock);
->>>>>>> f7b4771e
+isminetype _IsMine(const CKeyStore& keystore, const CScript& scriptPubKey, CBlockIndex* bestBlock); // BU: lockless version
 
 #endif // BITCOIN_SCRIPT_ISMINE_H