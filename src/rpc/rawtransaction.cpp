// Copyright (c) 2010 Satoshi Nakamoto
// Copyright (c) 2009-2015 The Bitcoin Core developers
// Copyright (c) 2015-2017 The Bitcoin Unlimited developers
// Distributed under the MIT software license, see the accompanying
// file COPYING or http://www.opensource.org/licenses/mit-license.php.

#include "base58.h"
#include "chain.h"
#include "coins.h"
#include "consensus/validation.h"
#include "core_io.h"
#include "init.h"
#include "keystore.h"
#include "main.h"
#include "merkleblock.h"
#include "net.h"
#include "policy/policy.h"
#include "primitives/transaction.h"
#include "rpc/server.h"
#include "script/script.h"
#include "script/script_error.h"
#include "script/sign.h"
#include "script/standard.h"
#include "txmempool.h"
#include "uint256.h"
#include "utilstrencodings.h"
#ifdef ENABLE_WALLET
#include "wallet/wallet.h"
#endif

#include <stdint.h>

#include <boost/assign/list_of.hpp>
#include <boost/algorithm/string.hpp>

#include <univalue.h>

using namespace std;

void ScriptPubKeyToJSON(const CScript& scriptPubKey, UniValue& out, bool fIncludeHex)
{
    txnouttype type;
    vector<CTxDestination> addresses;
    int nRequired;

    out.push_back(Pair("asm", ScriptToAsmStr(scriptPubKey)));
    if (fIncludeHex)
        out.push_back(Pair("hex", HexStr(scriptPubKey.begin(), scriptPubKey.end())));

    if (!ExtractDestinations(scriptPubKey, type, addresses, nRequired)) {
        out.push_back(Pair("type", GetTxnOutputType(type)));
        return;
    }

    out.push_back(Pair("reqSigs", nRequired));
    out.push_back(Pair("type", GetTxnOutputType(type)));

    UniValue a(UniValue::VARR);
    BOOST_FOREACH(const CTxDestination& addr, addresses)
        a.push_back(CBitcoinAddress(addr).ToString());
    out.push_back(Pair("addresses", a));
}

void TxToJSON(const CTransaction& tx, const uint256 hashBlock, UniValue& entry)
{
    entry.push_back(Pair("txid", tx.GetHash().GetHex()));
    entry.push_back(Pair("size", (int)::GetSerializeSize(tx, SER_NETWORK, PROTOCOL_VERSION)));
    entry.push_back(Pair("version", tx.nVersion));
    entry.push_back(Pair("locktime", (int64_t)tx.nLockTime));
    UniValue vin(UniValue::VARR);
    BOOST_FOREACH(const CTxIn& txin, tx.vin) {
        UniValue in(UniValue::VOBJ);
        if (tx.IsCoinBase())
            in.push_back(Pair("coinbase", HexStr(txin.scriptSig.begin(), txin.scriptSig.end())));
        else {
            in.push_back(Pair("txid", txin.prevout.hash.GetHex()));
            in.push_back(Pair("vout", (int64_t)txin.prevout.n));
            UniValue o(UniValue::VOBJ);
            o.push_back(Pair("asm", ScriptToAsmStr(txin.scriptSig, true)));
            o.push_back(Pair("hex", HexStr(txin.scriptSig.begin(), txin.scriptSig.end())));
            in.push_back(Pair("scriptSig", o));
        }
        in.push_back(Pair("sequence", (int64_t)txin.nSequence));
        vin.push_back(in);
    }
    entry.push_back(Pair("vin", vin));
    UniValue vout(UniValue::VARR);
    for (unsigned int i = 0; i < tx.vout.size(); i++) {
        const CTxOut& txout = tx.vout[i];
        UniValue out(UniValue::VOBJ);
        out.push_back(Pair("value", ValueFromAmount(txout.nValue)));
        out.push_back(Pair("n", (int64_t)i));
        UniValue o(UniValue::VOBJ);
        ScriptPubKeyToJSON(txout.scriptPubKey, o, true);
        out.push_back(Pair("scriptPubKey", o));
        vout.push_back(out);
    }
    entry.push_back(Pair("vout", vout));

    if (!hashBlock.IsNull()) {
        entry.push_back(Pair("blockhash", hashBlock.GetHex()));
        BlockMap::iterator mi = mapBlockIndex.find(hashBlock);
        if (mi != mapBlockIndex.end() && (*mi).second) {
            CBlockIndex* pindex = (*mi).second;
            if (chainActive.Contains(pindex)) {
                entry.push_back(Pair("confirmations", 1 + chainActive.Height() - pindex->nHeight));
                entry.push_back(Pair("time", pindex->GetBlockTime()));
                entry.push_back(Pair("blocktime", pindex->GetBlockTime()));
            }
            else
                entry.push_back(Pair("confirmations", 0));
        }
    }
}

UniValue getrawtransaction(const UniValue& params, bool fHelp)
{
    if (fHelp || params.size() < 1 || params.size() > 2)
        throw runtime_error(
            "getrawtransaction \"txid\" ( verbose )\n"
            "\nNOTE: By default this function only works sometimes. This is when the tx is in the mempool\n"
            "or there is an unspent output in the utxo for this transaction. To make it always work,\n"
            "you need to maintain a transaction index, using the -txindex command line option.\n"
            "\nReturn the raw transaction data.\n"
            "\nIf verbose=0, returns a string that is serialized, hex-encoded data for 'txid'.\n"
            "If verbose is non-zero, returns an Object with information about 'txid'.\n"

            "\nArguments:\n"
            "1. \"txid\"      (string, required) The transaction id\n"
            "2. verbose       (numeric, optional, default=0) If 0, return a string, other return a json object\n"

            "\nResult (if verbose is not set or set to 0):\n"
            "\"data\"      (string) The serialized, hex-encoded data for 'txid'\n"

            "\nResult (if verbose > 0):\n"
            "{\n"
            "  \"hex\" : \"data\",       (string) The serialized, hex-encoded data for 'txid'\n"
            "  \"txid\" : \"id\",        (string) The transaction id (same as provided)\n"
            "  \"size\" : n,             (numeric) The transaction size\n"
            "  \"version\" : n,          (numeric) The version\n"
            "  \"locktime\" : ttt,       (numeric) The lock time\n"
            "  \"vin\" : [               (array of json objects)\n"
            "     {\n"
            "       \"txid\": \"id\",    (string) The transaction id\n"
            "       \"vout\": n,         (numeric) \n"
            "       \"scriptSig\": {     (json object) The script\n"
            "         \"asm\": \"asm\",  (string) asm\n"
            "         \"hex\": \"hex\"   (string) hex\n"
            "       },\n"
            "       \"sequence\": n      (numeric) The script sequence number\n"
            "     }\n"
            "     ,...\n"
            "  ],\n"
            "  \"vout\" : [              (array of json objects)\n"
            "     {\n"
            "       \"value\" : x.xxx,            (numeric) The value in " + CURRENCY_UNIT + "\n"
            "       \"n\" : n,                    (numeric) index\n"
            "       \"scriptPubKey\" : {          (json object)\n"
            "         \"asm\" : \"asm\",          (string) the asm\n"
            "         \"hex\" : \"hex\",          (string) the hex\n"
            "         \"reqSigs\" : n,            (numeric) The required sigs\n"
            "         \"type\" : \"pubkeyhash\",  (string) The type, eg 'pubkeyhash'\n"
            "         \"addresses\" : [           (json array of string)\n"
            "           \"bitcoinaddress\"        (string) bitcoin address\n"
            "           ,...\n"
            "         ]\n"
            "       }\n"
            "     }\n"
            "     ,...\n"
            "  ],\n"
            "  \"blockhash\" : \"hash\",   (string) the block hash\n"
            "  \"confirmations\" : n,      (numeric) The confirmations\n"
            "  \"time\" : ttt,             (numeric) The transaction time in seconds since epoch (Jan 1 1970 GMT)\n"
            "  \"blocktime\" : ttt         (numeric) The block time in seconds since epoch (Jan 1 1970 GMT)\n"
            "}\n"

            "\nExamples:\n"
            + HelpExampleCli("getrawtransaction", "\"mytxid\"")
            + HelpExampleCli("getrawtransaction", "\"mytxid\" 1")
            + HelpExampleRpc("getrawtransaction", "\"mytxid\", 1")
        );

    LOCK(cs_main);

    uint256 hash = ParseHashV(params[0], "parameter 1");

    bool fVerbose = false;
    if (params.size() > 1)
        fVerbose = (params[1].get_int() != 0);

    CTransaction tx;
    uint256 hashBlock;
    if (!GetTransaction(hash, tx, Params().GetConsensus(), hashBlock, true))
        throw JSONRPCError(RPC_INVALID_ADDRESS_OR_KEY, "No information available about transaction");

    string strHex = EncodeHexTx(tx);

    if (!fVerbose)
        return strHex;

    UniValue result(UniValue::VOBJ);
    result.push_back(Pair("hex", strHex));
    TxToJSON(tx, hashBlock, result);
    return result;
}

UniValue gettxoutproof(const UniValue& params, bool fHelp)
{
    if (fHelp || (params.size() != 1 && params.size() != 2))
        throw runtime_error(
            "gettxoutproof [\"txid\",...] ( blockhash )\n"
            "\nReturns a hex-encoded proof that \"txid\" was included in a block.\n"
            "\nNOTE: By default this function only works sometimes. This is when there is an\n"
            "unspent output in the utxo for this transaction. To make it always work,\n"
            "you need to maintain a transaction index, using the -txindex command line option or\n"
            "specify the block in which the transaction is included in manually (by blockhash).\n"
            "\nReturn the raw transaction data.\n"
            "\nArguments:\n"
            "1. \"txids\"       (string) A json array of txids to filter\n"
            "    [\n"
            "      \"txid\"     (string) A transaction hash\n"
            "      ,...\n"
            "    ]\n"
            "2. \"block hash\"  (string, optional) If specified, looks for txid in the block with this hash\n"
            "\nResult:\n"
            "\"data\"           (string) A string that is a serialized, hex-encoded data for the proof.\n"
        );

    set<uint256> setTxids;
    uint256 oneTxid;
    UniValue txids = params[0].get_array();
    for (unsigned int idx = 0; idx < txids.size(); idx++) {
        const UniValue& txid = txids[idx];
        if (txid.get_str().length() != 64 || !IsHex(txid.get_str()))
            throw JSONRPCError(RPC_INVALID_PARAMETER, string("Invalid txid ")+txid.get_str());
        uint256 hash(uint256S(txid.get_str()));
        if (setTxids.count(hash))
            throw JSONRPCError(RPC_INVALID_PARAMETER, string("Invalid parameter, duplicated txid: ")+txid.get_str());
       setTxids.insert(hash);
       oneTxid = hash;
    }

    LOCK(cs_main);

    CBlockIndex* pblockindex = NULL;

    uint256 hashBlock;
    if (params.size() > 1)
    {
        hashBlock = uint256S(params[1].get_str());
        if (!mapBlockIndex.count(hashBlock))
            throw JSONRPCError(RPC_INVALID_ADDRESS_OR_KEY, "Block not found");
        pblockindex = mapBlockIndex[hashBlock];
    } else {
        const Coin& coin = AccessByTxid(*pcoinsTip, oneTxid);
        if (!coin.IsSpent() && coin.nHeight > 0 && coin.nHeight <= chainActive.Height()) {
            pblockindex = chainActive[coin.nHeight];
        }
    }

    if (pblockindex == NULL)
    {
        CTransaction tx;
        if (!GetTransaction(oneTxid, tx, Params().GetConsensus(), hashBlock, false) || hashBlock.IsNull())
            throw JSONRPCError(RPC_INVALID_ADDRESS_OR_KEY, "Transaction not yet in block");
        if (!mapBlockIndex.count(hashBlock))
            throw JSONRPCError(RPC_INTERNAL_ERROR, "Transaction index corrupt");
        pblockindex = mapBlockIndex[hashBlock];
    }

    CBlock block;
    if(!ReadBlockFromDisk(block, pblockindex, Params().GetConsensus()))
        throw JSONRPCError(RPC_INTERNAL_ERROR, "Can't read block from disk");

    unsigned int ntxFound = 0;
    BOOST_FOREACH(const CTransaction&tx, block.vtx)
        if (setTxids.count(tx.GetHash()))
            ntxFound++;
    if (ntxFound != setTxids.size())
        throw JSONRPCError(RPC_INVALID_ADDRESS_OR_KEY, "(Not all) transactions not found in specified block");

    CDataStream ssMB(SER_NETWORK, PROTOCOL_VERSION);
    CMerkleBlock mb(block, setTxids);
    ssMB << mb;
    std::string strHex = HexStr(ssMB.begin(), ssMB.end());
    return strHex;
}

UniValue verifytxoutproof(const UniValue& params, bool fHelp)
{
    if (fHelp || params.size() != 1)
        throw runtime_error(
            "verifytxoutproof \"proof\"\n"
            "\nVerifies that a proof points to a transaction in a block, returning the transaction it commits to\n"
            "and throwing an RPC error if the block is not in our best chain\n"
            "\nArguments:\n"
            "1. \"proof\"    (string, required) The hex-encoded proof generated by gettxoutproof\n"
            "\nResult:\n"
            "[\"txid\"]      (array, strings) The txid(s) which the proof commits to, or empty array if the proof is invalid\n"
        );

    CDataStream ssMB(ParseHexV(params[0], "proof"), SER_NETWORK, PROTOCOL_VERSION);
    CMerkleBlock merkleBlock;
    ssMB >> merkleBlock;

    UniValue res(UniValue::VARR);

    vector<uint256> vMatch;
    vector<unsigned int> vIndex;
    if (merkleBlock.txn.ExtractMatches(vMatch, vIndex) != merkleBlock.header.hashMerkleRoot)
        return res;

    LOCK(cs_main);

    if (!mapBlockIndex.count(merkleBlock.header.GetHash()) || !chainActive.Contains(mapBlockIndex[merkleBlock.header.GetHash()]))
        throw JSONRPCError(RPC_INVALID_ADDRESS_OR_KEY, "Block not found in chain");

    BOOST_FOREACH(const uint256& hash, vMatch)
        res.push_back(hash.GetHex());
    return res;
}

UniValue createrawtransaction(const UniValue& params, bool fHelp)
{
    if (fHelp || params.size() < 2 || params.size() > 3)
        throw runtime_error(
            "createrawtransaction [{\"txid\":\"id\",\"vout\":n},...] {\"address\":amount,\"data\":\"hex\",...} ( locktime )\n"
            "\nCreate a transaction spending the given inputs and creating new outputs.\n"
            "Outputs can be addresses or data.\n"
            "Returns hex-encoded raw transaction.\n"
            "Note that the transaction's inputs are not signed, and\n"
            "it is not stored in the wallet or transmitted to the network.\n"

            "\nArguments:\n"
            "1. \"transactions\"        (string, required) A json array of json objects\n"
            "     [\n"
            "       {\n"
            "         \"txid\":\"id\",    (string, required) The transaction id\n"
            "         \"vout\":n        (numeric, required) The output number\n"
            "       }\n"
            "       ,...\n"
            "     ]\n"
            "2. \"outputs\"             (string, required) a json object with outputs\n"
            "    {\n"
            "      \"address\": x.xxx   (numeric or string, required) The key is the bitcoin address, the numeric value (can be string) is the " + CURRENCY_UNIT + " amount\n"
            "      \"data\": \"hex\",     (string, required) The key is \"data\", the value is hex encoded data\n"
            "      ...\n"
            "    }\n"
            "3. locktime                (numeric, optional, default=0) Raw locktime. Non-0 value also locktime-activates inputs\n"
            "\nResult:\n"
            "\"transaction\"            (string) hex string of the transaction\n"

            "\nExamples\n"
            + HelpExampleCli("createrawtransaction", "\"[{\\\"txid\\\":\\\"myid\\\",\\\"vout\\\":0}]\" \"{\\\"address\\\":0.01}\"")
            + HelpExampleCli("createrawtransaction", "\"[{\\\"txid\\\":\\\"myid\\\",\\\"vout\\\":0}]\" \"{\\\"data\\\":\\\"00010203\\\"}\"")
            + HelpExampleRpc("createrawtransaction", "\"[{\\\"txid\\\":\\\"myid\\\",\\\"vout\\\":0}]\", \"{\\\"address\\\":0.01}\"")
            + HelpExampleRpc("createrawtransaction", "\"[{\\\"txid\\\":\\\"myid\\\",\\\"vout\\\":0}]\", \"{\\\"data\\\":\\\"00010203\\\"}\"")
        );

    LOCK(cs_main);
    RPCTypeCheck(params, boost::assign::list_of(UniValue::VARR)(UniValue::VOBJ)(UniValue::VNUM), true);
    if (params[0].isNull() || params[1].isNull())
        throw JSONRPCError(RPC_INVALID_PARAMETER, "Invalid parameter, arguments 1 and 2 must be non-null");

    UniValue inputs = params[0].get_array();
    UniValue sendTo = params[1].get_obj();

    CMutableTransaction rawTx;

    if (params.size() > 2 && !params[2].isNull()) {
        int64_t nLockTime = params[2].get_int64();
        if (nLockTime < 0 || nLockTime > std::numeric_limits<uint32_t>::max())
            throw JSONRPCError(RPC_INVALID_PARAMETER, "Invalid parameter, locktime out of range");
        rawTx.nLockTime = nLockTime;
    }

    for (unsigned int idx = 0; idx < inputs.size(); idx++) {
        const UniValue& input = inputs[idx];
        const UniValue& o = input.get_obj();

        uint256 txid = ParseHashO(o, "txid");

        const UniValue& vout_v = find_value(o, "vout");
        if (!vout_v.isNum())
            throw JSONRPCError(RPC_INVALID_PARAMETER, "Invalid parameter, missing vout key");
        int nOutput = vout_v.get_int();
        if (nOutput < 0)
            throw JSONRPCError(RPC_INVALID_PARAMETER, "Invalid parameter, vout must be positive");

        uint32_t nSequence = (rawTx.nLockTime ? std::numeric_limits<uint32_t>::max() - 1 : std::numeric_limits<uint32_t>::max());
        CTxIn in(COutPoint(txid, nOutput), CScript(), nSequence);

        rawTx.vin.push_back(in);
    }

    set<CBitcoinAddress> setAddress;
    vector<string> addrList = sendTo.getKeys();
    BOOST_FOREACH(const string& name_, addrList) {

        if (name_ == "data") {
            std::vector<unsigned char> data = ParseHexV(sendTo[name_].getValStr(),"Data");

            CTxOut out(0, CScript() << OP_RETURN << data);
            rawTx.vout.push_back(out);
        } else {
            CBitcoinAddress address(name_);
            if (!address.IsValid())
                throw JSONRPCError(RPC_INVALID_ADDRESS_OR_KEY, string("Invalid Bitcoin address: ")+name_);

            if (setAddress.count(address))
                throw JSONRPCError(RPC_INVALID_PARAMETER, string("Invalid parameter, duplicated address: ")+name_);
            setAddress.insert(address);

            CScript scriptPubKey = GetScriptForDestination(address.Get());
            CAmount nAmount = AmountFromValue(sendTo[name_]);

            CTxOut out(nAmount, scriptPubKey);
            rawTx.vout.push_back(out);
        }
    }

    return EncodeHexTx(rawTx);
}

UniValue decoderawtransaction(const UniValue& params, bool fHelp)
{
    if (fHelp || params.size() != 1)
        throw runtime_error(
            "decoderawtransaction \"hexstring\"\n"
            "\nReturn a JSON object representing the serialized, hex-encoded transaction.\n"

            "\nArguments:\n"
            "1. \"hex\"      (string, required) The transaction hex string\n"

            "\nResult:\n"
            "{\n"
            "  \"txid\" : \"id\",        (string) The transaction id\n"
            "  \"size\" : n,             (numeric) The transaction size\n"
            "  \"version\" : n,          (numeric) The version\n"
            "  \"locktime\" : ttt,       (numeric) The lock time\n"
            "  \"vin\" : [               (array of json objects)\n"
            "     {\n"
            "       \"txid\": \"id\",    (string) The transaction id\n"
            "       \"vout\": n,         (numeric) The output number\n"
            "       \"scriptSig\": {     (json object) The script\n"
            "         \"asm\": \"asm\",  (string) asm\n"
            "         \"hex\": \"hex\"   (string) hex\n"
            "       },\n"
            "       \"sequence\": n     (numeric) The script sequence number\n"
            "     }\n"
            "     ,...\n"
            "  ],\n"
            "  \"vout\" : [             (array of json objects)\n"
            "     {\n"
            "       \"value\" : x.xxx,            (numeric) The value in " + CURRENCY_UNIT + "\n"
            "       \"n\" : n,                    (numeric) index\n"
            "       \"scriptPubKey\" : {          (json object)\n"
            "         \"asm\" : \"asm\",          (string) the asm\n"
            "         \"hex\" : \"hex\",          (string) the hex\n"
            "         \"reqSigs\" : n,            (numeric) The required sigs\n"
            "         \"type\" : \"pubkeyhash\",  (string) The type, eg 'pubkeyhash'\n"
            "         \"addresses\" : [           (json array of string)\n"
            "           \"12tvKAXCxZjSmdNbao16dKXC8tRWfcF5oc\"   (string) bitcoin address\n"
            "           ,...\n"
            "         ]\n"
            "       }\n"
            "     }\n"
            "     ,...\n"
            "  ],\n"
            "}\n"

            "\nExamples:\n"
            + HelpExampleCli("decoderawtransaction", "\"hexstring\"")
            + HelpExampleRpc("decoderawtransaction", "\"hexstring\"")
        );

    LOCK(cs_main);
    RPCTypeCheck(params, boost::assign::list_of(UniValue::VSTR));

    CTransaction tx;

    if (!DecodeHexTx(tx, params[0].get_str()))
        throw JSONRPCError(RPC_DESERIALIZATION_ERROR, "TX decode failed");

    UniValue result(UniValue::VOBJ);
    TxToJSON(tx, uint256(), result);

    return result;
}

UniValue decodescript(const UniValue& params, bool fHelp)
{
    if (fHelp || params.size() != 1)
        throw runtime_error(
            "decodescript \"hex\"\n"
            "\nDecode a hex-encoded script.\n"
            "\nArguments:\n"
            "1. \"hex\"     (string) the hex encoded script\n"
            "\nResult:\n"
            "{\n"
            "  \"asm\":\"asm\",   (string) Script public key\n"
            "  \"hex\":\"hex\",   (string) hex encoded public key\n"
            "  \"type\":\"type\", (string) The output type\n"
            "  \"reqSigs\": n,    (numeric) The required signatures\n"
            "  \"addresses\": [   (json array of string)\n"
            "     \"address\"     (string) bitcoin address\n"
            "     ,...\n"
            "  ],\n"
            "  \"p2sh\",\"address\" (string) script address\n"
            "}\n"
            "\nExamples:\n"
            + HelpExampleCli("decodescript", "\"hexstring\"")
            + HelpExampleRpc("decodescript", "\"hexstring\"")
        );

    RPCTypeCheck(params, boost::assign::list_of(UniValue::VSTR));

    UniValue r(UniValue::VOBJ);
    CScript script;
    if (params[0].get_str().size() > 0){
        vector<unsigned char> scriptData(ParseHexV(params[0], "argument"));
        script = CScript(scriptData.begin(), scriptData.end());
    } else {
        // Empty scripts are valid
    }
    ScriptPubKeyToJSON(script, r, false);

    r.push_back(Pair("p2sh", CBitcoinAddress(CScriptID(script)).ToString()));
    return r;
}

/** Pushes a JSON object for script verification or signing errors to vErrorsRet. */
static void TxInErrorToJSON(const CTxIn& txin, UniValue& vErrorsRet, const std::string& strMessage)
{
    UniValue entry(UniValue::VOBJ);
    entry.push_back(Pair("txid", txin.prevout.hash.ToString()));
    entry.push_back(Pair("vout", (uint64_t)txin.prevout.n));
    entry.push_back(Pair("scriptSig", HexStr(txin.scriptSig.begin(), txin.scriptSig.end())));
    entry.push_back(Pair("sequence", (uint64_t)txin.nSequence));
    entry.push_back(Pair("error", strMessage));
    vErrorsRet.push_back(entry);
}

UniValue signrawtransaction(const UniValue& params, bool fHelp)
{
    if (fHelp || params.size() < 1 || params.size() > 4)
        throw runtime_error(
            "signrawtransaction \"hexstring\" ( [{\"txid\":\"id\",\"vout\":n,\"scriptPubKey\":\"hex\",\"redeemScript\":\"hex\"},...] [\"privatekey1\",...] sighashtype )\n"
            "\nSign inputs for raw transaction (serialized, hex-encoded).\n"
            "The second optional argument (may be null) is an array of previous transaction outputs that\n"
            "this transaction depends on but may not yet be in the block chain.\n"
            "The third optional argument (may be null) is an array of base58-encoded private\n"
            "keys that, if given, will be the only keys used to sign the transaction.\n"
#ifdef ENABLE_WALLET
            + HelpRequiringPassphrase() + "\n"
#endif

            "\nArguments:\n"
            "1. \"hexstring\"     (string, required) The transaction hex string\n"
            "2. \"prevtxs\"       (string, optional) An json array of previous dependent transaction outputs\n"
            "     [               (json array of json objects, or 'null' if none provided)\n"
            "       {\n"
            "         \"txid\":\"id\",             (string, required) The transaction id\n"
            "         \"vout\":n,                  (numeric, required) The output number\n"
            "         \"scriptPubKey\": \"hex\",   (string, required) script key\n"
            "         \"redeemScript\": \"hex\"    (string, required for P2SH) redeem script\n"
            "         \"amount\": value            (numeric, required) The amount spent\n"
            "       }\n"
            "       ,...\n"
            "    ]\n"
            "3. \"privatekeys\"     (string, optional) A json array of base58-encoded private keys for signing\n"
            "    [                  (json array of strings, or 'null' if none provided)\n"
            "      \"privatekey\"   (string) private key in base58-encoding\n"
            "      ,...\n"
            "    ]\n"
            "4. \"sighashtype\"     (string, optional, default=ALL) The signature hash type. Must be one of\n"
            "       \"ALL\"\n"
            "       \"NONE\"\n"
            "       \"SINGLE\"\n"
            "       followed by ANYONECANPAY and/or FORKID/NOFORKID flags separated with |, for example\n"
            "       \"ALL|ANYONECANPAY|FORKID\"\n"
            "       \"NONE|FORKID\"\n"
            "       \"SINGLE|ANYONECANPAY\"\n"

            "\nResult:\n"
            "{\n"
            "  \"hex\" : \"value\",           (string) The hex-encoded raw transaction with signature(s)\n"
            "  \"complete\" : true|false,   (boolean) If the transaction has a complete set of signatures\n"
            "  \"errors\" : [                 (json array of objects) Script verification errors (if there are any)\n"
            "    {\n"
            "      \"txid\" : \"hash\",           (string) The hash of the referenced, previous transaction\n"
            "      \"vout\" : n,                (numeric) The index of the output to spent and used as input\n"
            "      \"scriptSig\" : \"hex\",       (string) The hex-encoded signature script\n"
            "      \"sequence\" : n,            (numeric) Script sequence number\n"
            "      \"error\" : \"text\"           (string) Verification or signing error related to the input\n"
            "    }\n"
            "    ,...\n"
            "  ]\n"
            "}\n"

            "\nExamples:\n"
            + HelpExampleCli("signrawtransaction", "\"myhex\"")
            + HelpExampleRpc("signrawtransaction", "\"myhex\"")
        );

#ifdef ENABLE_WALLET
    LOCK2(cs_main, pwalletMain ? &pwalletMain->cs_wallet : NULL);
#else
    LOCK(cs_main);
#endif
    RPCTypeCheck(params, boost::assign::list_of(UniValue::VSTR)(UniValue::VARR)(UniValue::VARR)(UniValue::VSTR), true);

    vector<unsigned char> txData(ParseHexV(params[0], "argument 1"));
    CDataStream ssData(txData, SER_NETWORK, PROTOCOL_VERSION);
    vector<CMutableTransaction> txVariants;
    while (!ssData.empty()) {
        try {
            CMutableTransaction tx;
            ssData >> tx;
            txVariants.push_back(tx);
        }
        catch (const std::exception&) {
            throw JSONRPCError(RPC_DESERIALIZATION_ERROR, "TX decode failed");
        }
    }

    if (txVariants.empty())
        throw JSONRPCError(RPC_DESERIALIZATION_ERROR, "Missing transaction");

    // mergedTx will end up with all the signatures; it
    // starts as a clone of the rawtx:
    CMutableTransaction mergedTx(txVariants[0]);

    // Fetch previous transactions (inputs):
    CCoinsView viewDummy;
    CCoinsViewCache view(&viewDummy);
    {
        READLOCK(mempool.cs);
        CCoinsViewCache &viewChain = *pcoinsTip;
        CCoinsViewMemPool viewMempool(&viewChain, mempool);
        view.SetBackend(viewMempool); // temporarily switch cache backend to db+mempool view

<<<<<<< HEAD
        // Bring the coins into the cache
        BOOST_FOREACH(const CTxIn& txin, mergedTx.vin)
        {
            CCoinsAccessor coins(view, txin.prevout.hash);
=======
        BOOST_FOREACH(const CTxIn& txin, mergedTx.vin) {
            view.AccessCoin(txin.prevout); // Load entries from viewChain into view; can fail.
>>>>>>> 127e4d7a
        }

        view.SetBackend(viewDummy); // switch back to avoid locking mempool for too long
    }

    bool fGivenKeys = false;
    CBasicKeyStore tempKeystore;
    if (params.size() > 2 && !params[2].isNull()) {
        fGivenKeys = true;
        UniValue keys = params[2].get_array();
        for (unsigned int idx = 0; idx < keys.size(); idx++) {
            UniValue k = keys[idx];
            CBitcoinSecret vchSecret;
            bool fGood = vchSecret.SetString(k.get_str());
            if (!fGood)
                throw JSONRPCError(RPC_INVALID_ADDRESS_OR_KEY, "Invalid private key");
            CKey key = vchSecret.GetKey();
            if (!key.IsValid())
                throw JSONRPCError(RPC_INVALID_ADDRESS_OR_KEY, "Private key outside allowed range");
            tempKeystore.AddKey(key);
        }
    }
#ifdef ENABLE_WALLET
    else if (pwalletMain)
        EnsureWalletIsUnlocked();
#endif

    // Add previous txouts given in the RPC call:
    if (params.size() > 1 && !params[1].isNull()) {
        UniValue prevTxs = params[1].get_array();
        for (unsigned int idx = 0; idx < prevTxs.size(); idx++) {
            const UniValue& p = prevTxs[idx];
            if (!p.isObject())
                throw JSONRPCError(RPC_DESERIALIZATION_ERROR, "expected object with {\"txid'\",\"vout\",\"scriptPubKey\"}");

            UniValue prevOut = p.get_obj();

            RPCTypeCheckObj(prevOut, boost::assign::map_list_of("txid", UniValue::VSTR)("vout", UniValue::VNUM)("scriptPubKey", UniValue::VSTR));

            uint256 txid = ParseHashO(prevOut, "txid");

            int nOut = find_value(prevOut, "vout").get_int();
            if (nOut < 0)
                throw JSONRPCError(RPC_DESERIALIZATION_ERROR, "vout must be positive");

            COutPoint out(txid, nOut);
            std::vector<unsigned char> pkData(ParseHexO(prevOut, "scriptPubKey"));
            CScript scriptPubKey(pkData.begin(), pkData.end());

            {
<<<<<<< HEAD
                CCoinsModifier coins;
                view.ModifyCoins(txid, coins);
                if (coins->IsAvailable(nOut) && coins->vout[nOut].scriptPubKey != scriptPubKey) {
                    string err("Previous output scriptPubKey mismatch:\n");
                    err = err + ScriptToAsmStr(coins->vout[nOut].scriptPubKey) + "\nvs:\n"+
=======
                const Coin& coin = view.AccessCoin(out);
                if (!coin.IsSpent() && coin.out.scriptPubKey != scriptPubKey) {
                    std::string err("Previous output scriptPubKey mismatch:\n");
                    err = err + ScriptToAsmStr(coin.out.scriptPubKey) + "\nvs:\n"+
>>>>>>> 127e4d7a
                        ScriptToAsmStr(scriptPubKey);
                    throw JSONRPCError(RPC_DESERIALIZATION_ERROR, err);
                }
                Coin newcoin;
                newcoin.out.scriptPubKey = scriptPubKey;
                newcoin.out.nValue = 0;
                if (prevOut.exists("amount")) {
                    newcoin.out.nValue = AmountFromValue(find_value(prevOut, "amount"));
                }
                newcoin.nHeight = 1;
                view.AddCoin(out, std::move(newcoin), true);
            }

            // if redeemScript given and not using the local wallet (private keys
            // given), add redeemScript to the tempKeystore so it can be signed:
            if (fGivenKeys && scriptPubKey.IsPayToScriptHash()) {
                RPCTypeCheckObj(prevOut, boost::assign::map_list_of("txid", UniValue::VSTR)("vout", UniValue::VNUM)("scriptPubKey", UniValue::VSTR)("redeemScript",UniValue::VSTR));
                UniValue v = find_value(prevOut, "redeemScript");
                if (!v.isNull()) {
                    vector<unsigned char> rsData(ParseHexV(v, "redeemScript"));
                    CScript redeemScript(rsData.begin(), rsData.end());
                    tempKeystore.AddCScript(redeemScript);
                }
            }
        }
    }

#ifdef ENABLE_WALLET
    const CKeyStore& keystore = ((fGivenKeys || !pwalletMain) ? tempKeystore : *pwalletMain);
#else
    const CKeyStore& keystore = tempKeystore;
#endif

    int nHashType = SIGHASH_ALL;
    bool pickedForkId=false;
    if (params.size() > 3 && !params[3].isNull())
    {
        std::string strHashType = params[3].get_str();

        std::vector<string> strings;
        std::istringstream ss(strHashType);
        std::string s;
        while (getline(ss, s, '|'))
        {
            boost::trim(s);
            if (boost::iequals(s,"ALL"))
                nHashType = SIGHASH_ALL;
            else if (boost::iequals(s,"NONE"))
                nHashType = SIGHASH_NONE;
            else if (boost::iequals(s,"SINGLE"))
                nHashType = SIGHASH_SINGLE;
            else if (boost::iequals(s,"ANYONECANPAY"))
                nHashType |= SIGHASH_ANYONECANPAY;
            else if (boost::iequals(s,"FORKID"))
            {
                pickedForkId=true;
                nHashType |= SIGHASH_FORKID;
            }
            else if (boost::iequals(s,"NOFORKID"))
            {
                pickedForkId=true;
                nHashType &= ~SIGHASH_FORKID;
            }
            else
            {
                throw JSONRPCError(RPC_INVALID_PARAMETER, "Invalid sighash param");
            }
        }

    }
    if (!pickedForkId)  // If the user didn't specify, use the configured default for the hash type
    {
        if (chainActive.Tip()->IsforkActiveOnNextBlock(miningForkTime.value))
        {
            nHashType |= SIGHASH_FORKID;
            pickedForkId = true;
        }
    }

    bool fHashSingle = ((nHashType & ~(SIGHASH_ANYONECANPAY | SIGHASH_FORKID)) == SIGHASH_SINGLE);

    // Script verification errors
    UniValue vErrors(UniValue::VARR);

    // Use CTransaction for the constant parts of the
    // transaction to avoid rehashing.
    const CTransaction txConst(mergedTx);
    // Sign what we can:
    for (unsigned int i = 0; i < mergedTx.vin.size(); i++)
    {
        CTxIn& txin = mergedTx.vin[i];
<<<<<<< HEAD
        CScript prevPubKey;
        CAmount amount;
        {
            CCoinsAccessor coins(view, txin.prevout.hash);
            if (!coins || !coins->IsAvailable(txin.prevout.n))
            {
                TxInErrorToJSON(txin, vErrors, "Input not found or already spent");
                continue;
            }
            prevPubKey = coins->vout[txin.prevout.n].scriptPubKey;
            amount = coins->vout[txin.prevout.n].nValue;
        }
        txin.scriptSig.clear();
=======
        const Coin& coin = view.AccessCoin(txin.prevout);
        if (coin.IsSpent()) {
            TxInErrorToJSON(txin, vErrors, "Input not found or already spent");
            continue;
        }
        const CScript& prevPubKey = coin.out.scriptPubKey;
        const CAmount& amount = coin.out.nValue;

>>>>>>> 127e4d7a
        // Only sign SIGHASH_SINGLE if there's a corresponding output:
        if (!fHashSingle || (i < mergedTx.vout.size()))
            SignSignature(keystore, prevPubKey, mergedTx, i, amount, nHashType);

        // ... and merge in other signatures:
        if (pickedForkId)
        {
            BOOST_FOREACH(const CMutableTransaction& txv, txVariants) {
                txin.scriptSig = CombineSignatures(prevPubKey, TransactionSignatureChecker(&txConst, i, amount, SCRIPT_ENABLE_SIGHASH_FORKID), txin.scriptSig, txv.vin[i].scriptSig);
            }
            ScriptError serror = SCRIPT_ERR_OK;
            if (!VerifyScript(txin.scriptSig, prevPubKey, STANDARD_SCRIPT_VERIFY_FLAGS | SCRIPT_ENABLE_SIGHASH_FORKID, MutableTransactionSignatureChecker(&mergedTx, i, amount, SCRIPT_ENABLE_SIGHASH_FORKID), &serror)) {
                TxInErrorToJSON(txin, vErrors, ScriptErrorString(serror));
            }
        }
        else
        {
            BOOST_FOREACH(const CMutableTransaction& txv, txVariants) {
                txin.scriptSig = CombineSignatures(prevPubKey, TransactionSignatureChecker(&txConst, i, amount, 0), txin.scriptSig, txv.vin[i].scriptSig);
            }
            ScriptError serror = SCRIPT_ERR_OK;
            if (!VerifyScript(txin.scriptSig, prevPubKey, STANDARD_SCRIPT_VERIFY_FLAGS, MutableTransactionSignatureChecker(&mergedTx, i, amount, 0), &serror)) {
                TxInErrorToJSON(txin, vErrors, ScriptErrorString(serror));
            }
        }

    }
    bool fComplete = vErrors.empty();

    UniValue result(UniValue::VOBJ);
    result.push_back(Pair("hex", EncodeHexTx(mergedTx)));
    result.push_back(Pair("complete", fComplete));
    if (!vErrors.empty()) {
        result.push_back(Pair("errors", vErrors));
    }

    return result;
}

UniValue sendrawtransaction(const UniValue& params, bool fHelp)
{
    if (fHelp || params.size() < 1 || params.size() > 2)
        throw runtime_error(
            "sendrawtransaction \"hexstring\" ( allowhighfees )\n"
            "\nSubmits raw transaction (serialized, hex-encoded) to local node and network.\n"
            "\nAlso see createrawtransaction and signrawtransaction calls.\n"
            "\nArguments:\n"
            "1. \"hexstring\"    (string, required) The hex string of the raw transaction)\n"
            "2. allowhighfees    (boolean, optional, default=false) Allow high fees\n"
            "\nResult:\n"
            "\"hex\"             (string) The transaction hash in hex\n"
            "\nExamples:\n"
            "\nCreate a transaction\n"
            + HelpExampleCli("createrawtransaction", "\"[{\\\"txid\\\" : \\\"mytxid\\\",\\\"vout\\\":0}]\" \"{\\\"myaddress\\\":0.01}\"") +
            "Sign the transaction, and get back the hex\n"
            + HelpExampleCli("signrawtransaction", "\"myhex\"") +
            "\nSend the transaction (signed hex)\n"
            + HelpExampleCli("sendrawtransaction", "\"signedhex\"") +
            "\nAs a json rpc call\n"
            + HelpExampleRpc("sendrawtransaction", "\"signedhex\"")
        );

    LOCK(cs_main);
    RPCTypeCheck(params, boost::assign::list_of(UniValue::VSTR)(UniValue::VBOOL));

    // parse hex string from parameter
    CTransaction tx;
    if (!DecodeHexTx(tx, params[0].get_str()))
        throw JSONRPCError(RPC_DESERIALIZATION_ERROR, "TX decode failed");
    uint256 hashTx = tx.GetHash();

    bool fOverrideFees = false;
    if (params.size() > 1)
        fOverrideFees = params[1].get_bool();

    CCoinsViewCache &view = *pcoinsTip;
    bool fHaveChain = false;
<<<<<<< HEAD
    {
        CCoinsAccessor existingCoins(view,hashTx);
        fHaveChain = existingCoins && existingCoins->nHeight < 1000000000;
    }
    bool fHaveMempool = mempool.exists(hashTx);
    if (!fHaveMempool && !fHaveChain)
    {
=======
    for (size_t o = 0; !fHaveChain && o < tx.vout.size(); o++) {
        const Coin& existingCoin = view.AccessCoin(COutPoint(hashTx, o));
        fHaveChain = !existingCoin.IsSpent();
    }
    bool fHaveMempool = mempool.exists(hashTx);
    if (!fHaveMempool && !fHaveChain) {
>>>>>>> 127e4d7a
        // push to local node and sync with wallets
        CValidationState state;
        bool fMissingInputs = false;
        if (!AcceptToMemoryPool(mempool, state, tx, false, &fMissingInputs, false, !fOverrideFees))
        {
            if (fMissingInputs)
                throw JSONRPCError(RPC_TRANSACTION_ERROR, "Missing inputs");
            if (state.IsInvalid())
                throw JSONRPCError(
                    RPC_TRANSACTION_REJECTED, strprintf("%i: %s", state.GetRejectCode(), state.GetRejectReason()));

            throw JSONRPCError(RPC_TRANSACTION_ERROR, state.GetRejectReason());
        }
        else
        {
            CORRAL(txProcessingCorral, BLOCK_PROCESSING);
            CommitToMempool();
        }
    }
    else if (fHaveChain)
    {
        throw JSONRPCError(RPC_TRANSACTION_ALREADY_IN_CHAIN, "transaction already in block chain");
    }
    RelayTransaction(tx);

    return hashTx.GetHex();
}

static const CRPCCommand commands[] =
{ //  category              name                      actor (function)         okSafeMode
  //  --------------------- ------------------------  -----------------------  ----------
    { "rawtransactions",    "getrawtransaction",      &getrawtransaction,      true  },
    { "rawtransactions",    "createrawtransaction",   &createrawtransaction,   true  },
    { "rawtransactions",    "decoderawtransaction",   &decoderawtransaction,   true  },
    { "rawtransactions",    "decodescript",           &decodescript,           true  },
    { "rawtransactions",    "sendrawtransaction",     &sendrawtransaction,     false },
    { "rawtransactions",    "signrawtransaction",     &signrawtransaction,     false }, /* uses wallet if enabled */

    { "blockchain",         "gettxoutproof",          &gettxoutproof,          true  },
    { "blockchain",         "verifytxoutproof",       &verifytxoutproof,       true  },
};

void RegisterRawTransactionRPCCommands(CRPCTable &tableRPC)
{
    for (unsigned int vcidx = 0; vcidx < ARRAYLEN(commands); vcidx++)
        tableRPC.appendCommand(commands[vcidx].name, &commands[vcidx]);
}<|MERGE_RESOLUTION|>--- conflicted
+++ resolved
@@ -252,9 +252,9 @@
             throw JSONRPCError(RPC_INVALID_ADDRESS_OR_KEY, "Block not found");
         pblockindex = mapBlockIndex[hashBlock];
     } else {
-        const Coin& coin = AccessByTxid(*pcoinsTip, oneTxid);
-        if (!coin.IsSpent() && coin.nHeight > 0 && coin.nHeight <= chainActive.Height()) {
-            pblockindex = chainActive[coin.nHeight];
+        CoinAccessor coin(*pcoinsTip, oneTxid);
+        if (coin && !coin->IsSpent() && coin->nHeight > 0 && coin->nHeight <= chainActive.Height()) {
+            pblockindex = chainActive[coin->nHeight];
         }
     }
 
@@ -640,15 +640,9 @@
         CCoinsViewMemPool viewMempool(&viewChain, mempool);
         view.SetBackend(viewMempool); // temporarily switch cache backend to db+mempool view
 
-<<<<<<< HEAD
-        // Bring the coins into the cache
         BOOST_FOREACH(const CTxIn& txin, mergedTx.vin)
         {
-            CCoinsAccessor coins(view, txin.prevout.hash);
-=======
-        BOOST_FOREACH(const CTxIn& txin, mergedTx.vin) {
-            view.AccessCoin(txin.prevout); // Load entries from viewChain into view; can fail.
->>>>>>> 127e4d7a
+            view._AccessCoin(txin.prevout); // Load entries from viewChain into view; can fail.
         }
 
         view.SetBackend(viewDummy); // switch back to avoid locking mempool for too long
@@ -699,18 +693,10 @@
             CScript scriptPubKey(pkData.begin(), pkData.end());
 
             {
-<<<<<<< HEAD
-                CCoinsModifier coins;
-                view.ModifyCoins(txid, coins);
-                if (coins->IsAvailable(nOut) && coins->vout[nOut].scriptPubKey != scriptPubKey) {
-                    string err("Previous output scriptPubKey mismatch:\n");
-                    err = err + ScriptToAsmStr(coins->vout[nOut].scriptPubKey) + "\nvs:\n"+
-=======
-                const Coin& coin = view.AccessCoin(out);
-                if (!coin.IsSpent() && coin.out.scriptPubKey != scriptPubKey) {
+                CoinAccessor coin(view, out);
+                if (!coin->IsSpent() && coin->out.scriptPubKey != scriptPubKey) {
                     std::string err("Previous output scriptPubKey mismatch:\n");
-                    err = err + ScriptToAsmStr(coin.out.scriptPubKey) + "\nvs:\n"+
->>>>>>> 127e4d7a
+                    err = err + ScriptToAsmStr(coin->out.scriptPubKey) + "\nvs:\n"+
                         ScriptToAsmStr(scriptPubKey);
                     throw JSONRPCError(RPC_DESERIALIZATION_ERROR, err);
                 }
@@ -802,30 +788,14 @@
     for (unsigned int i = 0; i < mergedTx.vin.size(); i++)
     {
         CTxIn& txin = mergedTx.vin[i];
-<<<<<<< HEAD
-        CScript prevPubKey;
-        CAmount amount;
+        CoinAccessor coin (view, txin.prevout);
+        if (coin->IsSpent())
         {
-            CCoinsAccessor coins(view, txin.prevout.hash);
-            if (!coins || !coins->IsAvailable(txin.prevout.n))
-            {
-                TxInErrorToJSON(txin, vErrors, "Input not found or already spent");
-                continue;
-            }
-            prevPubKey = coins->vout[txin.prevout.n].scriptPubKey;
-            amount = coins->vout[txin.prevout.n].nValue;
-        }
-        txin.scriptSig.clear();
-=======
-        const Coin& coin = view.AccessCoin(txin.prevout);
-        if (coin.IsSpent()) {
             TxInErrorToJSON(txin, vErrors, "Input not found or already spent");
             continue;
         }
-        const CScript& prevPubKey = coin.out.scriptPubKey;
-        const CAmount& amount = coin.out.nValue;
-
->>>>>>> 127e4d7a
+        const CScript& prevPubKey = coin->out.scriptPubKey;
+        const CAmount& amount = coin->out.nValue;
         // Only sign SIGHASH_SINGLE if there's a corresponding output:
         if (!fHashSingle || (i < mergedTx.vout.size()))
             SignSignature(keystore, prevPubKey, mergedTx, i, amount, nHashType);
@@ -903,22 +873,14 @@
 
     CCoinsViewCache &view = *pcoinsTip;
     bool fHaveChain = false;
-<<<<<<< HEAD
+    for (size_t o = 0; !fHaveChain && o < tx.vout.size(); o++)
     {
-        CCoinsAccessor existingCoins(view,hashTx);
-        fHaveChain = existingCoins && existingCoins->nHeight < 1000000000;
+        CoinAccessor existingCoin(view,COutPoint(hashTx, o));
+        fHaveChain = !existingCoin->IsSpent();
     }
     bool fHaveMempool = mempool.exists(hashTx);
     if (!fHaveMempool && !fHaveChain)
     {
-=======
-    for (size_t o = 0; !fHaveChain && o < tx.vout.size(); o++) {
-        const Coin& existingCoin = view.AccessCoin(COutPoint(hashTx, o));
-        fHaveChain = !existingCoin.IsSpent();
-    }
-    bool fHaveMempool = mempool.exists(hashTx);
-    if (!fHaveMempool && !fHaveChain) {
->>>>>>> 127e4d7a
         // push to local node and sync with wallets
         CValidationState state;
         bool fMissingInputs = false;
