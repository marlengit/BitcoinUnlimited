// Copyright (c) 2016-2018 The Bitcoin Unlimited developers
// Distributed under the MIT software license, see the accompanying
// file COPYING or http://www.opensource.org/licenses/mit-license.php.

#include "requestManager.h"
#include "chain.h"
#include "chainparams.h"
#include "consensus/consensus.h"
#include "consensus/params.h"
#include "consensus/validation.h"
#include "leakybucket.h"
#include "main.h"
#include "net.h"
#include "nodestate.h"
#include "parallel.h"
#include "primitives/block.h"
#include "rpc/server.h"
#include "stat.h"
#include "thinblock.h"
#include "tinyformat.h"
#include "txmempool.h"
#include "txorphanpool.h"
#include "unlimited.h"
#include "util.h"
#include "utilstrencodings.h"
#include "validationinterface.h"
#include "version.h"
#include <boost/accumulators/accumulators.hpp>
#include <boost/accumulators/statistics/mean.hpp>
#include <boost/accumulators/statistics/stats.hpp>
#include <boost/accumulators/statistics/variance.hpp>
#include <boost/foreach.hpp>
#include <boost/lexical_cast.hpp>
#include <boost/thread.hpp>
#include <inttypes.h>


using namespace std;

extern CTweak<unsigned int> maxBlocksInTransitPerPeer;
extern CTweak<unsigned int> blockDownloadWindow;

// Request management
extern CRequestManager requester;

// Any ping < 25 ms is good
unsigned int ACCEPTABLE_PING_USEC = 25 * 1000;

// When should I request an object from someone else (in microseconds)
unsigned int MIN_TX_REQUEST_RETRY_INTERVAL = DEFAULT_MIN_TX_REQUEST_RETRY_INTERVAL;
unsigned int txReqRetryInterval = MIN_TX_REQUEST_RETRY_INTERVAL;
// When should I request a block from someone else (in microseconds)
unsigned int MIN_BLK_REQUEST_RETRY_INTERVAL = DEFAULT_MIN_BLK_REQUEST_RETRY_INTERVAL;
unsigned int blkReqRetryInterval = MIN_BLK_REQUEST_RETRY_INTERVAL;

/** Size of the "block download window": how far ahead of our current height do we fetch?
 *  Larger windows tolerate larger download speed differences between peer, but increase the potential
 *  degree of disordering of blocks on disk (which make reindexing and in the future perhaps pruning
 *  harder). We'll probably want to make this a per-peer adaptive value at some point. */
unsigned int BLOCK_DOWNLOAD_WINDOW = 1024;

// defined in main.cpp.  should be moved into a utilities file but want to make rebasing easier
extern bool CanDirectFetch(const Consensus::Params &consensusParams);

/** Find the last common ancestor two blocks have.
 *  Both pa and pb must be non-NULL. */
static CBlockIndex *LastCommonAncestor(CBlockIndex *pa, CBlockIndex *pb)
{
    if (pa->nHeight > pb->nHeight)
    {
        pa = pa->GetAncestor(pb->nHeight);
    }
    else if (pb->nHeight > pa->nHeight)
    {
        pb = pb->GetAncestor(pa->nHeight);
    }

    while (pa != pb && pa && pb)
    {
        pa = pa->pprev;
        pb = pb->pprev;
    }

    // Eventually all chain branches meet at the genesis block.
    assert(pa == pb);
    return pa;
}

// Constructor for CRequestManagerNodeState struct
CRequestManagerNodeState::CRequestManagerNodeState()
{
    nDownloadingSince = 0;
    nBlocksInFlight = 0;
}

CRequestManager::CRequestManager()
    : inFlightTxns("reqMgr/inFlight", STAT_OP_MAX), receivedTxns("reqMgr/received"), rejectedTxns("reqMgr/rejected"),
      droppedTxns("reqMgr/dropped", STAT_KEEP), pendingTxns("reqMgr/pending", STAT_KEEP),
      requestPacer(512, 256) // Max and average # of requests that can be made per second
      ,
      blockPacer(64, 32) // Max and average # of block requests that can be made per second
{
    inFlight = 0;
    nOutbound = 0;

    sendIter = mapTxnInfo.end();
    sendBlkIter = mapBlkInfo.end();
}


void CRequestManager::cleanup(OdMap::iterator &itemIt)
{
    CUnknownObj &item = itemIt->second;
    // Because we'll ignore anything deleted from the map, reduce the # of requests in flight by every request we made
    // for this object
    inFlight -= item.outstandingReqs;
    droppedTxns -= (item.outstandingReqs - 1);
    pendingTxns -= 1;

    LOCK(cs_vNodes);

    // remove all the source nodes
    for (CUnknownObj::ObjectSourceList::iterator i = item.availableFrom.begin(); i != item.availableFrom.end(); ++i)
    {
        CNode *node = i->node;
        if (node)
        {
            i->clear();
            // LOG(REQ, "ReqMgr: %s cleanup - removed ref to %d count %d.\n", item.obj.ToString(), node->GetId(),
            //    node->GetRefCount());
            node->Release();
        }
    }
    item.availableFrom.clear();

    if (item.obj.type == MSG_TX)
    {
        if (sendIter == itemIt)
            ++sendIter;
        mapTxnInfo.erase(itemIt);
    }
    else
    {
        if (sendBlkIter == itemIt)
            ++sendBlkIter;
        mapBlkInfo.erase(itemIt);
    }
}

// Get this object from somewhere, asynchronously.
void CRequestManager::AskFor(const CInv &obj, CNode *from, unsigned int priority)
{
    // LOG(REQ, "ReqMgr: Ask for %s.\n", obj.ToString().c_str());

    LOCK(cs_objDownloader);
    if (obj.type == MSG_TX)
    {
        // Don't allow the in flight requests to grow unbounded.
        if (mapTxnInfo.size() >= (size_t)(MAX_INV_SZ * 2 * GetArg("-blockmaxsize", DEFAULT_BLOCK_MAX_SIZE)))
            return;

        uint256 temp = obj.hash;
        OdMap::value_type v(temp, CUnknownObj());
        std::pair<OdMap::iterator, bool> result = mapTxnInfo.insert(v);
        OdMap::iterator &item = result.first;
        CUnknownObj &data = item->second;
        data.obj = obj;
        if (result.second) // inserted
        {
            pendingTxns += 1;
            // all other fields are zeroed on creation
        }
        // else the txn already existed so nothing to do

        data.priority = max(priority, data.priority);
        // Got the data, now add the node as a source
        data.AddSource(from);
    }
    else if ((obj.type == MSG_BLOCK) || (obj.type == MSG_THINBLOCK) || (obj.type == MSG_XTHINBLOCK))
    {
        uint256 temp = obj.hash;
        OdMap::value_type v(temp, CUnknownObj());
        std::pair<OdMap::iterator, bool> result = mapBlkInfo.insert(v);
        OdMap::iterator &item = result.first;
        CUnknownObj &data = item->second;
        data.obj = obj;
        // if (result.second)  // means this was inserted rather than already existed
        // { } nothing to do
        data.priority = max(priority, data.priority);
        if (data.AddSource(from))
        {
            // LOG(BLK, "%s available at %s\n", obj.ToString().c_str(), from->addrName.c_str());
        }
    }
    else
    {
        DbgAssert(!"Request manager does not handle objects of this type", return );
    }
}

// Get these objects from somewhere, asynchronously.
void CRequestManager::AskFor(const std::vector<CInv> &objArray, CNode *from, unsigned int priority)
{
    // In order to maintain locking order, we must lock cs_objDownloader first and before possibly taking cs_vNodes.
    // Also, locking here prevents anyone from asking again for any of these objects again before we've notified the
    // request manager of them all. In addition this helps keep blocks batached and requests for batches of blocks
    // in a better order.
    LOCK(cs_objDownloader);
    for (auto &inv : objArray)
    {
        AskFor(inv, from, priority);
    }
}

void CRequestManager::AskForDuringIBD(const std::vector<CInv> &objArray, CNode *from, unsigned int priority)
{
    // must maintain correct locking order:  cs_main, then cs_objDownloader, then cs_vNodes.
    AssertLockHeld(cs_main);

    // This is block and peer that was selected in FindNextBlocksToDownload() so we want to add it as a block
    // source first so that it gets requested first.
    LOCK(cs_objDownloader);
    AskFor(objArray, from, priority);

    // Add the other peers as potential sources in the event the RequestManager needs to make a re-request
    // for this block. Only add NETWORK nodes that have block availability.
    LOCK(cs_vNodes);
    for (CNode *pnode : vNodes)
    {
        // skip the peer we added above
        if (pnode == from)
            continue;
        // skip non NETWORK nodes
        if (pnode->fClient)
            continue;

        // Make sure pindexBestKnownBlock is up to date.
        ProcessBlockAvailability(pnode->id);

        // check block availability for this peer and only askfor a block if it is available.
        CNodeState *state = State(pnode->id);
        if (state != nullptr)
        {
            if (state->pindexBestKnownBlock != nullptr &&
                state->pindexBestKnownBlock->nChainWork > chainActive.Tip()->nChainWork)
            {
                AskFor(objArray, pnode, priority);
            }
        }
    }
}

bool CRequestManager::AlreadyAskedFor(const uint256 &hash)
{
    LOCK(cs_objDownloader);
    OdMap::iterator item = mapBlkInfo.find(hash);
    if (item != mapBlkInfo.end())
        return true;

    return false;
}

// Indicate that we got this object, from and bytes are optional (for node performance tracking)
void CRequestManager::Received(const CInv &obj, CNode *from, int bytes)
{
    int64_t now = GetTimeMicros();
    LOCK(cs_objDownloader);
    if (obj.type == MSG_TX)
    {
        OdMap::iterator item = mapTxnInfo.find(obj.hash);
        if (item == mapTxnInfo.end())
            return; // item has already been removed
        LOG(REQ, "ReqMgr: TX received for %s.\n", item->second.obj.ToString().c_str());
        from->txReqLatency << (now - item->second.lastRequestTime); // keep track of response latency of this node
        // will be decremented in the item cleanup: if (inFlight) inFlight--;
        cleanup(item); // remove the item
        receivedTxns += 1;
    }
    else if ((obj.type == MSG_BLOCK) || (obj.type == MSG_THINBLOCK) || (obj.type == MSG_XTHINBLOCK))
    {
        OdMap::iterator item = mapBlkInfo.find(obj.hash);
        if (item == mapBlkInfo.end())
            return; // item has already been removed
        LOG(BLK, "%s removed from request queue (received from %s (%d)).\n", item->second.obj.ToString().c_str(),
            from->addrName.c_str(), from->id);
        // from->blkReqLatency << (now - item->second.lastRequestTime);  // keep track of response latency of this node
        cleanup(item); // remove the item
        // receivedTxns += 1;
    }
}

// Indicate that we got this object, from and bytes are optional (for node performance tracking)
void CRequestManager::AlreadyReceived(const CInv &obj)
{
    LOCK(cs_objDownloader);
    OdMap::iterator item = mapTxnInfo.find(obj.hash);
    if (item == mapTxnInfo.end())
    {
        item = mapBlkInfo.find(obj.hash);
        if (item == mapBlkInfo.end())
            return; // Not in any map
    }
    LOG(REQ, "ReqMgr: Already received %s.  Removing request.\n", item->second.obj.ToString().c_str());
    // will be decremented in the item cleanup: if (inFlight) inFlight--;
    cleanup(item); // remove the item
}

// Indicate that we got this object, from and bytes are optional (for node performance tracking)
void CRequestManager::Rejected(const CInv &obj, CNode *from, unsigned char reason)
{
    LOCK(cs_objDownloader);
    OdMap::iterator item;
    if (obj.type == MSG_TX)
    {
        item = mapTxnInfo.find(obj.hash);
        if (item == mapTxnInfo.end())
        {
            LOG(REQ, "ReqMgr: Item already removed. Unknown txn rejected %s\n", obj.ToString().c_str());
            return;
        }
        if (inFlight)
            inFlight--;
        if (item->second.outstandingReqs)
            item->second.outstandingReqs--;

        rejectedTxns += 1;
    }
    else if ((obj.type == MSG_BLOCK) || (obj.type == MSG_THINBLOCK) || (obj.type == MSG_XTHINBLOCK))
    {
        item = mapBlkInfo.find(obj.hash);
        if (item == mapBlkInfo.end())
        {
            LOG(REQ, "ReqMgr: Item already removed. Unknown block rejected %s\n", obj.ToString().c_str());
            return;
        }
    }

    if (reason == REJECT_MALFORMED)
    {
    }
    else if (reason == REJECT_INVALID)
    {
    }
    else if (reason == REJECT_OBSOLETE)
    {
    }
    else if (reason == REJECT_CHECKPOINT)
    {
    }
    else if (reason == REJECT_INSUFFICIENTFEE)
    {
        item->second.rateLimited = true;
    }
    else if (reason == REJECT_DUPLICATE)
    {
        // TODO figure out why this might happen.
    }
    else if (reason == REJECT_NONSTANDARD)
    {
        // Not going to be in any memory pools... does the TX request also look in blocks?
        // TODO remove from request manager (and mark never receivable?)
        // TODO verify that the TX request command also looks in blocks?
    }
    else if (reason == REJECT_DUST)
    {
    }
    else if (reason == REJECT_NONSTANDARD)
    {
    }
    else
    {
        LOG(REQ, "ReqMgr: Unknown TX rejection code [0x%x].\n", reason);
        // assert(0); // TODO
    }
}

CNodeRequestData::CNodeRequestData(CNode *n)
{
    assert(n);
    node = n;
    requestCount = 0;
    desirability = 0;

    const int MaxLatency = 10 * 1000 * 1000; // After 10 seconds latency I don't care

    // Calculate how much we like this node:

    // Prefer thin block nodes over low latency ones when the chain is syncd
    if (node->ThinBlockCapable() && IsChainNearlySyncd())
    {
        desirability += MaxLatency;
    }

    // The bigger the latency (in microseconds), the less we want to request from this node
    int latency = node->txReqLatency.GetTotal().get_int();
    // data has never been requested from this node.  Should we encourage investigation into whether this node is fast,
    // or stick with nodes that we do have data on?
    if (latency == 0)
    {
        latency = 80 * 1000; // assign it a reasonably average latency (80ms) for sorting purposes
    }
    if (latency > MaxLatency)
        latency = MaxLatency;
    desirability -= latency;
}

// requires cs_objDownloader
bool CUnknownObj::AddSource(CNode *from)
{
    // node is not in the request list
    if (std::find_if(availableFrom.begin(), availableFrom.end(), MatchCNodeRequestData(from)) == availableFrom.end())
    {
        LOG(REQ, "AddSource %s is available at %s.\n", obj.ToString(), from->GetLogName());
        {
            LOCK(cs_vNodes); // This lock is needed to ensure that AddRef happens atomically
            from->AddRef();
        }
        CNodeRequestData req(from);
        for (ObjectSourceList::iterator i = availableFrom.begin(); i != availableFrom.end(); ++i)
        {
            if (i->desirability < req.desirability)
            {
                availableFrom.insert(i, req);
                return true;
            }
        }
        availableFrom.push_back(req);
        return true;
    }
    return false;
}

bool CRequestManager::RequestBlock(CNode *pfrom, CInv obj)
{
    const CChainParams &chainParams = Params();

    // BUIP010 Xtreme Thinblocks: begin section
    CInv inv2(obj);
    CDataStream ss(SER_NETWORK, PROTOCOL_VERSION);
    CBloomFilter filterMemPool;
    if (IsThinBlocksEnabled() && IsChainNearlySyncd())
    {
        if (HaveConnectThinblockNodes() || (HaveThinblockNodes() && thindata.CheckThinblockTimer(obj.hash)))
        {
            // Must download an xthinblock from a XTHIN peer.
            // We can only request one xthinblock per peer at a time.
            if (pfrom->mapThinBlocksInFlight.size() < 1 && CanThinBlockBeDownloaded(pfrom))
            {
                AddThinBlockInFlight(pfrom, inv2.hash);

<<<<<<< HEAD
                inv2.type = MSG_XTHINBLOCK;
                std::vector<uint256> vOrphanHashes;
=======
                    inv2.type = MSG_XTHINBLOCK;
                    std::vector<uint256> vOrphanHashes;
                    {
                        LOCK(orphanpool.cs);
                        for (auto &mi : orphanpool.mapOrphanTransactions)
                            vOrphanHashes.emplace_back(mi.first);
                    }
                    BuildSeededBloomFilter(filterMemPool, vOrphanHashes, inv2.hash, pfrom);
                    ss << inv2;
                    ss << filterMemPool;
                    MarkBlockAsInFlight(pfrom->GetId(), obj.hash);
                    pfrom->PushMessage(NetMsgType::GET_XTHIN, ss);
                    LOG(THIN, "Requesting xthinblock %s from peer %s (%d)\n", inv2.hash.ToString(),
                        pfrom->addrName.c_str(), pfrom->id);
                    return true;
                }
            }
            else
            {
                // Try to download a thinblock if possible otherwise just download a regular block.
                // We can only request one xthinblock per peer at a time.
                MarkBlockAsInFlight(pfrom->GetId(), obj.hash);
                if (pfrom->mapThinBlocksInFlight.size() < 1 && CanThinBlockBeDownloaded(pfrom))
>>>>>>> 7d64cf33
                {
                    LOCK(orphanpool.cs);
                    for (auto &mi : orphanpool.mapOrphanTransactions)
                        vOrphanHashes.emplace_back(mi.first);
                }
                BuildSeededBloomFilter(filterMemPool, vOrphanHashes, inv2.hash, pfrom);
                ss << inv2;
                ss << filterMemPool;
                MarkBlockAsInFlight(pfrom->GetId(), obj.hash, chainParams.GetConsensus());
                pfrom->PushMessage(NetMsgType::GET_XTHIN, ss);
                LOG(THIN, "Requesting xthinblock %s from peer %s (%d)\n", inv2.hash.ToString(), pfrom->addrName.c_str(),
                    pfrom->id);
                return true;
            }
        }
        else
        {
<<<<<<< HEAD
            // Try to download a thinblock if possible otherwise just download a regular block.
            // We can only request one xthinblock per peer at a time.
            MarkBlockAsInFlight(pfrom->GetId(), obj.hash, chainParams.GetConsensus());
            if (pfrom->mapThinBlocksInFlight.size() < 1 && CanThinBlockBeDownloaded(pfrom))
            {
                AddThinBlockInFlight(pfrom, inv2.hash);

                inv2.type = MSG_XTHINBLOCK;
                std::vector<uint256> vOrphanHashes;
                {
                    LOCK(orphanpool.cs);
                    for (auto &mi : orphanpool.mapOrphanTransactions)
                        vOrphanHashes.emplace_back(mi.first);
                }
                BuildSeededBloomFilter(filterMemPool, vOrphanHashes, inv2.hash, pfrom);
                ss << inv2;
                ss << filterMemPool;
                pfrom->PushMessage(NetMsgType::GET_XTHIN, ss);
                LOG(THIN, "Requesting xthinblock %s from peer %s (%d)\n", inv2.hash.ToString(), pfrom->addrName.c_str(),
                    pfrom->id);
            }
            else
            {
                LOG(THIN, "Requesting Regular Block %s from peer %s (%d)\n", inv2.hash.ToString(),
                    pfrom->addrName.c_str(), pfrom->id);
                std::vector<CInv> vToFetch;
                inv2.type = MSG_BLOCK;
                vToFetch.push_back(inv2);
                pfrom->PushMessage(NetMsgType::GETDATA, vToFetch);
            }
=======
            std::vector<CInv> vToFetch;
            inv2.type = MSG_BLOCK;
            vToFetch.push_back(inv2);
            MarkBlockAsInFlight(pfrom->GetId(), obj.hash);
            pfrom->PushMessage(NetMsgType::GETDATA, vToFetch);
            LOG(THIN, "Requesting Regular Block %s from peer %s (%d)\n", inv2.hash.ToString(), pfrom->addrName.c_str(),
                pfrom->id);
>>>>>>> 7d64cf33
            return true;
        }
    }
    else
    {
        std::vector<CInv> vToFetch;
        inv2.type = MSG_BLOCK;
        vToFetch.push_back(inv2);
        MarkBlockAsInFlight(pfrom->GetId(), obj.hash, chainParams.GetConsensus());
        pfrom->PushMessage(NetMsgType::GETDATA, vToFetch);
        LOG(THIN, "Requesting Regular Block %s from peer %s (%d)\n", inv2.hash.ToString(), pfrom->addrName.c_str(),
            pfrom->id);
        return true;
    }
    return false; // no block was requested
    // BUIP010 Xtreme Thinblocks: end section
}

void CRequestManager::ResetLastRequestTime(const uint256 &hash)
{
    LOCK(cs_objDownloader);
    OdMap::iterator itemIter = sendBlkIter;
    itemIter = mapBlkInfo.find(hash);
    if (itemIter != mapBlkInfo.end())
    {
        CUnknownObj &item = itemIter->second;
        item.outstandingReqs--;
        item.lastRequestTime = 0;
    }
}

void CRequestManager::SendRequests()
{
    int64_t now = 0;

    // TODO: if a node goes offline, rerequest txns from someone else and cleanup references right away
    LOCK(cs_objDownloader);
    if (sendBlkIter == mapBlkInfo.end())
        sendBlkIter = mapBlkInfo.begin();

    // Modify retry interval. If we're doing IBD or if Traffic Shaping is ON we want to have a longer interval because
    // those blocks and txns can take much longer to download.
    unsigned int blkReqRetryInterval = MIN_BLK_REQUEST_RETRY_INTERVAL;
    unsigned int txReqRetryInterval = MIN_TX_REQUEST_RETRY_INTERVAL;
    if ((!IsChainNearlySyncd() && Params().NetworkIDString() != "regtest") || IsTrafficShapingEnabled())
    {
        blkReqRetryInterval *= 6;
        // we want to optimise block DL during IBD (and give lots of time for shaped nodes) so push the TX retry up to 2
        // minutes (default val of MIN_TX is 5 sec)
        txReqRetryInterval *= (12 * 2);
    }

    // When we are still doing an initial sync we want to batch request the blocks instead of just
    // asking for one at time. We can do this because there will be no XTHIN requests possible during
    // this time.
    bool fBatchBlockRequests = IsInitialBlockDownload();
    std::map<CNode *, std::vector<CInv> > mapBatchBlockRequests;

    // Batch any transaction reqeusts when possible. The process of batching and requesting batched transactions
    // is simlilar to batched block requests, however, we don't make the distinction of whether we're in the process
    // of syncing the chain, as we do with block requests.
    std::map<CNode *, std::vector<CInv> > mapBatchTxnRequests;

    // Get Blocks
    while (sendBlkIter != mapBlkInfo.end())
    {
        now = GetTimeMicros();
        OdMap::iterator itemIter = sendBlkIter;
        CUnknownObj &item = itemIter->second;

        ++sendBlkIter; // move it forward up here in case we need to erase the item we are working with.
        if (itemIter == mapBlkInfo.end())
            break;

        // if never requested then lastRequestTime==0 so this will always be true
        if (now - item.lastRequestTime > blkReqRetryInterval)
        {
            if (!item.availableFrom.empty())
            {
                CNodeRequestData next;
                // Go thru the availableFrom list, looking for the first node that isn't disconnected
                while (!item.availableFrom.empty() && (next.node == nullptr))
                {
                    next = item.availableFrom.front(); // Grab the next location where we can find this object.
                    item.availableFrom.pop_front();
                    if (next.node != nullptr)
                    {
                        // Do not request from this node if it was disconnected
                        if (next.node->fDisconnect)
                        {
                            LOCK(cs_vNodes);
                            LOG(REQ, "ReqMgr: %s removed block ref to %s count %d (on disconnect).\n",
                                item.obj.ToString(), next.node->GetLogName(), next.node->GetRefCount());
                            next.node->Release();
                            next.node = nullptr; // force the loop to get another node
                        }
                    }
                }

                if (next.node != nullptr)
                {
                    // If item.lastRequestTime is true then we've requested at least once and we'll try a re-request
                    if (item.lastRequestTime)
                    {
                        LOG(REQ, "Block request timeout for %s.  Retrying\n", item.obj.ToString().c_str());
                    }

                    CInv obj = item.obj;
                    item.outstandingReqs++;
                    int64_t then = item.lastRequestTime;
                    item.lastRequestTime = now;

                    if (fBatchBlockRequests)
                    {
                        // Add a node ref if we haven't already added a map entry for this node.
                        if (mapBatchBlockRequests.find(next.node) == mapBatchBlockRequests.end())
                        {
                            LOCK(cs_vNodes);
                            next.node->AddRef();
                        }
                        mapBatchBlockRequests[next.node].emplace_back(obj);
                    }
                    else
                    {
                        LEAVE_CRITICAL_SECTION(cs_objDownloader); // item and itemIter are now invalid
                        bool reqblkResult = RequestBlock(next.node, obj);
                        ENTER_CRITICAL_SECTION(cs_objDownloader);

                        if (!reqblkResult)
                        {
                            // having released cs_objDownloader, item and itemiter may be invalid.
                            // So in the rare case that we could not request the block we need to
                            // find the item again (if it exists) and set the tracking back to what it was
                            itemIter = mapBlkInfo.find(obj.hash);
                            if (itemIter != mapBlkInfo.end())
                            {
                                item = itemIter->second;
                                item.outstandingReqs--;
                                item.lastRequestTime = then;
                            }
                        }
                    }

                    // If you wanted to remember that this node has this data, you could push it back onto the end of
                    // the availableFrom list like this:
                    // next.requestCount += 1;
                    // next.desirability /= 2;  // Make this node less desirable to re-request.
                    // item.availableFrom.push_back(next);  // Add the node back onto the end of the list

                    // Instead we'll forget about it -- the node is already popped of of the available list so now we'll
                    // release our reference.
                    LOCK(cs_vNodes);
                    // LOG(REQ, "ReqMgr: %s removed block ref to %d count %d\n", obj.ToString(),
                    //     next.node->GetId(), next.node->GetRefCount());
                    next.node->Release();
                    next.node = nullptr;
                }
                else
                {
                    // node should never be null... but if it is then there's nothing to do.
                    LOG(REQ, "Block %s has no sources\n", item.obj.ToString());
                }
            }
            else
            {
                // There can be no block sources because a node dropped out.  In this case, nothing can be done so
                // remove the item.
                LOG(REQ, "Block %s has no available sources. Removing\n", item.obj.ToString());
                cleanup(itemIter);
            }
        }
    }
    // send batched requests if any.
    if (fBatchBlockRequests && !mapBatchBlockRequests.empty())
    {
        LEAVE_CRITICAL_SECTION(cs_objDownloader);
        {
            for (auto iter : mapBatchBlockRequests)
            {
                for (auto &inv : iter.second)
                {
                    MarkBlockAsInFlight(iter.first->GetId(), inv.hash);
                }
                iter.first->PushMessage(NetMsgType::GETDATA, iter.second);
                LOG(REQ, "Sent batched request with %d blocks to node %s\n", iter.second.size(),
                    iter.first->GetLogName());
            }
        }
        ENTER_CRITICAL_SECTION(cs_objDownloader);

        LOCK(cs_vNodes);
        for (auto iter : mapBatchBlockRequests)
        {
            iter.first->Release();
        }
        mapBatchBlockRequests.clear();
    }

    // Get Transactions
    if (sendIter == mapTxnInfo.end())
        sendIter = mapTxnInfo.begin();
    while ((sendIter != mapTxnInfo.end()) && requestPacer.try_leak(1))
    {
        now = GetTimeMicros();
        OdMap::iterator itemIter = sendIter;
        CUnknownObj &item = itemIter->second;

        ++sendIter; // move it forward up here in case we need to erase the item we are working with.
        if (itemIter == mapTxnInfo.end())
            break;

        // if never requested then lastRequestTime==0 so this will always be true
        if (now - item.lastRequestTime > txReqRetryInterval)
        {
            if (!item.rateLimited)
            {
                // If item.lastRequestTime is true then we've requested at least once, so this is a rerequest -> a txn
                // request was dropped.
                if (item.lastRequestTime)
                {
                    LOG(REQ, "Request timeout for %s.  Retrying\n", item.obj.ToString().c_str());
                    // Not reducing inFlight; it's still outstanding and will be cleaned up when item is removed from
                    // map
                    // note we can never be sure its really dropped verses just delayed for a long time so this is not
                    // authoritative.
                    droppedTxns += 1;
                }

                if (item.availableFrom.empty())
                {
                    // TODO: tell someone about this issue, look in a random node, or something.
                    cleanup(itemIter); // right now we give up requesting it if we have no other sources...
                }
                else // Ok, we have at least on source so request this item.
                {
                    CNodeRequestData next;
                    // Go thru the availableFrom list, looking for the first node that isn't disconnected
                    while (!item.availableFrom.empty() && (next.node == nullptr))
                    {
                        next = item.availableFrom.front(); // Grab the next location where we can find this object.
                        item.availableFrom.pop_front();
                        if (next.node != nullptr)
                        {
                            if (next.node->fDisconnect) // Node was disconnected so we can't request from it
                            {
                                LOCK(cs_vNodes);
                                LOG(REQ, "ReqMgr: %s removed tx ref to %d count %d (on disconnect).\n",
                                    item.obj.ToString(), next.node->GetId(), next.node->GetRefCount());
                                next.node->Release();
                                next.node = nullptr; // force the loop to get another node
                            }
                        }
                    }

                    if (next.node != nullptr)
                    {
                        // This commented code skips requesting TX if the node is not synced. The request
                        // manager should not make this decision but rather the caller should not give us the TX.
                        if (1)
                        {
                            item.outstandingReqs++;
                            item.lastRequestTime = now;

                            // Add a node ref if we haven't already added a map entry for this node.
                            if (mapBatchTxnRequests.find(next.node) == mapBatchTxnRequests.end())
                            {
                                LOCK(cs_vNodes);
                                next.node->AddRef();
                            }
                            mapBatchTxnRequests[next.node].emplace_back(item.obj);

                            // If we have 1000 requests for this peer then send them right away.
                            if (mapBatchTxnRequests[next.node].size() >= 1000)
                            {
                                LEAVE_CRITICAL_SECTION(cs_objDownloader);
                                {
                                    next.node->PushMessage(NetMsgType::GETDATA, mapBatchTxnRequests[next.node]);
                                    LOG(REQ, "Sent batched request with %d transations to node %s\n",
                                        mapBatchTxnRequests[next.node].size(), next.node->GetLogName());
                                }
                                ENTER_CRITICAL_SECTION(cs_objDownloader);

                                mapBatchTxnRequests.erase(next.node);
                                {
                                    LOCK(cs_vNodes);
                                    next.node->Release();
                                }
                            }
                        }

                        inFlight++;
                        inFlightTxns << inFlight;
                    }
                }
            }
        }
    }
    // send batched requests if any.
    if (!mapBatchTxnRequests.empty())
    {
        LEAVE_CRITICAL_SECTION(cs_objDownloader);
        {
            for (auto iter : mapBatchTxnRequests)
            {
                iter.first->PushMessage(NetMsgType::GETDATA, iter.second);
                LOG(REQ, "Sent batched request with %d transations to node %s\n", iter.second.size(),
                    iter.first->GetLogName());
            }
        }
        ENTER_CRITICAL_SECTION(cs_objDownloader);

        LOCK(cs_vNodes);
        for (auto iter : mapBatchTxnRequests)
        {
            iter.first->Release();
        }
        mapBatchTxnRequests.clear();
    }
}

// Check whether the last unknown block a peer advertised is not yet known.
void CRequestManager::ProcessBlockAvailability(NodeId nodeid)
{
    AssertLockHeld(cs_main);

    CNodeState *state = State(nodeid);
    DbgAssert(state != nullptr, return );

    if (!state->hashLastUnknownBlock.IsNull())
    {
        BlockMap::iterator itOld = mapBlockIndex.find(state->hashLastUnknownBlock);
        if (itOld != mapBlockIndex.end() && itOld->second->nChainWork > 0)
        {
            if (state->pindexBestKnownBlock == nullptr ||
                itOld->second->nChainWork >= state->pindexBestKnownBlock->nChainWork)
            {
                state->pindexBestKnownBlock = itOld->second;
            }
            state->hashLastUnknownBlock.SetNull();
        }
    }
}

// Update tracking information about which blocks a peer is assumed to have.
void CRequestManager::UpdateBlockAvailability(NodeId nodeid, const uint256 &hash)
{
    AssertLockHeld(cs_main);

    CNodeState *state = State(nodeid);
    DbgAssert(state != nullptr, return );

    ProcessBlockAvailability(nodeid);

    BlockMap::iterator it = mapBlockIndex.find(hash);
    if (it != mapBlockIndex.end() && it->second->nChainWork > 0)
    {
        // An actually better block was announced.
        if (state->pindexBestKnownBlock == nullptr || it->second->nChainWork >= state->pindexBestKnownBlock->nChainWork)
        {
            state->pindexBestKnownBlock = it->second;
        }
    }
    else
    {
        // An unknown block was announced; just assume that the latest one is the best one.
        state->hashLastUnknownBlock = hash;
    }
}

void CRequestManager::RequestNextBlocksToDownload(CNode *pto)
{
    AssertLockHeld(cs_main);

    int nBlocksInFlight = mapRequestManagerNodeState[pto->GetId()].nBlocksInFlight;
    if (!pto->fDisconnectRequest && !pto->fDisconnect && !pto->fClient &&
        nBlocksInFlight < (int)pto->nMaxBlocksInTransit)
    {
        std::vector<CBlockIndex *> vToDownload;
        FindNextBlocksToDownload(pto->GetId(), pto->nMaxBlocksInTransit.load() - nBlocksInFlight, vToDownload);
        // LOG(REQ, "IBD AskFor %d blocks from peer=%s\n", vToDownload.size(), pto->GetLogName());
        std::vector<CInv> vGetBlocks;
        for (CBlockIndex *pindex : vToDownload)
        {
            CInv inv(MSG_BLOCK, pindex->GetBlockHash());
            if (!AlreadyHave(inv))
            {
                vGetBlocks.emplace_back(inv);
                // LOG(REQ, "AskFor block %s (%d) peer=%s\n", pindex->GetBlockHash().ToString(),
                //     pindex->nHeight, pto->GetLogName());
            }
        }
        if (!vGetBlocks.empty())
        {
            if (!IsInitialBlockDownload())
                AskFor(vGetBlocks, pto);
            else
                AskForDuringIBD(vGetBlocks, pto);
        }
    }
}

// Update pindexLastCommonBlock and add not-in-flight missing successors to vBlocks, until it has
// at most count entries.
void CRequestManager::FindNextBlocksToDownload(NodeId nodeid, unsigned int count, std::vector<CBlockIndex *> &vBlocks)
{
    AssertLockHeld(cs_main);

    if (count == 0)
        return;

    vBlocks.reserve(vBlocks.size() + count);
    CNodeState *state = State(nodeid);
    DbgAssert(state != nullptr, return );

    // Make sure pindexBestKnownBlock is up to date, we'll need it.
    ProcessBlockAvailability(nodeid);

    if (state->pindexBestKnownBlock == nullptr ||
        state->pindexBestKnownBlock->nChainWork < chainActive.Tip()->nChainWork)
    {
        // This peer has nothing interesting.
        return;
    }

    if (state->pindexLastCommonBlock == nullptr)
    {
        // Bootstrap quickly by guessing a parent of our best tip is the forking point.
        // Guessing wrong in either direction is not a problem.
        state->pindexLastCommonBlock =
            chainActive[std::min(state->pindexBestKnownBlock->nHeight, chainActive.Height())];
    }

    // If the peer reorganized, our previous pindexLastCommonBlock may not be an ancestor
    // of its current tip anymore. Go back enough to fix that.
    state->pindexLastCommonBlock = LastCommonAncestor(state->pindexLastCommonBlock, state->pindexBestKnownBlock);
    if (state->pindexLastCommonBlock == state->pindexBestKnownBlock)
        return;

    std::vector<CBlockIndex *> vToFetch;
    CBlockIndex *pindexWalk = state->pindexLastCommonBlock;
    // Never fetch further than the current chain tip + the block download window.  We need to ensure
    // the if running in pruning mode we don't download too many blocks ahead and as a result use to
    // much disk space to store unconnected blocks.
    int nWindowEnd = chainActive.Height() + BLOCK_DOWNLOAD_WINDOW;

    int nMaxHeight = std::min<int>(state->pindexBestKnownBlock->nHeight, nWindowEnd + 1);
    while (pindexWalk->nHeight < nMaxHeight)
    {
        // Read up to 128 (or more, if more blocks than that are needed) successors of pindexWalk (towards
        // pindexBestKnownBlock) into vToFetch. We fetch 128, because CBlockIndex::GetAncestor may be as expensive
        // as iterating over ~100 CBlockIndex* entries anyway.
        int nToFetch = std::min(nMaxHeight - pindexWalk->nHeight, std::max<int>(count - vBlocks.size(), 128));
        vToFetch.resize(nToFetch);
        pindexWalk = state->pindexBestKnownBlock->GetAncestor(pindexWalk->nHeight + nToFetch);
        vToFetch[nToFetch - 1] = pindexWalk;
        for (unsigned int i = nToFetch - 1; i > 0; i--)
        {
            vToFetch[i - 1] = vToFetch[i]->pprev;
        }

        // Iterate over those blocks in vToFetch (in forward direction), adding the ones that
        // are not yet downloaded and not in flight to vBlocks. In the mean time, update
        // pindexLastCommonBlock as long as all ancestors are already downloaded, or if it's
        // already part of our chain (and therefore don't need it even if pruned).
        for (CBlockIndex *pindex : vToFetch)
        {
            if (AlreadyAskedFor(pindex->GetBlockHash()))
                continue;

            if (!pindex->IsValid(BLOCK_VALID_TREE))
            {
                // We consider the chain that this peer is on invalid.
                return;
            }
            if (pindex->nStatus & BLOCK_HAVE_DATA || chainActive.Contains(pindex))
            {
                if (pindex->nChainTx)
                    state->pindexLastCommonBlock = pindex;
            }
            else
            {
                // Return if we've reached the end of the download window.
                if (pindex->nHeight > nWindowEnd)
                {
                    return;
                }

                // Return if we've reached the end of the number of blocks we can download for this peer.
                vBlocks.push_back(pindex);
                if (vBlocks.size() == count)
                {
                    return;
                }
            }
        }
    }
}

// indicate whether we requested this block.
void CRequestManager::MarkBlockAsInFlight(NodeId nodeid, const uint256 &hash)
{
    // If started then clear the thinblock timer used for preferential downloading
    thindata.ClearThinBlockTimer(hash);

    // Add to inflight, if it hasn't already been marked inflight for this node id.
    LOCK(cs_objDownloader);
    std::map<uint256, std::map<NodeId, std::list<QueuedBlock>::iterator> >::iterator itInFlight =
        mapBlocksInFlight.find(hash);
    if (itInFlight == mapBlocksInFlight.end() || !itInFlight->second.count(nodeid))
    {
        // Get a request manager nodestate pointer.
        std::map<NodeId, CRequestManagerNodeState>::iterator it = mapRequestManagerNodeState.find(nodeid);
        DbgAssert(it != mapRequestManagerNodeState.end(), return );
        CRequestManagerNodeState *state = &it->second;

        // Add queued block to nodestate and add iterator for queued block to mapBlocksInFlight
        int64_t nNow = GetTimeMicros();
        QueuedBlock newentry = {hash, nNow};
        std::list<QueuedBlock>::iterator it2 = state->vBlocksInFlight.insert(state->vBlocksInFlight.end(), newentry);
        mapBlocksInFlight[hash][nodeid] = it2;

        // Increment blocks in flight for this node and if applicable the time we started downloading.
        state->nBlocksInFlight++;
        if (state->nBlocksInFlight == 1)
        {
            // We're starting a block download (batch) from this peer.
            state->nDownloadingSince = GetTimeMicros();
        }
    }
}

// Returns a bool if successful in indicating we received this block.
bool CRequestManager::MarkBlockAsReceived(const uint256 &hash, CNode *pnode)
{
    if (!pnode)
        return false;

    LOCK(cs_objDownloader);
    NodeId nodeid = pnode->GetId();

    // Check if we have any block in flight, for this hash, that we asked for.
    std::map<uint256, std::map<NodeId, std::list<QueuedBlock>::iterator> >::iterator itHash =
        mapBlocksInFlight.find(hash);
    if (itHash == mapBlocksInFlight.end())
        return false;

    // Lookup this block for this nodeid and if we have one in flight then mark it as received.
    std::map<NodeId, std::list<QueuedBlock>::iterator>::iterator itInFlight = itHash->second.find(nodeid);
    if (itInFlight != itHash->second.end())
    {
        // Get a request manager nodestate pointer.
        std::map<NodeId, CRequestManagerNodeState>::iterator it = mapRequestManagerNodeState.find(nodeid);
        DbgAssert(it != mapRequestManagerNodeState.end(), return false);
        CRequestManagerNodeState *state = &it->second;

        int64_t getdataTime = itInFlight->second->nTime;
        int64_t now = GetTimeMicros();
        double nResponseTime = (double)(now - getdataTime) / 1000000.0;

        // calculate avg block response time over a range of blocks to be used for IBD tuning.
        uint8_t blockRange = 50;
        {
            LOCK(pnode->cs_nAvgBlkResponseTime);
            if (pnode->nAvgBlkResponseTime < 0)
                pnode->nAvgBlkResponseTime = 0.0;
            if (pnode->nAvgBlkResponseTime > 0)
                pnode->nAvgBlkResponseTime -= (pnode->nAvgBlkResponseTime / blockRange);
            pnode->nAvgBlkResponseTime += nResponseTime / blockRange;

            // Protect nOverallAverageResponseTime and nIterations with cs_overallaverage.
            static CCriticalSection cs_overallaverage;
            static double nOverallAverageResponseTime = 00.0;
            static uint32_t nIterations = 0;

            // Get the average value for overall average response time (s) of all nodes.
            {
                LOCK(cs_overallaverage);
                uint32_t nOverallRange = blockRange * nMaxOutConnections;
                if (nIterations <= nOverallRange)
                    nIterations++;
                if (nIterations > nOverallRange)
                {
                    nOverallAverageResponseTime -= (nOverallAverageResponseTime / nOverallRange);
                }
                nOverallAverageResponseTime += nResponseTime / nOverallRange;

                // Request for a disconnect if over the response time limit.  We don't do an fDisconnect = true here
                // because we want to drain the queue for any blocks that are still returning.  This prevents us from
                // having to re-request all those blocks again.
                //
                // We only check wether to issue a disconnect during initial sync and we only disconnect up to two
                // peers at a time if and only if all our outbound slots have been used to prevent any sudden loss of
                // all peers. We do this for two peers and not one in the event that one of the peers is hung and their
                // block queue does not drain; in that event we would end up waiting for 10 minutes before finally
                // disconnecting.
                //
                // We disconnect a peer only if their average response time is more than 4 times the overall average.
                if (nOutbound >= nMaxOutConnections - 1 && IsInitialBlockDownload() && nIterations > nOverallRange &&
                    pnode->nAvgBlkResponseTime > nOverallAverageResponseTime * 4)
                {
                    LOG(IBD, "disconnecting %s because too slow , overall avg %d peer avg %d\n", pnode->GetLogName(),
                        nOverallAverageResponseTime, pnode->nAvgBlkResponseTime);
                    pnode->fDisconnectRequest = true;
                    // We must not return here but continue in order
                    // to update the vBlocksInFlight stats.
                }
            }

            if (pnode->nAvgBlkResponseTime < 0.2)
            {
                pnode->nMaxBlocksInTransit.store(64);
            }
            else if (pnode->nAvgBlkResponseTime < 0.5)
            {
                pnode->nMaxBlocksInTransit.store(56);
            }
            else if (pnode->nAvgBlkResponseTime < 0.9)
            {
                pnode->nMaxBlocksInTransit.store(48);
            }
            else if (pnode->nAvgBlkResponseTime < 1.4)
            {
                pnode->nMaxBlocksInTransit.store(32);
            }
            else if (pnode->nAvgBlkResponseTime < 2.0)
            {
                pnode->nMaxBlocksInTransit.store(24);
            }
            else
            {
                pnode->nMaxBlocksInTransit.store(16);
            }

            LOG(THIN | BLK, "Average block response time is %.2f seconds for %s\n", pnode->nAvgBlkResponseTime,
                pnode->GetLogName());
        }

        // if there are no blocks in flight then ask for a few more blocks
        if (state->nBlocksInFlight <= 0)
            pnode->nMaxBlocksInTransit.fetch_add(4);

        if (maxBlocksInTransitPerPeer.value != 0)
        {
            pnode->nMaxBlocksInTransit.store(maxBlocksInTransitPerPeer.value);
        }
        if (blockDownloadWindow.value != 0)
        {
            BLOCK_DOWNLOAD_WINDOW = blockDownloadWindow.value;
        }
        LOG(THIN | BLK, "BLOCK_DOWNLOAD_WINDOW is %d nMaxBlocksInTransit is %d\n", BLOCK_DOWNLOAD_WINDOW,
            pnode->nMaxBlocksInTransit.load());

        if (IsChainNearlySyncd())
        {
            LOCK(cs_vNodes);
            for (CNode *pnode : vNodes)
            {
                if (pnode->mapThinBlocksInFlight.size() > 0)
                {
                    LOCK(pnode->cs_mapthinblocksinflight);
                    if (pnode->mapThinBlocksInFlight.count(hash))
                    {
                        // Only update thinstats if this is actually a thinblock and not a regular block.
                        // Sometimes we request a thinblock but then revert to requesting a regular block
                        // as can happen when the thinblock preferential timer is exceeded.
                        thindata.UpdateResponseTime(nResponseTime);
                        break;
                    }
                }
            }
        }

        if (state->vBlocksInFlight.begin() == itInFlight->second)
        {
            // First block on the queue was received, update the start download time for the next one
            state->nDownloadingSince = std::max(state->nDownloadingSince, GetTimeMicros());
        }
        // In order to prevent a dangling iterator we must erase from vBlocksInFlight after mapBlockInFlight
        // however that will invalidate the iterator held by mapBlocksInFlight. Use a temporary to work around this.
        std::list<QueuedBlock>::iterator tmp = itInFlight->second;
        state->nBlocksInFlight--;
        MapBlocksInFlightErase(hash, nodeid);
        state->vBlocksInFlight.erase(tmp);

        return true;
    }
    return false;
}

void CRequestManager::MapBlocksInFlightErase(const uint256 &hash, NodeId nodeid)
{
    // If there are more than one block in flight for the same block hash then we only remove
    // the entry for this particular node, otherwise entirely remove the hash from mapBlocksInFlight.
    LOCK(cs_objDownloader);
    std::map<uint256, std::map<NodeId, std::list<QueuedBlock>::iterator> >::iterator itHash =
        mapBlocksInFlight.find(hash);
    if (itHash != mapBlocksInFlight.end())
    {
        itHash->second.erase(nodeid);
    }
}

bool CRequestManager::MapBlocksInFlightEmpty()
{
    LOCK(cs_objDownloader);
    return mapBlocksInFlight.empty();
}

void CRequestManager::MapBlocksInFlightClear()
{
    LOCK(cs_objDownloader);
    mapBlocksInFlight.clear();
}

void CRequestManager::GetBlocksInFlight(std::vector<uint256> &vBlocksInFlight, NodeId nodeid)
{
    LOCK(cs_objDownloader);
    for (auto iter : mapRequestManagerNodeState[nodeid].vBlocksInFlight)
    {
        vBlocksInFlight.emplace_back(iter.hash);
    }
}

int CRequestManager::GetNumBlocksInFlight(NodeId nodeid)
{
    LOCK(cs_objDownloader);
    return mapRequestManagerNodeState[nodeid].nBlocksInFlight;
}

void CRequestManager::DisconnectOnDownloadTimeout(CNode *pnode, const Consensus::Params &consensusParams, int64_t nNow)
{
    // In case there is a block that has been in flight from this peer for 2 + 0.5 * N times the block interval
    // (with N the number of peers from which we're downloading validated blocks), disconnect due to timeout.
    // We compensate for other peers to prevent killing off peers due to our own downstream link
    // being saturated. We only count validated in-flight blocks so peers can't advertise non-existing block hashes
    // to unreasonably increase our timeout.
    LOCK(cs_objDownloader);
    NodeId nodeid = pnode->GetId();
    if (!pnode->fDisconnect && mapRequestManagerNodeState[nodeid].vBlocksInFlight.size() > 0)
    {
        if (nNow >
            mapRequestManagerNodeState[nodeid].nDownloadingSince +
                consensusParams.nPowTargetSpacing * (BLOCK_DOWNLOAD_TIMEOUT_BASE + BLOCK_DOWNLOAD_TIMEOUT_PER_PEER))
        {
            LOGA("Timeout downloading block %s from peer=%d, disconnecting\n",
                mapRequestManagerNodeState[nodeid].vBlocksInFlight.front().hash.ToString(), nodeid);
            pnode->fDisconnect = true;
        }
    }
}<|MERGE_RESOLUTION|>--- conflicted
+++ resolved
@@ -5,6 +5,7 @@
 #include "requestManager.h"
 #include "chain.h"
 #include "chainparams.h"
+#include "clientversion.h"
 #include "consensus/consensus.h"
 #include "consensus/params.h"
 #include "consensus/validation.h"
@@ -434,24 +435,43 @@
 {
     const CChainParams &chainParams = Params();
 
-    // BUIP010 Xtreme Thinblocks: begin section
-    CInv inv2(obj);
-    CDataStream ss(SER_NETWORK, PROTOCOL_VERSION);
-    CBloomFilter filterMemPool;
-    if (IsThinBlocksEnabled() && IsChainNearlySyncd())
-    {
-        if (HaveConnectThinblockNodes() || (HaveThinblockNodes() && thindata.CheckThinblockTimer(obj.hash)))
-        {
-            // Must download an xthinblock from a XTHIN peer.
-            // We can only request one xthinblock per peer at a time.
-            if (pfrom->mapThinBlocksInFlight.size() < 1 && CanThinBlockBeDownloaded(pfrom))
-            {
-                AddThinBlockInFlight(pfrom, inv2.hash);
-
-<<<<<<< HEAD
-                inv2.type = MSG_XTHINBLOCK;
-                std::vector<uint256> vOrphanHashes;
-=======
+    // First request the headers preceding the announced block. In the normal fully-synced
+    // case where a new block is announced that succeeds the current tip (no reorganization),
+    // there are no such headers.
+    // Secondly, and only when we are close to being synced, we request the announced block directly,
+    // to avoid an extra round-trip. Note that we must *first* ask for the headers, so by the
+    // time the block arrives, the header chain leading up to it is already validated. Not
+    // doing this will result in the received block being rejected as an orphan in case it is
+    // not a direct successor.
+    //  NOTE: only download headers if we're not doing IBD.  The IBD process will take care of it's own headers.
+    //        Also, we need to always download headers for "regtest". TODO: we need to redesign how IBD is initiated
+    //        here.
+    if (IsChainNearlySyncd() || chainParams.NetworkIDString() == "regtest")
+    {
+        LOCK(cs_main);
+        BlockMap::iterator idxIt = mapBlockIndex.find(obj.hash);
+        if (idxIt == mapBlockIndex.end()) // only request if we don't already have the header
+        {
+            LOG(NET, "getheaders (%d) %s to peer=%d\n", pindexBestHeader->nHeight, obj.hash.ToString(), pfrom->id);
+            pfrom->PushMessage(NetMsgType::GETHEADERS, chainActive.GetLocator(pindexBestHeader), obj.hash);
+        }
+    }
+
+    {
+        // BUIP010 Xtreme Thinblocks: begin section
+        CInv inv2(obj);
+        CDataStream ss(SER_NETWORK, PROTOCOL_VERSION);
+        CBloomFilter filterMemPool;
+        if (IsThinBlocksEnabled() && IsChainNearlySyncd())
+        {
+            if (HaveConnectThinblockNodes() || (HaveThinblockNodes() && thindata.CheckThinblockTimer(obj.hash)))
+            {
+                // Must download an xthinblock from a XTHIN peer.
+                // We can only request one xthinblock per peer at a time.
+                if (pfrom->mapThinBlocksInFlight.size() < 1 && CanThinBlockBeDownloaded(pfrom))
+                {
+                    AddThinBlockInFlight(pfrom, inv2.hash);
+
                     inv2.type = MSG_XTHINBLOCK;
                     std::vector<uint256> vOrphanHashes;
                     {
@@ -475,56 +495,37 @@
                 // We can only request one xthinblock per peer at a time.
                 MarkBlockAsInFlight(pfrom->GetId(), obj.hash);
                 if (pfrom->mapThinBlocksInFlight.size() < 1 && CanThinBlockBeDownloaded(pfrom))
->>>>>>> 7d64cf33
-                {
-                    LOCK(orphanpool.cs);
-                    for (auto &mi : orphanpool.mapOrphanTransactions)
-                        vOrphanHashes.emplace_back(mi.first);
-                }
-                BuildSeededBloomFilter(filterMemPool, vOrphanHashes, inv2.hash, pfrom);
-                ss << inv2;
-                ss << filterMemPool;
-                MarkBlockAsInFlight(pfrom->GetId(), obj.hash, chainParams.GetConsensus());
-                pfrom->PushMessage(NetMsgType::GET_XTHIN, ss);
-                LOG(THIN, "Requesting xthinblock %s from peer %s (%d)\n", inv2.hash.ToString(), pfrom->addrName.c_str(),
-                    pfrom->id);
+                {
+                    AddThinBlockInFlight(pfrom, inv2.hash);
+
+                    inv2.type = MSG_XTHINBLOCK;
+                    std::vector<uint256> vOrphanHashes;
+                    {
+                        LOCK(orphanpool.cs);
+                        for (auto &mi : orphanpool.mapOrphanTransactions)
+                            vOrphanHashes.emplace_back(mi.first);
+                    }
+                    BuildSeededBloomFilter(filterMemPool, vOrphanHashes, inv2.hash, pfrom);
+                    ss << inv2;
+                    ss << filterMemPool;
+                    pfrom->PushMessage(NetMsgType::GET_XTHIN, ss);
+                    LOG(THIN, "Requesting xthinblock %s from peer %s (%d)\n", inv2.hash.ToString(),
+                        pfrom->addrName.c_str(), pfrom->id);
+                }
+                else
+                {
+                    LOG(THIN, "Requesting Regular Block %s from peer %s (%d)\n", inv2.hash.ToString(),
+                        pfrom->addrName.c_str(), pfrom->id);
+                    std::vector<CInv> vToFetch;
+                    inv2.type = MSG_BLOCK;
+                    vToFetch.push_back(inv2);
+                    pfrom->PushMessage(NetMsgType::GETDATA, vToFetch);
+                }
                 return true;
             }
         }
         else
         {
-<<<<<<< HEAD
-            // Try to download a thinblock if possible otherwise just download a regular block.
-            // We can only request one xthinblock per peer at a time.
-            MarkBlockAsInFlight(pfrom->GetId(), obj.hash, chainParams.GetConsensus());
-            if (pfrom->mapThinBlocksInFlight.size() < 1 && CanThinBlockBeDownloaded(pfrom))
-            {
-                AddThinBlockInFlight(pfrom, inv2.hash);
-
-                inv2.type = MSG_XTHINBLOCK;
-                std::vector<uint256> vOrphanHashes;
-                {
-                    LOCK(orphanpool.cs);
-                    for (auto &mi : orphanpool.mapOrphanTransactions)
-                        vOrphanHashes.emplace_back(mi.first);
-                }
-                BuildSeededBloomFilter(filterMemPool, vOrphanHashes, inv2.hash, pfrom);
-                ss << inv2;
-                ss << filterMemPool;
-                pfrom->PushMessage(NetMsgType::GET_XTHIN, ss);
-                LOG(THIN, "Requesting xthinblock %s from peer %s (%d)\n", inv2.hash.ToString(), pfrom->addrName.c_str(),
-                    pfrom->id);
-            }
-            else
-            {
-                LOG(THIN, "Requesting Regular Block %s from peer %s (%d)\n", inv2.hash.ToString(),
-                    pfrom->addrName.c_str(), pfrom->id);
-                std::vector<CInv> vToFetch;
-                inv2.type = MSG_BLOCK;
-                vToFetch.push_back(inv2);
-                pfrom->PushMessage(NetMsgType::GETDATA, vToFetch);
-            }
-=======
             std::vector<CInv> vToFetch;
             inv2.type = MSG_BLOCK;
             vToFetch.push_back(inv2);
@@ -532,23 +533,11 @@
             pfrom->PushMessage(NetMsgType::GETDATA, vToFetch);
             LOG(THIN, "Requesting Regular Block %s from peer %s (%d)\n", inv2.hash.ToString(), pfrom->addrName.c_str(),
                 pfrom->id);
->>>>>>> 7d64cf33
             return true;
         }
-    }
-    else
-    {
-        std::vector<CInv> vToFetch;
-        inv2.type = MSG_BLOCK;
-        vToFetch.push_back(inv2);
-        MarkBlockAsInFlight(pfrom->GetId(), obj.hash, chainParams.GetConsensus());
-        pfrom->PushMessage(NetMsgType::GETDATA, vToFetch);
-        LOG(THIN, "Requesting Regular Block %s from peer %s (%d)\n", inv2.hash.ToString(), pfrom->addrName.c_str(),
-            pfrom->id);
-        return true;
-    }
-    return false; // no block was requested
-    // BUIP010 Xtreme Thinblocks: end section
+        return false; // no block was requested
+        // BUIP010 Xtreme Thinblocks: end section
+    }
 }
 
 void CRequestManager::ResetLastRequestTime(const uint256 &hash)
