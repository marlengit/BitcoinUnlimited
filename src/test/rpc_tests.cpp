--- conflicted
+++ resolved
@@ -335,10 +335,6 @@
   BOOST_CHECK(FindLikelyNode("169.254.1.?:*") == &n1);
 
   vNodes.clear();
-<<<<<<< HEAD
-  
-    
-=======
 }
 
 BOOST_AUTO_TEST_CASE(rpc_convert_values_generatetoaddress)
@@ -362,7 +358,6 @@
     BOOST_CHECK_EQUAL(result[0].get_int(), 1);
     BOOST_CHECK_EQUAL(result[1].get_str(), "mhMbmE2tE9xzJYCV9aNC8jKWN31vtGrguU");
     BOOST_CHECK_EQUAL(result[2].get_int(), 9);
->>>>>>> c86f622b
 }
 
 BOOST_AUTO_TEST_SUITE_END()