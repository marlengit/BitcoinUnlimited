--- conflicted
+++ resolved
@@ -151,18 +151,17 @@
         // Do a random modification.
         {
             uint256 txid = txids[insecure_rand() % txids.size()]; // txid we're going to modify in this iteration.
-<<<<<<< HEAD
-            CCoins& coins = result[txid];
-            CCoinsModifier entry;
-            stack.back()->ModifyCoins(txid, entry);
-            BOOST_CHECK(coins == *entry);
-            if (insecure_rand() % 5 == 0 || coins.IsPruned()) {
-                if (coins.IsPruned()) {
-                    added_an_entry = true;
-=======
             Coin& coin = result[COutPoint(txid, 0)];
-            const Coin& entry = (insecure_rand() % 500 == 0) ? AccessByTxid(*stack.back(), txid) : stack.back()->AccessCoin(COutPoint(txid, 0));
-            BOOST_CHECK(coin == entry);
+            if ((insecure_rand() % 500) == 0)
+            {
+                CoinAccessor entry(*stack.back(), txid);
+                BOOST_CHECK(coin == *entry);
+            }
+            else
+            {
+                const Coin &entry = stack.back()->_AccessCoin(COutPoint(txid, 0));
+                BOOST_CHECK(coin == entry);
+            }
 
             if (insecure_rand() % 5 == 0 || coin.IsSpent()) {
                 Coin newcoin;
@@ -172,7 +171,6 @@
                     newcoin.out.scriptPubKey.assign(1 + (insecure_rand() & 0x3F), OP_RETURN);
                     BOOST_CHECK(newcoin.out.scriptPubKey.IsUnspendable());
                     added_an_unspendable_entry = true;
->>>>>>> 127e4d7a
                 } else {
                     newcoin.out.scriptPubKey.assign(insecure_rand() & 0x3F, 0); // Random sizes so we can test memory usage accounting
                     (coin.IsSpent() ? added_an_entry : updated_an_entry) = true;
@@ -196,23 +194,12 @@
 
         // Once every 1000 iterations and at the end, verify the full cache.
         if (insecure_rand() % 1000 == 1 || i == NUM_SIMULATION_ITERATIONS - 1) {
-<<<<<<< HEAD
-            for (std::map<uint256, CCoins>::iterator it = result.begin(); it != result.end(); it++) {
-                // const CCoins* coins = stack.back()->AccessCoins(it->first);
-                CCoinsAccessor coins(stack.back(),it->first);
-                if (coins) {
-                    BOOST_CHECK(*coins == it->second);
-                    found_an_entry = true;
-                } else {
-                    BOOST_CHECK(it->second.IsPruned());
-=======
             for (auto it = result.begin(); it != result.end(); it++) {
                 bool have = stack.back()->HaveCoin(it->first);
-                const Coin& coin = stack.back()->AccessCoin(it->first);
+                const Coin& coin = stack.back()->_AccessCoin(it->first);
                 BOOST_CHECK(have == !coin.IsSpent());
                 BOOST_CHECK(coin == it->second);
                 if (coin.IsSpent()) {
->>>>>>> 127e4d7a
                     missed_an_entry = true;
                 } else {
                     BOOST_CHECK(stack.back()->HaveCoinInCache(it->first));
@@ -444,7 +431,7 @@
 void CheckAccessCoin(CAmount base_value, CAmount cache_value, CAmount expected_value, char cache_flags, char expected_flags)
 {
     SingleEntryCacheTest test(base_value, cache_value, cache_flags);
-    test.cache.AccessCoin(OUTPOINT);
+    test.cache._AccessCoin(OUTPOINT);
     test.cache.SelfTest();
 
     CAmount result_value;
@@ -505,21 +492,6 @@
     BOOST_CHECK_EQUAL(result_flags, expected_flags);
 };
 
-<<<<<<< HEAD
-        // Once every 1000 iterations and at the end, verify the full cache.
-        if (insecure_rand() % 1000 == 1 || i == NUM_SIMULATION_ITERATIONS - 1) {
-            for (std::map<uint256, CCoins>::iterator it = result.begin(); it != result.end(); it++)
-            {
-                //const CCoins* coins = stack.back()->AccessCoins(it->first);
-                CCoinsAccessor coins(stack.back(), it->first);
-                if (coins) {
-                    BOOST_CHECK(*coins == it->second);
-                } else {
-                    BOOST_CHECK(it->second.IsPruned());
-                }
-            }
-        }
-=======
 BOOST_AUTO_TEST_CASE(ccoins_spend)
 {
     /* Check SpendCoin behavior, requesting a coin from a cache view layered on
@@ -557,7 +529,6 @@
     CheckSpendCoins(VALUE1, VALUE2, PRUNED, DIRTY      , DIRTY      );
     CheckSpendCoins(VALUE1, VALUE2, ABSENT, DIRTY|FRESH, NO_ENTRY   );
 }
->>>>>>> 127e4d7a
 
 void CheckAddCoinBase(CAmount base_value, CAmount cache_value, CAmount modify_value, CAmount expected_value, char cache_flags, char expected_flags, bool coinbase)
 {
