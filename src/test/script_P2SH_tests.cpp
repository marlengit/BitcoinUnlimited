// Copyright (c) 2012-2015 The Bitcoin Core developers
// Copyright (c) 2015-2017 The Bitcoin Unlimited developers
// Distributed under the MIT software license, see the accompanying
// file COPYING or http://www.opensource.org/licenses/mit-license.php.

#include "key.h"
#include "keystore.h"
#include "parallel.h"
#include "policy/policy.h"
#include "script/script.h"
#include "script/script_error.h"
#include "script/sign.h"
#include "script/ismine.h"
#include "test/test_bitcoin.h"

#include <vector>

#include <boost/test/unit_test.hpp>

using namespace std;

// Helpers:
static std::vector<unsigned char>
Serialize(const CScript& s)
{
    std::vector<unsigned char> sSerialized(s.begin(), s.end());
    return sSerialized;
}

static bool
Verify(const CScript& scriptSig, const CScript& scriptPubKey, bool fStrict, ScriptError& err)
{
    // Create dummy to/from transactions:
    CMutableTransaction txFrom;
    txFrom.vout.resize(1);
    txFrom.vout[0].scriptPubKey = scriptPubKey;

    CMutableTransaction txTo;
    txTo.vin.resize(1);
    txTo.vout.resize(1);
    txTo.vin[0].prevout.n = 0;
    txTo.vin[0].prevout.hash = txFrom.GetHash();
    txTo.vin[0].scriptSig = scriptSig;
    txTo.vout[0].nValue = 1;

    return VerifyScript(scriptSig, scriptPubKey, fStrict ? SCRIPT_VERIFY_P2SH : SCRIPT_VERIFY_NONE, MutableTransactionSignatureChecker(&txTo, 0, txFrom.vout[0].nValue), &err);
}


BOOST_FIXTURE_TEST_SUITE(script_P2SH_tests, BasicTestingSetup)

BOOST_AUTO_TEST_CASE(sign)
{
    LOCK(cs_main);
    // Pay-to-script-hash looks like this:
    // scriptSig:    <sig> <sig...> <serialized_script>
    // scriptPubKey: HASH160 <hash> EQUAL

    // Test SignSignature() (and therefore the version of Solver() that signs transactions)
    CBasicKeyStore keystore;
    CKey key[4];
    for (int i = 0; i < 4; i++)
    {
        key[i].MakeNewKey(true);
        keystore.AddKey(key[i]);
    }

    // 8 Scripts: checking all combinations of
    // different keys, straight/P2SH, pubkey/pubkeyhash
    CScript standardScripts[4];
    standardScripts[0] << ToByteVector(key[0].GetPubKey()) << OP_CHECKSIG;
    standardScripts[1] = GetScriptForDestination(key[1].GetPubKey().GetID());
    standardScripts[2] << ToByteVector(key[1].GetPubKey()) << OP_CHECKSIG;
    standardScripts[3] = GetScriptForDestination(key[2].GetPubKey().GetID());
    CScript evalScripts[4];
    for (int i = 0; i < 4; i++)
    {
        keystore.AddCScript(standardScripts[i]);
        evalScripts[i] = GetScriptForDestination(CScriptID(standardScripts[i]));
    }

    CMutableTransaction txFrom;  // Funding transaction:
    string reason;
    txFrom.vout.resize(8);
    for (int i = 0; i < 4; i++)
    {
        txFrom.vout[i].scriptPubKey = evalScripts[i];
        txFrom.vout[i].nValue = COIN;
        txFrom.vout[i+4].scriptPubKey = standardScripts[i];
        txFrom.vout[i+4].nValue = COIN;
    }
    BOOST_CHECK(IsStandardTx(txFrom, reason));

    CMutableTransaction txTo[8]; // Spending transactions
    for (int i = 0; i < 8; i++)
    {
        txTo[i].vin.resize(1);
        txTo[i].vout.resize(1);
        txTo[i].vin[0].prevout.n = i;
        txTo[i].vin[0].prevout.hash = txFrom.GetHash();
        txTo[i].vout[0].nValue = 1;
#ifdef ENABLE_WALLET
        BOOST_CHECK_MESSAGE(IsMine(keystore, txFrom.vout[i].scriptPubKey, 0), strprintf("IsMine %d", i));
#endif
    }
    for (int i = 0; i < 8; i++)
    {
        BOOST_CHECK_MESSAGE(SignSignature(keystore, txFrom, txTo[i], 0), strprintf("SignSignature %d", i));
    }
    // All of the above should be OK, and the txTos have valid signatures
    // Check to make sure signature verification fails if we use the wrong ScriptSig:
    for (int i = 0; i < 8; i++)
        for (int j = 0; j < 8; j++)
        {
            CScript sigSave = txTo[i].vin[0].scriptSig;
            txTo[i].vin[0].scriptSig = txTo[j].vin[0].scriptSig;

            const CTxOut& output = txFrom.vout[txTo[i].vin[0].prevout.n];
#ifdef BITCOIN_CASH
            bool sigOK = CScriptCheck(nullptr, output.scriptPubKey, output.nValue, txTo[i], 0, SCRIPT_VERIFY_P2SH | SCRIPT_VERIFY_STRICTENC | SCRIPT_ENABLE_SIGHASH_FORKID, false)();
#else
            bool sigOK = CScriptCheck(nullptr, output.scriptPubKey, output.nValue, txTo[i], 0, SCRIPT_VERIFY_P2SH | SCRIPT_VERIFY_STRICTENC, false)();
#endif
            if (i == j)
                BOOST_CHECK_MESSAGE(sigOK, strprintf("VerifySignature %d %d", i, j));
            else
                BOOST_CHECK_MESSAGE(!sigOK, strprintf("VerifySignature %d %d", i, j));
            txTo[i].vin[0].scriptSig = sigSave;
        }
}

BOOST_AUTO_TEST_CASE(norecurse)
{
    ScriptError err;
    // Make sure only the outer pay-to-script-hash does the
    // extra-validation thing:
    CScript invalidAsScript;
    invalidAsScript << OP_INVALIDOPCODE << OP_INVALIDOPCODE;

    CScript p2sh = GetScriptForDestination(CScriptID(invalidAsScript));

    CScript scriptSig;
    scriptSig << Serialize(invalidAsScript);

    // Should not verify, because it will try to execute OP_INVALIDOPCODE
    BOOST_CHECK(!Verify(scriptSig, p2sh, true, err));
    BOOST_CHECK_MESSAGE(err == SCRIPT_ERR_BAD_OPCODE, ScriptErrorString(err));

    // Try to recur, and verification should succeed because
    // the inner HASH160 <> EQUAL should only check the hash:
    CScript p2sh2 = GetScriptForDestination(CScriptID(p2sh));
    CScript scriptSig2;
    scriptSig2 << Serialize(invalidAsScript) << Serialize(p2sh);

    BOOST_CHECK(Verify(scriptSig2, p2sh2, true, err));
    BOOST_CHECK_MESSAGE(err == SCRIPT_ERR_OK, ScriptErrorString(err));
}

BOOST_AUTO_TEST_CASE(set)
{
    LOCK(cs_main);
    // Test the CScript::Set* methods
    CBasicKeyStore keystore;
    CKey key[4];
    std::vector<CPubKey> keys;
    for (int i = 0; i < 4; i++)
    {
        key[i].MakeNewKey(true);
        keystore.AddKey(key[i]);
        keys.push_back(key[i].GetPubKey());
    }

    CScript inner[4];
    inner[0] = GetScriptForDestination(key[0].GetPubKey().GetID());
    inner[1] = GetScriptForMultisig(2, std::vector<CPubKey>(keys.begin(), keys.begin()+2));
    inner[2] = GetScriptForMultisig(1, std::vector<CPubKey>(keys.begin(), keys.begin()+2));
    inner[3] = GetScriptForMultisig(2, std::vector<CPubKey>(keys.begin(), keys.begin()+3));

    CScript outer[4];
    for (int i = 0; i < 4; i++)
    {
        outer[i] = GetScriptForDestination(CScriptID(inner[i]));
        keystore.AddCScript(inner[i]);
    }

    CMutableTransaction txFrom;  // Funding transaction:
    string reason;
    txFrom.vout.resize(4);
    for (int i = 0; i < 4; i++)
    {
        txFrom.vout[i].scriptPubKey = outer[i];
        txFrom.vout[i].nValue = CENT;
    }
    BOOST_CHECK(IsStandardTx(txFrom, reason));

    CMutableTransaction txTo[4]; // Spending transactions
    for (int i = 0; i < 4; i++)
    {
        txTo[i].vin.resize(1);
        txTo[i].vout.resize(1);
        txTo[i].vin[0].prevout.n = i;
        txTo[i].vin[0].prevout.hash = txFrom.GetHash();
        txTo[i].vout[0].nValue = 1*CENT;
        txTo[i].vout[0].scriptPubKey = inner[i];
#ifdef ENABLE_WALLET
        BOOST_CHECK_MESSAGE(IsMine(keystore, txFrom.vout[i].scriptPubKey, 0), strprintf("IsMine %d", i));
#endif
    }
    for (int i = 0; i < 4; i++)
    {
        BOOST_CHECK_MESSAGE(SignSignature(keystore, txFrom, txTo[i], 0), strprintf("SignSignature %d", i));
        BOOST_CHECK_MESSAGE(IsStandardTx(txTo[i], reason), strprintf("txTo[%d].IsStandard", i));
    }
}

BOOST_AUTO_TEST_CASE(is)
{
    // Test CScript::IsPayToScriptHash()
    uint160 dummy;
    CScript p2sh;
    p2sh << OP_HASH160 << ToByteVector(dummy) << OP_EQUAL;
    BOOST_CHECK(p2sh.IsPayToScriptHash());

    // Not considered pay-to-script-hash if using one of the OP_PUSHDATA opcodes:
    static const unsigned char direct[] =    { OP_HASH160, 20, 0,0,0,0,0,0,0,0,0,0,0,0,0,0,0,0,0,0,0,0, OP_EQUAL };
    BOOST_CHECK(CScript(direct, direct+sizeof(direct)).IsPayToScriptHash());
    static const unsigned char pushdata1[] = { OP_HASH160, OP_PUSHDATA1, 20, 0,0,0,0,0,0,0,0,0,0,0,0,0,0,0,0,0,0,0,0, OP_EQUAL };
    BOOST_CHECK(!CScript(pushdata1, pushdata1+sizeof(pushdata1)).IsPayToScriptHash());
    static const unsigned char pushdata2[] = { OP_HASH160, OP_PUSHDATA2, 20,0, 0,0,0,0,0,0,0,0,0,0,0,0,0,0,0,0,0,0,0,0, OP_EQUAL };
    BOOST_CHECK(!CScript(pushdata2, pushdata2+sizeof(pushdata2)).IsPayToScriptHash());
    static const unsigned char pushdata4[] = { OP_HASH160, OP_PUSHDATA4, 20,0,0,0, 0,0,0,0,0,0,0,0,0,0,0,0,0,0,0,0,0,0,0,0, OP_EQUAL };
    BOOST_CHECK(!CScript(pushdata4, pushdata4+sizeof(pushdata4)).IsPayToScriptHash());

    CScript not_p2sh;
    BOOST_CHECK(!not_p2sh.IsPayToScriptHash());

    not_p2sh.clear(); not_p2sh << OP_HASH160 << ToByteVector(dummy) << ToByteVector(dummy) << OP_EQUAL;
    BOOST_CHECK(!not_p2sh.IsPayToScriptHash());

    not_p2sh.clear(); not_p2sh << OP_NOP << ToByteVector(dummy) << OP_EQUAL;
    BOOST_CHECK(!not_p2sh.IsPayToScriptHash());

    not_p2sh.clear(); not_p2sh << OP_HASH160 << ToByteVector(dummy) << OP_CHECKSIG;
    BOOST_CHECK(!not_p2sh.IsPayToScriptHash());
}

BOOST_AUTO_TEST_CASE(switchover)
{
    // Test switch over code
    CScript notValid;
    ScriptError err;
    notValid << OP_11 << OP_12 << OP_EQUALVERIFY;
    CScript scriptSig;
    scriptSig << Serialize(notValid);

    CScript fund = GetScriptForDestination(CScriptID(notValid));


    // Validation should succeed under old rules (hash is correct):
    BOOST_CHECK(Verify(scriptSig, fund, false, err));
    BOOST_CHECK_MESSAGE(err == SCRIPT_ERR_OK, ScriptErrorString(err));
    // Fail under new:
    BOOST_CHECK(!Verify(scriptSig, fund, true, err));
    BOOST_CHECK_MESSAGE(err == SCRIPT_ERR_EQUALVERIFY, ScriptErrorString(err));
}

BOOST_AUTO_TEST_CASE(AreInputsStandard)
{
    LOCK(cs_main);
    CCoinsView coinsDummy;
    CCoinsViewCache coins(&coinsDummy);
    CBasicKeyStore keystore;
    CKey key[6];
    vector<CPubKey> keys;
    for (int i = 0; i < 6; i++)
    {
        key[i].MakeNewKey(true);
        keystore.AddKey(key[i]);
    }
    for (int i = 0; i < 3; i++)
        keys.push_back(key[i].GetPubKey());

    CMutableTransaction txFrom;
    txFrom.vout.resize(7);

    // First three are standard:
    CScript pay1 = GetScriptForDestination(key[0].GetPubKey().GetID());
    keystore.AddCScript(pay1);
    CScript pay1of3 = GetScriptForMultisig(1, keys);

    txFrom.vout[0].scriptPubKey = GetScriptForDestination(CScriptID(pay1)); // P2SH (OP_CHECKSIG)
    txFrom.vout[0].nValue = 1000;
    txFrom.vout[1].scriptPubKey = pay1; // ordinary OP_CHECKSIG
    txFrom.vout[1].nValue = 2000;
    txFrom.vout[2].scriptPubKey = pay1of3; // ordinary OP_CHECKMULTISIG
    txFrom.vout[2].nValue = 3000;

    // vout[3] is complicated 1-of-3 AND 2-of-3
    // ... that is OK if wrapped in P2SH:
    CScript oneAndTwo;
    oneAndTwo << OP_1 << ToByteVector(key[0].GetPubKey()) << ToByteVector(key[1].GetPubKey()) << ToByteVector(key[2].GetPubKey());
    oneAndTwo << OP_3 << OP_CHECKMULTISIGVERIFY;
    oneAndTwo << OP_2 << ToByteVector(key[3].GetPubKey()) << ToByteVector(key[4].GetPubKey()) << ToByteVector(key[5].GetPubKey());
    oneAndTwo << OP_3 << OP_CHECKMULTISIG;
    keystore.AddCScript(oneAndTwo);
    txFrom.vout[3].scriptPubKey = GetScriptForDestination(CScriptID(oneAndTwo));
    txFrom.vout[3].nValue = 4000;

    // vout[4] is max sigops:
    CScript fifteenSigops; fifteenSigops << OP_1;
    for (unsigned i = 0; i < MAX_P2SH_SIGOPS; i++)
        fifteenSigops << ToByteVector(key[i%3].GetPubKey());
    fifteenSigops << OP_15 << OP_CHECKMULTISIG;
    keystore.AddCScript(fifteenSigops);
    txFrom.vout[4].scriptPubKey = GetScriptForDestination(CScriptID(fifteenSigops));
    txFrom.vout[4].nValue = 5000;

    // vout[5/6] are non-standard because they exceed MAX_P2SH_SIGOPS
    CScript sixteenSigops; sixteenSigops << OP_16 << OP_CHECKMULTISIG;
    keystore.AddCScript(sixteenSigops);
    txFrom.vout[5].scriptPubKey = GetScriptForDestination(CScriptID(fifteenSigops));
    txFrom.vout[5].nValue = 5000;
    CScript twentySigops; twentySigops << OP_CHECKMULTISIG;
    keystore.AddCScript(twentySigops);
    txFrom.vout[6].scriptPubKey = GetScriptForDestination(CScriptID(twentySigops));
    txFrom.vout[6].nValue = 6000;

<<<<<<< HEAD
    {
        //WRITELOCK(coins.cs_utxo);
        CCoinsModifier cm;
        coins.ModifyCoins(txFrom.GetHash(), cm);
        cm->FromTx(txFrom, 0);
    }
=======
    AddCoins(coins, txFrom, 0);
>>>>>>> 127e4d7a

    CMutableTransaction txTo;
    txTo.vout.resize(1);
    txTo.vout[0].scriptPubKey = GetScriptForDestination(key[1].GetPubKey().GetID());

    txTo.vin.resize(5);
    for (int i = 0; i < 5; i++)
    {
        txTo.vin[i].prevout.n = i;
        txTo.vin[i].prevout.hash = txFrom.GetHash();
    }
    BOOST_CHECK(SignSignature(keystore, txFrom, txTo, 0));
    BOOST_CHECK(SignSignature(keystore, txFrom, txTo, 1));
    BOOST_CHECK(SignSignature(keystore, txFrom, txTo, 2));
    // SignSignature doesn't know how to sign these. We're
    // not testing validating signatures, so just create
    // dummy signatures that DO include the correct P2SH scripts:
    txTo.vin[3].scriptSig << OP_11 << OP_11 << vector<unsigned char>(oneAndTwo.begin(), oneAndTwo.end());
    txTo.vin[4].scriptSig << vector<unsigned char>(fifteenSigops.begin(), fifteenSigops.end());

    BOOST_CHECK(::AreInputsStandard(txTo, coins));
    // 22 P2SH sigops for all inputs (1 for vin[0], 6 for vin[3], 15 for vin[4]
    BOOST_CHECK_EQUAL(GetP2SHSigOpCount(txTo, coins), 22U);

    CMutableTransaction txToNonStd1;
    txToNonStd1.vout.resize(1);
    txToNonStd1.vout[0].scriptPubKey = GetScriptForDestination(key[1].GetPubKey().GetID());
    txToNonStd1.vout[0].nValue = 1000;
    txToNonStd1.vin.resize(1);
    txToNonStd1.vin[0].prevout.n = 5;
    txToNonStd1.vin[0].prevout.hash = txFrom.GetHash();
    txToNonStd1.vin[0].scriptSig << vector<unsigned char>(sixteenSigops.begin(), sixteenSigops.end());

    BOOST_CHECK(!::AreInputsStandard(txToNonStd1, coins));
    BOOST_CHECK_EQUAL(GetP2SHSigOpCount(txToNonStd1, coins), 16U);

    CMutableTransaction txToNonStd2;
    txToNonStd2.vout.resize(1);
    txToNonStd2.vout[0].scriptPubKey = GetScriptForDestination(key[1].GetPubKey().GetID());
    txToNonStd2.vout[0].nValue = 1000;
    txToNonStd2.vin.resize(1);
    txToNonStd2.vin[0].prevout.n = 6;
    txToNonStd2.vin[0].prevout.hash = txFrom.GetHash();
    txToNonStd2.vin[0].scriptSig << vector<unsigned char>(twentySigops.begin(), twentySigops.end());

    BOOST_CHECK(!::AreInputsStandard(txToNonStd2, coins));
    BOOST_CHECK_EQUAL(GetP2SHSigOpCount(txToNonStd2, coins), 20U);
}

BOOST_AUTO_TEST_SUITE_END()<|MERGE_RESOLUTION|>--- conflicted
+++ resolved
@@ -325,16 +325,7 @@
     txFrom.vout[6].scriptPubKey = GetScriptForDestination(CScriptID(twentySigops));
     txFrom.vout[6].nValue = 6000;
 
-<<<<<<< HEAD
-    {
-        //WRITELOCK(coins.cs_utxo);
-        CCoinsModifier cm;
-        coins.ModifyCoins(txFrom.GetHash(), cm);
-        cm->FromTx(txFrom, 0);
-    }
-=======
     AddCoins(coins, txFrom, 0);
->>>>>>> 127e4d7a
 
     CMutableTransaction txTo;
     txTo.vout.resize(1);
