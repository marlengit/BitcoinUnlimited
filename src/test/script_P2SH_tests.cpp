// Copyright (c) 2012-2015 The Bitcoin Core developers
// Copyright (c) 2015-2017 The Bitcoin Unlimited developers
// Distributed under the MIT software license, see the accompanying
// file COPYING or http://www.opensource.org/licenses/mit-license.php.

#include "key.h"
#include "keystore.h"
#include "main.h"
#include "policy/policy.h"
#include "script/script.h"
#include "script/script_error.h"
#include "script/sign.h"
#include "script/ismine.h"
#include "test/test_bitcoin.h"

#include <vector>

#include <boost/test/unit_test.hpp>

using namespace std;

// Helpers:
static std::vector<unsigned char>
Serialize(const CScript& s)
{
    std::vector<unsigned char> sSerialized(s.begin(), s.end());
    return sSerialized;
}

static bool
Verify(const CScript& scriptSig, const CScript& scriptPubKey, bool fStrict, ScriptError& err)
{
    // Create dummy to/from transactions:
    CMutableTransaction txFrom;
    txFrom.vout.resize(1);
    txFrom.vout[0].scriptPubKey = scriptPubKey;

    CMutableTransaction txTo;
    txTo.vin.resize(1);
    txTo.vout.resize(1);
    txTo.vin[0].prevout.n = 0;
    txTo.vin[0].prevout.hash = txFrom.GetHash();
    txTo.vin[0].scriptSig = scriptSig;
    txTo.vout[0].nValue = 1;

    return VerifyScript(scriptSig, scriptPubKey, fStrict ? SCRIPT_VERIFY_P2SH : SCRIPT_VERIFY_NONE, MutableTransactionSignatureChecker(&txTo, 0), &err);
}


BOOST_FIXTURE_TEST_SUITE(script_P2SH_tests, BasicTestingSetup)

BOOST_AUTO_TEST_CASE(sign)
{
    LOCK(cs_main);
    // Pay-to-script-hash looks like this:
    // scriptSig:    <sig> <sig...> <serialized_script>
    // scriptPubKey: HASH160 <hash> EQUAL

    // Test SignSignature() (and therefore the version of Solver() that signs transactions)
    CBasicKeyStore keystore;
    CKey key[4];
    for (int i = 0; i < 4; i++)
    {
        key[i].MakeNewKey(true);
        keystore.AddKey(key[i]);
    }

    // 8 Scripts: checking all combinations of
    // different keys, straight/P2SH, pubkey/pubkeyhash
    CScript standardScripts[4];
    standardScripts[0] << ToByteVector(key[0].GetPubKey()) << OP_CHECKSIG;
    standardScripts[1] = GetScriptForDestination(key[1].GetPubKey().GetID());
    standardScripts[2] << ToByteVector(key[1].GetPubKey()) << OP_CHECKSIG;
    standardScripts[3] = GetScriptForDestination(key[2].GetPubKey().GetID());
    CScript evalScripts[4];
    for (int i = 0; i < 4; i++)
    {
        keystore.AddCScript(standardScripts[i]);
        evalScripts[i] = GetScriptForDestination(CScriptID(standardScripts[i]));
    }

    CMutableTransaction txFrom;  // Funding transaction:
    string reason;
    txFrom.vout.resize(8);
    for (int i = 0; i < 4; i++)
    {
        txFrom.vout[i].scriptPubKey = evalScripts[i];
        txFrom.vout[i].nValue = COIN;
        txFrom.vout[i+4].scriptPubKey = standardScripts[i];
        txFrom.vout[i+4].nValue = COIN;
    }
    BOOST_CHECK(IsStandardTx(txFrom, reason));

    CMutableTransaction txTo[8]; // Spending transactions
    for (int i = 0; i < 8; i++)
    {
        txTo[i].vin.resize(1);
        txTo[i].vout.resize(1);
        txTo[i].vin[0].prevout.n = i;
        txTo[i].vin[0].prevout.hash = txFrom.GetHash();
        txTo[i].vout[0].nValue = 1;
<<<<<<< HEAD
#ifdef ENABLE_WALLET
        BOOST_CHECK_MESSAGE(IsMine(keystore, txFrom.vout[i].scriptPubKey, 0), strprintf("IsMine %d", i));
#endif
=======
        BOOST_CHECK_MESSAGE(IsMine(keystore, txFrom.vout[i].scriptPubKey), strprintf("IsMine %d", i));
>>>>>>> ecd96969
    }
    for (int i = 0; i < 8; i++)
    {
        BOOST_CHECK_MESSAGE(SignSignature(keystore, txFrom, txTo[i], 0), strprintf("SignSignature %d", i));
    }
    // All of the above should be OK, and the txTos have valid signatures
    // Check to make sure signature verification fails if we use the wrong ScriptSig:
    for (int i = 0; i < 8; i++)
        for (int j = 0; j < 8; j++)
        {
            CScript sigSave = txTo[i].vin[0].scriptSig;
            txTo[i].vin[0].scriptSig = txTo[j].vin[0].scriptSig;
            bool sigOK = CScriptCheck(NULL, CCoins(txFrom, 0), txTo[i], 0, SCRIPT_VERIFY_P2SH | SCRIPT_VERIFY_STRICTENC, false)();
            if (i == j)
                BOOST_CHECK_MESSAGE(sigOK, strprintf("VerifySignature %d %d", i, j));
            else
                BOOST_CHECK_MESSAGE(!sigOK, strprintf("VerifySignature %d %d", i, j));
            txTo[i].vin[0].scriptSig = sigSave;
        }
}

BOOST_AUTO_TEST_CASE(norecurse)
{
    ScriptError err;
    // Make sure only the outer pay-to-script-hash does the
    // extra-validation thing:
    CScript invalidAsScript;
    invalidAsScript << OP_INVALIDOPCODE << OP_INVALIDOPCODE;

    CScript p2sh = GetScriptForDestination(CScriptID(invalidAsScript));

    CScript scriptSig;
    scriptSig << Serialize(invalidAsScript);

    // Should not verify, because it will try to execute OP_INVALIDOPCODE
    BOOST_CHECK(!Verify(scriptSig, p2sh, true, err));
    BOOST_CHECK_MESSAGE(err == SCRIPT_ERR_BAD_OPCODE, ScriptErrorString(err));

    // Try to recur, and verification should succeed because
    // the inner HASH160 <> EQUAL should only check the hash:
    CScript p2sh2 = GetScriptForDestination(CScriptID(p2sh));
    CScript scriptSig2;
    scriptSig2 << Serialize(invalidAsScript) << Serialize(p2sh);

    BOOST_CHECK(Verify(scriptSig2, p2sh2, true, err));
    BOOST_CHECK_MESSAGE(err == SCRIPT_ERR_OK, ScriptErrorString(err));
}

BOOST_AUTO_TEST_CASE(set)
{
    LOCK(cs_main);
    // Test the CScript::Set* methods
    CBasicKeyStore keystore;
    CKey key[4];
    std::vector<CPubKey> keys;
    for (int i = 0; i < 4; i++)
    {
        key[i].MakeNewKey(true);
        keystore.AddKey(key[i]);
        keys.push_back(key[i].GetPubKey());
    }

    CScript inner[4];
    inner[0] = GetScriptForDestination(key[0].GetPubKey().GetID());
    inner[1] = GetScriptForMultisig(2, std::vector<CPubKey>(keys.begin(), keys.begin()+2));
    inner[2] = GetScriptForMultisig(1, std::vector<CPubKey>(keys.begin(), keys.begin()+2));
    inner[3] = GetScriptForMultisig(2, std::vector<CPubKey>(keys.begin(), keys.begin()+3));

    CScript outer[4];
    for (int i = 0; i < 4; i++)
    {
        outer[i] = GetScriptForDestination(CScriptID(inner[i]));
        keystore.AddCScript(inner[i]);
    }

    CMutableTransaction txFrom;  // Funding transaction:
    string reason;
    txFrom.vout.resize(4);
    for (int i = 0; i < 4; i++)
    {
        txFrom.vout[i].scriptPubKey = outer[i];
        txFrom.vout[i].nValue = CENT;
    }
    BOOST_CHECK(IsStandardTx(txFrom, reason));

    CMutableTransaction txTo[4]; // Spending transactions
    for (int i = 0; i < 4; i++)
    {
        txTo[i].vin.resize(1);
        txTo[i].vout.resize(1);
        txTo[i].vin[0].prevout.n = i;
        txTo[i].vin[0].prevout.hash = txFrom.GetHash();
        txTo[i].vout[0].nValue = 1*CENT;
        txTo[i].vout[0].scriptPubKey = inner[i];
<<<<<<< HEAD
#ifdef ENABLE_WALLET
        BOOST_CHECK_MESSAGE(IsMine(keystore, txFrom.vout[i].scriptPubKey, 0), strprintf("IsMine %d", i));
#endif
=======
        BOOST_CHECK_MESSAGE(IsMine(keystore, txFrom.vout[i].scriptPubKey), strprintf("IsMine %d", i));
>>>>>>> ecd96969
    }
    for (int i = 0; i < 4; i++)
    {
        BOOST_CHECK_MESSAGE(SignSignature(keystore, txFrom, txTo[i], 0), strprintf("SignSignature %d", i));
        BOOST_CHECK_MESSAGE(IsStandardTx(txTo[i], reason), strprintf("txTo[%d].IsStandard", i));
    }
}

BOOST_AUTO_TEST_CASE(is)
{
    // Test CScript::IsPayToScriptHash()
    uint160 dummy;
    CScript p2sh;
    p2sh << OP_HASH160 << ToByteVector(dummy) << OP_EQUAL;
    BOOST_CHECK(p2sh.IsPayToScriptHash());

    // Not considered pay-to-script-hash if using one of the OP_PUSHDATA opcodes:
    static const unsigned char direct[] =    { OP_HASH160, 20, 0,0,0,0,0,0,0,0,0,0,0,0,0,0,0,0,0,0,0,0, OP_EQUAL };
    BOOST_CHECK(CScript(direct, direct+sizeof(direct)).IsPayToScriptHash());
    static const unsigned char pushdata1[] = { OP_HASH160, OP_PUSHDATA1, 20, 0,0,0,0,0,0,0,0,0,0,0,0,0,0,0,0,0,0,0,0, OP_EQUAL };
    BOOST_CHECK(!CScript(pushdata1, pushdata1+sizeof(pushdata1)).IsPayToScriptHash());
    static const unsigned char pushdata2[] = { OP_HASH160, OP_PUSHDATA2, 20,0, 0,0,0,0,0,0,0,0,0,0,0,0,0,0,0,0,0,0,0,0, OP_EQUAL };
    BOOST_CHECK(!CScript(pushdata2, pushdata2+sizeof(pushdata2)).IsPayToScriptHash());
    static const unsigned char pushdata4[] = { OP_HASH160, OP_PUSHDATA4, 20,0,0,0, 0,0,0,0,0,0,0,0,0,0,0,0,0,0,0,0,0,0,0,0, OP_EQUAL };
    BOOST_CHECK(!CScript(pushdata4, pushdata4+sizeof(pushdata4)).IsPayToScriptHash());

    CScript not_p2sh;
    BOOST_CHECK(!not_p2sh.IsPayToScriptHash());

    not_p2sh.clear(); not_p2sh << OP_HASH160 << ToByteVector(dummy) << ToByteVector(dummy) << OP_EQUAL;
    BOOST_CHECK(!not_p2sh.IsPayToScriptHash());

    not_p2sh.clear(); not_p2sh << OP_NOP << ToByteVector(dummy) << OP_EQUAL;
    BOOST_CHECK(!not_p2sh.IsPayToScriptHash());

    not_p2sh.clear(); not_p2sh << OP_HASH160 << ToByteVector(dummy) << OP_CHECKSIG;
    BOOST_CHECK(!not_p2sh.IsPayToScriptHash());
}

BOOST_AUTO_TEST_CASE(switchover)
{
    // Test switch over code
    CScript notValid;
    ScriptError err;
    notValid << OP_11 << OP_12 << OP_EQUALVERIFY;
    CScript scriptSig;
    scriptSig << Serialize(notValid);

    CScript fund = GetScriptForDestination(CScriptID(notValid));


    // Validation should succeed under old rules (hash is correct):
    BOOST_CHECK(Verify(scriptSig, fund, false, err));
    BOOST_CHECK_MESSAGE(err == SCRIPT_ERR_OK, ScriptErrorString(err));
    // Fail under new:
    BOOST_CHECK(!Verify(scriptSig, fund, true, err));
    BOOST_CHECK_MESSAGE(err == SCRIPT_ERR_EQUALVERIFY, ScriptErrorString(err));
}

BOOST_AUTO_TEST_CASE(AreInputsStandard)
{
    LOCK(cs_main);
    CCoinsView coinsDummy;
    CCoinsViewCache coins(&coinsDummy);
    CBasicKeyStore keystore;
    CKey key[6];
    vector<CPubKey> keys;
    for (int i = 0; i < 6; i++)
    {
        key[i].MakeNewKey(true);
        keystore.AddKey(key[i]);
    }
    for (int i = 0; i < 3; i++)
        keys.push_back(key[i].GetPubKey());

    CMutableTransaction txFrom;
    txFrom.vout.resize(7);

    // First three are standard:
    CScript pay1 = GetScriptForDestination(key[0].GetPubKey().GetID());
    keystore.AddCScript(pay1);
    CScript pay1of3 = GetScriptForMultisig(1, keys);

    txFrom.vout[0].scriptPubKey = GetScriptForDestination(CScriptID(pay1)); // P2SH (OP_CHECKSIG)
    txFrom.vout[0].nValue = 1000;
    txFrom.vout[1].scriptPubKey = pay1; // ordinary OP_CHECKSIG
    txFrom.vout[1].nValue = 2000;
    txFrom.vout[2].scriptPubKey = pay1of3; // ordinary OP_CHECKMULTISIG
    txFrom.vout[2].nValue = 3000;

    // vout[3] is complicated 1-of-3 AND 2-of-3
    // ... that is OK if wrapped in P2SH:
    CScript oneAndTwo;
    oneAndTwo << OP_1 << ToByteVector(key[0].GetPubKey()) << ToByteVector(key[1].GetPubKey()) << ToByteVector(key[2].GetPubKey());
    oneAndTwo << OP_3 << OP_CHECKMULTISIGVERIFY;
    oneAndTwo << OP_2 << ToByteVector(key[3].GetPubKey()) << ToByteVector(key[4].GetPubKey()) << ToByteVector(key[5].GetPubKey());
    oneAndTwo << OP_3 << OP_CHECKMULTISIG;
    keystore.AddCScript(oneAndTwo);
    txFrom.vout[3].scriptPubKey = GetScriptForDestination(CScriptID(oneAndTwo));
    txFrom.vout[3].nValue = 4000;

    // vout[4] is max sigops:
    CScript fifteenSigops; fifteenSigops << OP_1;
    for (unsigned i = 0; i < MAX_P2SH_SIGOPS; i++)
        fifteenSigops << ToByteVector(key[i%3].GetPubKey());
    fifteenSigops << OP_15 << OP_CHECKMULTISIG;
    keystore.AddCScript(fifteenSigops);
    txFrom.vout[4].scriptPubKey = GetScriptForDestination(CScriptID(fifteenSigops));
    txFrom.vout[4].nValue = 5000;

    // vout[5/6] are non-standard because they exceed MAX_P2SH_SIGOPS
    CScript sixteenSigops; sixteenSigops << OP_16 << OP_CHECKMULTISIG;
    keystore.AddCScript(sixteenSigops);
    txFrom.vout[5].scriptPubKey = GetScriptForDestination(CScriptID(fifteenSigops));
    txFrom.vout[5].nValue = 5000;
    CScript twentySigops; twentySigops << OP_CHECKMULTISIG;
    keystore.AddCScript(twentySigops);
    txFrom.vout[6].scriptPubKey = GetScriptForDestination(CScriptID(twentySigops));
    txFrom.vout[6].nValue = 6000;

    coins.ModifyCoins(txFrom.GetHash())->FromTx(txFrom, 0);

    CMutableTransaction txTo;
    txTo.vout.resize(1);
    txTo.vout[0].scriptPubKey = GetScriptForDestination(key[1].GetPubKey().GetID());

    txTo.vin.resize(5);
    for (int i = 0; i < 5; i++)
    {
        txTo.vin[i].prevout.n = i;
        txTo.vin[i].prevout.hash = txFrom.GetHash();
    }
    BOOST_CHECK(SignSignature(keystore, txFrom, txTo, 0));
    BOOST_CHECK(SignSignature(keystore, txFrom, txTo, 1));
    BOOST_CHECK(SignSignature(keystore, txFrom, txTo, 2));
    // SignSignature doesn't know how to sign these. We're
    // not testing validating signatures, so just create
    // dummy signatures that DO include the correct P2SH scripts:
    txTo.vin[3].scriptSig << OP_11 << OP_11 << vector<unsigned char>(oneAndTwo.begin(), oneAndTwo.end());
    txTo.vin[4].scriptSig << vector<unsigned char>(fifteenSigops.begin(), fifteenSigops.end());

    BOOST_CHECK(::AreInputsStandard(txTo, coins));
    // 22 P2SH sigops for all inputs (1 for vin[0], 6 for vin[3], 15 for vin[4]
    BOOST_CHECK_EQUAL(GetP2SHSigOpCount(txTo, coins), 22U);

    CMutableTransaction txToNonStd1;
    txToNonStd1.vout.resize(1);
    txToNonStd1.vout[0].scriptPubKey = GetScriptForDestination(key[1].GetPubKey().GetID());
    txToNonStd1.vout[0].nValue = 1000;
    txToNonStd1.vin.resize(1);
    txToNonStd1.vin[0].prevout.n = 5;
    txToNonStd1.vin[0].prevout.hash = txFrom.GetHash();
    txToNonStd1.vin[0].scriptSig << vector<unsigned char>(sixteenSigops.begin(), sixteenSigops.end());

    BOOST_CHECK(!::AreInputsStandard(txToNonStd1, coins));
    BOOST_CHECK_EQUAL(GetP2SHSigOpCount(txToNonStd1, coins), 16U);

    CMutableTransaction txToNonStd2;
    txToNonStd2.vout.resize(1);
    txToNonStd2.vout[0].scriptPubKey = GetScriptForDestination(key[1].GetPubKey().GetID());
    txToNonStd2.vout[0].nValue = 1000;
    txToNonStd2.vin.resize(1);
    txToNonStd2.vin[0].prevout.n = 6;
    txToNonStd2.vin[0].prevout.hash = txFrom.GetHash();
    txToNonStd2.vin[0].scriptSig << vector<unsigned char>(twentySigops.begin(), twentySigops.end());

    BOOST_CHECK(!::AreInputsStandard(txToNonStd2, coins));
    BOOST_CHECK_EQUAL(GetP2SHSigOpCount(txToNonStd2, coins), 20U);
}

BOOST_AUTO_TEST_SUITE_END()<|MERGE_RESOLUTION|>--- conflicted
+++ resolved
@@ -99,13 +99,9 @@
         txTo[i].vin[0].prevout.n = i;
         txTo[i].vin[0].prevout.hash = txFrom.GetHash();
         txTo[i].vout[0].nValue = 1;
-<<<<<<< HEAD
 #ifdef ENABLE_WALLET
         BOOST_CHECK_MESSAGE(IsMine(keystore, txFrom.vout[i].scriptPubKey, 0), strprintf("IsMine %d", i));
 #endif
-=======
-        BOOST_CHECK_MESSAGE(IsMine(keystore, txFrom.vout[i].scriptPubKey), strprintf("IsMine %d", i));
->>>>>>> ecd96969
     }
     for (int i = 0; i < 8; i++)
     {
@@ -200,13 +196,9 @@
         txTo[i].vin[0].prevout.hash = txFrom.GetHash();
         txTo[i].vout[0].nValue = 1*CENT;
         txTo[i].vout[0].scriptPubKey = inner[i];
-<<<<<<< HEAD
 #ifdef ENABLE_WALLET
         BOOST_CHECK_MESSAGE(IsMine(keystore, txFrom.vout[i].scriptPubKey, 0), strprintf("IsMine %d", i));
 #endif
-=======
-        BOOST_CHECK_MESSAGE(IsMine(keystore, txFrom.vout[i].scriptPubKey), strprintf("IsMine %d", i));
->>>>>>> ecd96969
     }
     for (int i = 0; i < 4; i++)
     {
