// Copyright (c) 2009-2010 Satoshi Nakamoto
// Copyright (c) 2009-2015 The Bitcoin Core developers
// Copyright (c) 2015-2017 The Bitcoin Unlimited developers
// Copyright (c) 2016 Bitcoin Unlimited Developers
// Distributed under the MIT software license, see the accompanying
// file COPYING or http://www.opensource.org/licenses/mit-license.php.

#ifndef BITCOIN_MAIN_H
#define BITCOIN_MAIN_H

#if defined(HAVE_CONFIG_H)
#include "config/bitcoin-config.h"
#endif

#include "amount.h"
#include "chain.h"
#include "coins.h"
#include "consensus/consensus.h"
#include "net.h"
#include "script/script_error.h"
#include "sync.h"
#include "versionbits.h"

#include <algorithm>
#include <exception>
#include <map>
#include <set>
#include <stdint.h>
#include <string>
#include <utility>
#include <vector>

#include <boost/unordered_map.hpp>

class ValidationResourceTracker;
class CBlockIndex;
class CBlockTreeDB;
class CBloomFilter;
class CChainParams;
class CInv;
class CScriptCheck;
class CScriptCheckAndAnalyze;
class CTxMemPool;
class CValidationInterface;
class CValidationState;

struct CNodeStateStats;
struct LockPoints;

/** Default for DEFAULT_WHITELISTRELAY. */
static const bool DEFAULT_WHITELISTRELAY = true;
/** Default for DEFAULT_WHITELISTFORCERELAY. */
static const bool DEFAULT_WHITELISTFORCERELAY = true;
/** Default for -minrelaytxfee, minimum relay fee for transactions */
static const unsigned int DEFAULT_MIN_RELAY_TX_FEE = 1000;
//! -maxtxfee default
static const CAmount DEFAULT_TRANSACTION_MAXFEE = 0.1 * COIN;
//! Discourage users to set fees higher than this amount (in satoshis) per kB
static const CAmount HIGH_TX_FEE_PER_KB = 0.01 * COIN;
//! -maxtxfee will warn if called with a higher fee than this amount (in satoshis)
static const CAmount HIGH_MAX_TX_FEE = 100 * HIGH_TX_FEE_PER_KB;
/** Default for -maxorphantx, maximum number of orphan transactions kept in memory */
static const unsigned int DEFAULT_MAX_ORPHAN_TRANSACTIONS = 2500;
/** Default for -limitancestorcount, max number of in-mempool ancestors */
static const unsigned int DEFAULT_ANCESTOR_LIMIT = 25;
/** Default for -limitancestorsize, maximum kilobytes of tx + all in-mempool ancestors */
static const unsigned int DEFAULT_ANCESTOR_SIZE_LIMIT = 101;
/** Default for -limitdescendantcount, max number of in-mempool descendants */
static const unsigned int DEFAULT_DESCENDANT_LIMIT = 25;
/** Default for -limitdescendantsize, maximum kilobytes of in-mempool descendants */
static const unsigned int DEFAULT_DESCENDANT_SIZE_LIMIT = 101;
/** Default for -mempoolexpiry, expiration time for mempool transactions in hours */
static const unsigned int DEFAULT_MEMPOOL_EXPIRY = 72;
/** Default for -orphanpoolexpiry, expiration time for orphan pool transactions in hours */
static const unsigned int DEFAULT_ORPHANPOOL_EXPIRY = 4;
/** The maximum size of a blk?????.dat file (since 0.8) */
static const unsigned int MAX_BLOCKFILE_SIZE = 0x8000000; // 128 MiB
/** The pre-allocation chunk size for blk?????.dat files (since 0.8) */
static const unsigned int BLOCKFILE_CHUNK_SIZE = 0x1000000; // 16 MiB
/** The pre-allocation chunk size for rev?????.dat files (since 0.8) */
static const unsigned int UNDOFILE_CHUNK_SIZE = 0x100000; // 1 MiB

/** Maximum number of script-checking threads allowed */
static const int MAX_SCRIPTCHECK_THREADS = 16;
/** -par default (number of script-checking threads, 0 = auto) */
static const int DEFAULT_SCRIPTCHECK_THREADS = 0;
/** Number of blocks that can be requested at any given time from a single peer. */
// static const int MAX_BLOCKS_IN_TRANSIT_PER_PEER = 16;
/** Timeout in seconds during which we must receive a VERACK message after having first sent a VERSION message */
static const unsigned int VERACK_TIMEOUT = 60;
/** Number of headers sent in one getheaders result. We rely on the assumption that if a peer sends
 *  less than this number, we reached its tip. Changing this value is a protocol upgrade. */
static const unsigned int MAX_HEADERS_RESULTS = 2000;
/** Size of the "block download window": how far ahead of our current height do we fetch?
 *  Larger windows tolerate larger download speed differences between peer, but increase the potential
 *  degree of disordering of blocks on disk (which make reindexing and in the future perhaps pruning
 *  harder). We'll probably want to make this a per-peer adaptive value at some point. */
// static const unsigned int BLOCK_DOWNLOAD_WINDOW = 1024;
/** Time to wait (in seconds) between writing blocks/block index to disk. */
static const unsigned int DATABASE_WRITE_INTERVAL = 60 * 60;
/** Time to wait (in seconds) between flushing chainstate to disk. */
static const unsigned int DATABASE_FLUSH_INTERVAL = 24 * 60 * 60;
/** Maximum length of reject messages. */
static const unsigned int MAX_REJECT_MESSAGE_LENGTH = 111;
/** Average delay between local address broadcasts in seconds. */
static const unsigned int AVG_LOCAL_ADDRESS_BROADCAST_INTERVAL = 24 * 24 * 60;
/** Average delay between peer address broadcasts in seconds. */
static const unsigned int AVG_ADDRESS_BROADCAST_INTERVAL = 30;
/** Average delay between trickled inventory broadcasts in seconds.
 *  Blocks, whitelisted receivers, and a random 25% of transactions bypass this. */
static const unsigned int AVG_INVENTORY_BROADCAST_INTERVAL = 5;
/** Block download timeout base, expressed in millionths of the block interval (i.e. 10 min) */
static const int64_t BLOCK_DOWNLOAD_TIMEOUT_BASE = 1000000;
/** Additional block download timeout per parallel downloading peer (i.e. 5 min) */
static const int64_t BLOCK_DOWNLOAD_TIMEOUT_PER_PEER = 500000;
/** Timeout in secs for the initial sync. If we don't receive the first batch of headers */
<<<<<<< HEAD
static const uint32_t INITIAL_HEADERS_TIMEOUT = 120;
=======
static const uint32_t INITIAL_HEADERS_TIMEOUT = 30;
/** The maximum number of headers in the mapUnconnectedHeaders cache **/
static const uint32_t MAX_UNCONNECTED_HEADERS = 144;
/** The maximum length of time, in seconds, we keep unconnected headers in the cache **/
static const uint32_t UNCONNECTED_HEADERS_TIMEOUT = 120;
>>>>>>> 4584a407

static const unsigned int DEFAULT_LIMITFREERELAY = 15;
static const bool DEFAULT_RELAYPRIORITY = true;
static const int64_t DEFAULT_MAX_TIP_AGE = 24 * 60 * 60;

/** Default for -permitbaremultisig */
static const bool DEFAULT_PERMIT_BAREMULTISIG = true;
static const unsigned int DEFAULT_BYTES_PER_SIGOP = 20;
static const bool DEFAULT_CHECKPOINTS_ENABLED = true;
static const bool DEFAULT_TXINDEX = false;

static const bool DEFAULT_TESTSAFEMODE = false;

/** Maximum number of headers to announce when relaying blocks with headers message.*/
static const unsigned int MAX_BLOCKS_TO_ANNOUNCE = 8;

static const bool DEFAULT_PEERBLOOMFILTERS = true;

struct BlockHasher
{
    size_t operator()(const uint256 &hash) const { return hash.GetCheapHash(); }
};

extern CScript COINBASE_FLAGS;
extern CCriticalSection cs_main;
extern CTxMemPool mempool;
typedef boost::unordered_map<uint256, CBlockIndex *, BlockHasher> BlockMap;
extern BlockMap mapBlockIndex;
extern uint64_t nLastBlockTx;
extern uint64_t nLastBlockSize;
extern const std::string strMessageMagic;
extern CWaitableCriticalSection csBestBlock;
extern CConditionVariable cvBlockChange;
extern bool fImporting;
extern bool fReindex;
extern bool fTxIndex;
extern bool fIsBareMultisigStd;
extern bool fRequireStandard;
extern unsigned int nBytesPerSigOp;
extern bool fCheckBlockIndex;
extern bool fCheckpointsEnabled;
extern size_t nCoinCacheUsage;
/** A fee rate smaller than this is considered zero fee (for relaying, mining and transaction creation) */
extern CFeeRate minRelayTxFee;
/** Absolute maximum transaction fee (in satoshis) used by wallet and mempool (rejects high fee in sendrawtransaction)
 */
extern CTweak<CAmount> maxTxFee;
/** If the tip is older than this (in seconds), the node is considered to be in initial block download. */
extern int64_t nMaxTipAge;

/** Best header we've seen so far (used for getheaders queries' starting points). */
extern CBlockIndex *pindexBestHeader;

/** Minimum disk space required - used in CheckDiskSpace() */
static const uint64_t nMinDiskSpace = 52428800;

/** Pruning-related variables and constants */
/** True if any block files have ever been pruned. */
extern bool fHavePruned;
/** True if we're running in -prune mode. */
extern bool fPruneMode;
/** Number of MiB of block files that we're trying to stay below. */
extern uint64_t nPruneTarget;
/** Block files containing a block-height within MIN_BLOCKS_TO_KEEP of chainActive.Tip() will not be pruned. */
static const unsigned int MIN_BLOCKS_TO_KEEP = 288;

static const signed int DEFAULT_CHECKBLOCKS = 6;
static const unsigned int DEFAULT_CHECKLEVEL = 3;

// Require that user allocate at least 550MB for block & undo files (blk???.dat and rev???.dat)
// At 1MB per block, 288 blocks = 288MB.
// Add 15% for Undo data = 331MB
// Add 20% for Orphan block rate = 397MB
// We want the low water mark after pruning to be at least 397 MB and since we prune in
// full block file chunks, we need the high water mark which triggers the prune to be
// one 128MB block file + added 15% undo data = 147MB greater for a total of 545MB
// Setting the target to > than 550MB will make it likely we can respect the target.
static const uint64_t MIN_DISK_SPACE_FOR_BLOCK_FILES = 550 * 1024 * 1024;

/** Register with a network node to receive its signals */
void RegisterNodeSignals(CNodeSignals &nodeSignals);
/** Unregister a network node */
void UnregisterNodeSignals(CNodeSignals &nodeSignals);

/**
 * Process an incoming block. This only returns after the best known valid
 * block is made active. Note that it does not, however, guarantee that the
 * specific block passed to it has been checked for validity!
 *
 * @param[out]  state   This may be set to an Error state if any error occurred processing it, including during
 * validation/connection/etc of otherwise unrelated blocks during reorganisation; or it may be set to an Invalid state
 * if pblock is itself invalid (but this is not guaranteed even when the block is checked). If you want to *possibly*
 * get feedback on whether pblock is valid, you must also install a CValidationInterface (see validationinterface.h) -
 * this will have its BlockChecked method called whenever *any* block completes validation.
 * @param[in]   pfrom   The node which we are receiving the block from; it is added to mapBlockSource and may be
 * penalised if the block is invalid.
 * @param[in]   pblock  The block we want to process.
 * @param[in]   fForceProcessing Process this block even if unrequested; used for non-network block sources and
 * whitelisted peers.
 * @param[out]  dbp     If pblock is stored to disk (or already there), this will be set to its location.
 * @return True if state.IsValid()
 */
bool ProcessNewBlock(CValidationState &state,
    const CChainParams &chainparams,
    CNode *pfrom,
    const CBlock *pblock,
    bool fForceProcessing,
    CDiskBlockPos *dbp,
    bool fParallel);
/** Check whether enough disk space is available for an incoming block */
bool CheckDiskSpace(uint64_t nAdditionalBytes = 0);
/** Open a block file (blk?????.dat) */
FILE *OpenBlockFile(const CDiskBlockPos &pos, bool fReadOnly = false);
/** Open an undo file (rev?????.dat) */
FILE *OpenUndoFile(const CDiskBlockPos &pos, bool fReadOnly = false);
/** Translation to a filesystem path */
boost::filesystem::path GetBlockPosFilename(const CDiskBlockPos &pos, const char *prefix);
/** Import blocks from an external file */
bool LoadExternalBlockFile(const CChainParams &chainparams, FILE *fileIn, CDiskBlockPos *dbp = NULL);
/** Initialize a new block tree database + block data on disk */
bool InitBlockIndex(const CChainParams &chainparams);
/** Load the block tree and coins database from disk */
bool LoadBlockIndex();
/** Unload database information */
void UnloadBlockIndex();
/** Process protocol messages received from a given node */
bool ProcessMessages(CNode *pfrom);
bool AlreadyHave(const CInv &);
bool AcceptBlockHeader(const CBlockHeader &block,
    CValidationState &state,
    const CChainParams &chainparams,
    CBlockIndex **ppindex = NULL);

/** Process a single protocol messages received from a given node */
bool ProcessMessage(CNode *pfrom, std::string strCommand, CDataStream &vRecv, int64_t nTimeReceived);

/**
 * Send queued protocol messages to be sent to a give node.
 *
 * @param[in]   pto             The node which we are sending messages to.
 */
bool SendMessages(CNode *pto);
// BU: moves to parallel.h
/** Run an instance of the script checking thread */
// void ThreadScriptCheck();

/** Try to detect Partition (network isolation) attacks against us */
void PartitionCheck(bool (*initialDownloadCheck)(),
    CCriticalSection &cs,
    const CBlockIndex *const &bestHeader,
    int64_t nPowTargetSpacing);
/** Format a string that describes several potential problems detected by the core.
 * strFor can have three values:
 * - "rpc": get critical warnings, which should put the client in safe mode if non-empty
 * - "statusbar": get all warnings
 * - "gui": get all warnings, translated (where possible) for GUI
 * This function only returns the highest priority warning of the set selected by strFor.
 */
std::string GetWarnings(const std::string &strFor);
/** Retrieve a transaction (from memory pool, or from disk, if possible) */
bool GetTransaction(const uint256 &hash,
    CTransaction &tx,
    const Consensus::Params &params,
    uint256 &hashBlock,
    bool fAllowSlow = false);
/** Find the best known block, and make it the tip of the block chain */
bool ActivateBestChain(CValidationState &state,
    const CChainParams &chainparams,
    const CBlock *pblock = NULL,
    bool fParallel = false);
CAmount GetBlockSubsidy(int nHeight, const Consensus::Params &consensusParams);

/**
 * Prune block and undo files (blk???.dat and undo???.dat) so that the disk space used is less than a user-defined
 * target.
 * The user sets the target (in MB) on the command line or in config file.  This will be run on startup and whenever new
 * space is allocated in a block or undo file, staying below the target. Changing back to unpruned requires a reindex
 * (which in this case means the blockchain must be re-downloaded.)
 *
 * Pruning functions are called from FlushStateToDisk when the global fCheckForPruning flag has been set.
 * Block and undo files are deleted in lock-step (when blk00003.dat is deleted, so is rev00003.dat.)
 * Pruning cannot take place until the longest chain is at least a certain length (100000 on mainnet, 1000 on testnet,
 * 1000 on regtest).
 * Pruning will never delete a block within a defined distance (currently 288) from the active chain's tip.
 * The block index is updated by unsetting HAVE_DATA and HAVE_UNDO for any blocks that were stored in the deleted files.
 * A db flag records the fact that at least some block files have been pruned.
 *
 * @param[out]   setFilesToPrune   The set of file indices that can be unlinked will be returned
 */
void FindFilesToPrune(std::set<int> &setFilesToPrune, uint64_t nPruneAfterHeight);

/**
 *  Actually unlink the specified files
 */
void UnlinkPrunedFiles(std::set<int> &setFilesToPrune);

/** Create a new block index entry for a given block hash */
CBlockIndex *InsertBlockIndex(uint256 hash);
/** Get statistics from node state */
bool GetNodeStateStats(NodeId nodeid, CNodeStateStats &stats);
/** Flush all state, indexes and buffers to disk. */
void FlushStateToDisk();
/** Prune block files and flush state to disk. */
void PruneAndFlush();

/** (try to) add transaction to memory pool **/
bool AcceptToMemoryPool(CTxMemPool &pool,
    CValidationState &state,
    const CTransaction &tx,
    bool fLimitFree,
    bool *pfMissingInputs,
    bool fOverrideMempoolLimit = false,
    bool fRejectAbsurdFee = false);

/** Convert CValidationState to a human-readable message for logging */
std::string FormatStateMessage(const CValidationState &state);

/** Get the BIP9 state for a given deployment at the current tip. */
ThresholdState VersionBitsTipState(const Consensus::Params &params, Consensus::DeploymentPos pos);

struct CNodeStateStats
{
    int nMisbehavior;
    int nSyncHeight;
    int nCommonHeight;
    std::vector<int> vHeightInFlight;
};

struct CDiskTxPos : public CDiskBlockPos
{
    unsigned int nTxOffset; // after header

    ADD_SERIALIZE_METHODS;

    template <typename Stream, typename Operation>
    inline void SerializationOp(Stream &s, Operation ser_action, int nType, int nVersion)
    {
        READWRITE(*(CDiskBlockPos *)this);
        READWRITE(VARINT(nTxOffset));
    }

    CDiskTxPos(const CDiskBlockPos &blockIn, unsigned int nTxOffsetIn)
        : CDiskBlockPos(blockIn.nFile, blockIn.nPos), nTxOffset(nTxOffsetIn)
    {
    }

    CDiskTxPos() { SetNull(); }
    void SetNull()
    {
        CDiskBlockPos::SetNull();
        nTxOffset = 0;
    }
};


/**
 * Count ECDSA signature operations the old-fashioned (pre-0.6) way
 * @return number of sigops this transaction's outputs will produce when spent
 * @see CTransaction::FetchInputs
 */
unsigned int GetLegacySigOpCount(const CTransaction &tx);

/**
 * Count ECDSA signature operations in pay-to-script-hash inputs.
 *
 * @param[in] mapInputs Map of previous transactions that have outputs we're spending
 * @return maximum number of sigops required to validate this transaction's inputs
 * @see CTransaction::FetchInputs
 */
unsigned int GetP2SHSigOpCount(const CTransaction &tx, const CCoinsViewCache &mapInputs);


/**
 * Check whether all inputs of this transaction are valid (no double spends, scripts & sigs, amounts)
 * This does not modify the UTXO set. If pvChecks is not NULL, script checks are pushed onto it
 * instead of being performed inline.
 */
bool CheckInputs(const CTransaction &tx,
    CValidationState &state,
    const CCoinsViewCache &view,
    bool fScriptChecks,
    unsigned int flags,
    bool cacheStore,
    ValidationResourceTracker *resourceTracker,
    std::vector<CScriptCheck> *pvChecks = NULL);

/**
  same as above except modifies data in the tx to describe its properties.
 */
bool CheckInputsAnalyzeTx(CTransaction &tx,
    CValidationState &state,
    const CCoinsViewCache &inputs,
    bool fScriptChecks,
    unsigned int flags,
    bool cacheStore,
    ValidationResourceTracker *resourceTracker,
    std::vector<CScriptCheck> *pvChecks = NULL);


/** Apply the effects of this transaction on the UTXO set represented by view */
void UpdateCoins(const CTransaction &tx, CValidationState &state, CCoinsViewCache &inputs, int nHeight);

/** Context-independent validity checks */
bool CheckTransaction(const CTransaction &tx, CValidationState &state);

/**
 * Check if transaction is final and can be included in a block with the
 * specified height and time. Consensus critical.
 */
bool IsFinalTx(const CTransaction &tx, int nBlockHeight, int64_t nBlockTime);

/**
 * Check if transaction will be final in the next block to be created.
 *
 * Calls IsFinalTx() with current block height and appropriate block time.
 *
 * See consensus/consensus.h for flag definitions.
 */
bool CheckFinalTx(const CTransaction &tx, int flags = -1);

/**
 * Test whether the LockPoints height and time are still valid on the current chain
 */
bool TestLockPointValidity(const LockPoints *lp);

/**
 * Check if transaction is final per BIP 68 sequence numbers and can be included in a block.
 * Consensus critical. Takes as input a list of heights at which tx's inputs (in order) confirmed.
 */
bool SequenceLocks(const CTransaction &tx, int flags, std::vector<int> *prevHeights, const CBlockIndex &block);

/**
 * Check if transaction will be BIP 68 final in the next block to be created.
 *
 * Simulates calling SequenceLocks() with data from the tip of the current active chain.
 * Optionally stores in LockPoints the resulting height and time calculated and the hash
 * of the block needed for calculation or skips the calculation and uses the LockPoints
 * passed in for evaluation.
 * The LockPoints should not be considered valid if CheckSequenceLocks returns false.
 *
 * See consensus/consensus.h for flag definitions.
 */
bool CheckSequenceLocks(const CTransaction &tx, int flags, LockPoints *lp = NULL, bool useExistingLockPoints = false);

/** Update tracking information about which blocks a peer is assumed to have. */
void UpdateBlockAvailability(NodeId nodeid, const uint256 &hash);

/**
 * Class that keeps track of number of signature operations
 * and bytes hashed to compute signature hashes.
 */
class ValidationResourceTracker
{
private:
    mutable CCriticalSection cs;
    uint64_t nSigops;
    uint64_t nSighashBytes;

public:
    ValidationResourceTracker() : nSigops(0), nSighashBytes(0) {}
    void Update(const uint256 &txid, uint64_t nSigopsIn, uint64_t nSighashBytesIn)
    {
        LOCK(cs);
        nSigops += nSigopsIn;
        nSighashBytes += nSighashBytesIn;
        return;
    }
    uint64_t GetSigOps() const
    {
        LOCK(cs);
        return nSigops;
    }
    uint64_t GetSighashBytes() const
    {
        LOCK(cs);
        return nSighashBytes;
    }
};


/** Functions for disk access for blocks */
bool WriteBlockToDisk(const CBlock &block, CDiskBlockPos &pos, const CMessageHeader::MessageStartChars &messageStart);
bool ReadBlockFromDisk(CBlock &block, const CDiskBlockPos &pos, const Consensus::Params &consensusParams);
bool ReadBlockFromDisk(CBlock &block, const CBlockIndex *pindex, const Consensus::Params &consensusParams);

/** Functions for validating blocks and updating the block tree */

/** Undo the effects of this block (with given index) on the UTXO set represented by coins.
 *  In case pfClean is provided, operation will try to be tolerant about errors, and *pfClean
 *  will be true if no problems were found. Otherwise, the return value will be false in case
 *  of problems. Note that in any case, coins may be modified. */
bool DisconnectBlock(const CBlock &block,
    CValidationState &state,
    const CBlockIndex *pindex,
    CCoinsViewCache &coins,
    bool *pfClean = NULL);

/** Apply the effects of this block (with given index) on the UTXO set represented by coins */
bool ConnectBlock(const CBlock &block,
    CValidationState &state,
    CBlockIndex *pindex,
    CCoinsViewCache &coins,
    bool fJustCheck = false,
    bool fParallel = false);

/** Context-independent validity checks */
bool CheckBlockHeader(const CBlockHeader &block, CValidationState &state, bool fCheckPOW = true);
// BU: returns the blocksize if block is valid.  Otherwise 0
bool CheckBlock(const CBlock &block,
    CValidationState &state,
    bool fCheckPOW = true,
    bool fCheckMerkleRoot = true,
    bool conservative = false);

/** Context-dependent validity checks */
bool ContextualCheckBlockHeader(const CBlockHeader &block, CValidationState &state, CBlockIndex *pindexPrev);
bool ContextualCheckBlock(const CBlock &block, CValidationState &state, CBlockIndex *pindexPrev);

/** Check a block is completely valid from start to finish (only works on top of our current best block, with cs_main
 * held) */
bool TestBlockValidity(CValidationState &state,
    const CChainParams &chainparams,
    const CBlock &block,
    CBlockIndex *pindexPrev,
    bool fCheckPOW = true,
    bool fCheckMerkleRoot = true);

// BU needed in unlimited.cpp
bool CheckIndexAgainstCheckpoint(const CBlockIndex *pindexPrev,
    CValidationState &state,
    const CChainParams &chainparams,
    const uint256 &hash);
/** Store block on disk. If dbp is non-NULL, the file is known to already reside on disk */
bool AcceptBlock(CBlock &block, CValidationState &state, CBlockIndex **pindex, bool fRequested, CDiskBlockPos *dbp);
bool AcceptBlockHeader(const CBlockHeader &block, CValidationState &state, CBlockIndex **ppindex = NULL);


class CBlockFileInfo
{
public:
    unsigned int nBlocks; //! number of blocks stored in file
    unsigned int nSize; //! number of used bytes of block file
    unsigned int nUndoSize; //! number of used bytes in the undo file
    unsigned int nHeightFirst; //! lowest height of block in file
    unsigned int nHeightLast; //! highest height of block in file
    uint64_t nTimeFirst; //! earliest time of block in file
    uint64_t nTimeLast; //! latest time of block in file

    ADD_SERIALIZE_METHODS;

    template <typename Stream, typename Operation>
    inline void SerializationOp(Stream &s, Operation ser_action, int nType, int nVersion)
    {
        READWRITE(VARINT(nBlocks));
        READWRITE(VARINT(nSize));
        READWRITE(VARINT(nUndoSize));
        READWRITE(VARINT(nHeightFirst));
        READWRITE(VARINT(nHeightLast));
        READWRITE(VARINT(nTimeFirst));
        READWRITE(VARINT(nTimeLast));
    }

    void SetNull()
    {
        nBlocks = 0;
        nSize = 0;
        nUndoSize = 0;
        nHeightFirst = 0;
        nHeightLast = 0;
        nTimeFirst = 0;
        nTimeLast = 0;
    }

    CBlockFileInfo() { SetNull(); }
    std::string ToString() const;

    /** update statistics (does not update nSize) */
    void AddBlock(unsigned int nHeightIn, uint64_t nTimeIn)
    {
        if (nBlocks == 0 || nHeightFirst > nHeightIn)
            nHeightFirst = nHeightIn;
        if (nBlocks == 0 || nTimeFirst > nTimeIn)
            nTimeFirst = nTimeIn;
        nBlocks++;
        if (nHeightIn > nHeightLast)
            nHeightLast = nHeightIn;
        if (nTimeIn > nTimeLast)
            nTimeLast = nTimeIn;
    }
};

/** RAII wrapper for VerifyDB: Verify consistency of the block and coin databases */
class CVerifyDB
{
public:
    CVerifyDB();
    ~CVerifyDB();
    bool VerifyDB(const CChainParams &chainparams, CCoinsView *coinsview, int nCheckLevel, int nCheckDepth);
};

/** Find the last common block between the parameter chain and a locator. */
CBlockIndex *FindForkInGlobalIndex(const CChain &chain, const CBlockLocator &locator);

/** Mark a block as invalid. */
bool InvalidateBlock(CValidationState &state, const Consensus::Params &consensusParams, CBlockIndex *pindex);

/** Remove invalidity status from a block and its descendants. */
bool ReconsiderBlock(CValidationState &state, CBlockIndex *pindex);

/** The currently-connected chain of blocks (protected by cs_main). */
extern CChain chainActive;

/** Global variable that points to the active CCoinsView (protected by cs_main) */
extern CCoinsViewCache *pcoinsTip;

/** Global variable that points to the active block tree (protected by cs_main) */
extern CBlockTreeDB *pblocktree;

/**
 * Return the spend height, which is one more than the inputs.GetBestBlock().
 * While checking, GetBestBlock() refers to the parent block. (protected by cs_main)
 * This is also true for mempool checks.
 */
int GetSpendHeight(const CCoinsViewCache &inputs);

extern VersionBitsCache versionbitscache;

/**
 * Determine what nVersion a new block should use.
 */
int32_t ComputeBlockVersion(const CBlockIndex *pindexPrev, const Consensus::Params &params);

/** Reject codes greater or equal to this can be returned by AcceptToMemPool
 * for transactions, to signal internal conditions. They cannot and should not
 * be sent over the P2P network.
 */
static const unsigned int REJECT_INTERNAL = 0x100;
/** Too high fee. Can not be triggered by P2P transactions */
static const unsigned int REJECT_HIGHFEE = 0x100;
/** Transaction is already known (either in mempool or blockchain) */
static const unsigned int REJECT_ALREADY_KNOWN = 0x101;
/** Transaction conflicts with a transaction already known */
static const unsigned int REJECT_CONFLICT = 0x102;
/** Transaction cannot be committed on my fork */
static const unsigned int REJECT_WRONG_FORK = 0x103;

struct COrphanTx
{
    CTransaction tx;
    NodeId fromPeer;
    int64_t nEntryTime; // BU - Xtreme Thinblocks: used for aging orphans out of the cache
    uint64_t nOrphanTxSize;
};
// BU: begin creating separate critical section for orphan cache and untangling from cs_main.
extern CCriticalSection cs_orphancache;
extern std::map<uint256, COrphanTx> mapOrphanTransactions GUARDED_BY(cs_orphancache);
extern std::map<uint256, std::set<uint256> > mapOrphanTransactionsByPrev GUARDED_BY(cs_orphancache);

void EraseOrphanTx(uint256 hash) EXCLUSIVE_LOCKS_REQUIRED(cs_orphancache);
// BU: end

// BU cleaning up at destuction time creates many global variable dependencies.  Instead clean up in a function called
// in main()
#if 0
class CMainCleanup
{
public:
    CMainCleanup() {}
    ~CMainCleanup();
};
#endif


#endif // BITCOIN_MAIN_H<|MERGE_RESOLUTION|>--- conflicted
+++ resolved
@@ -114,15 +114,11 @@
 /** Additional block download timeout per parallel downloading peer (i.e. 5 min) */
 static const int64_t BLOCK_DOWNLOAD_TIMEOUT_PER_PEER = 500000;
 /** Timeout in secs for the initial sync. If we don't receive the first batch of headers */
-<<<<<<< HEAD
 static const uint32_t INITIAL_HEADERS_TIMEOUT = 120;
-=======
-static const uint32_t INITIAL_HEADERS_TIMEOUT = 30;
 /** The maximum number of headers in the mapUnconnectedHeaders cache **/
 static const uint32_t MAX_UNCONNECTED_HEADERS = 144;
 /** The maximum length of time, in seconds, we keep unconnected headers in the cache **/
 static const uint32_t UNCONNECTED_HEADERS_TIMEOUT = 120;
->>>>>>> 4584a407
 
 static const unsigned int DEFAULT_LIMITFREERELAY = 15;
 static const bool DEFAULT_RELAYPRIORITY = true;
